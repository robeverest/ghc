--- conflicted
+++ resolved
@@ -592,10 +592,7 @@
     -- Handle the case where we are asked to shift a 32 bit register by
     -- less than zero or more than 31 bits. We convert this into a clear
     -- of the destination register.
-<<<<<<< HEAD
-=======
     -- Fixes ticket http://hackage.haskell.org/trac/ghc/ticket/5900
->>>>>>> 2bc9d896
     pprInstr platform (XOR reg1 reg2 (RIReg reg2))
 pprInstr platform (SRW reg1 reg2 ri) = pprLogic platform (sLit "srw") reg1 reg2 (limitShiftRI ri)
 
