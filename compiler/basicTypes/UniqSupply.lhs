--- conflicted
+++ resolved
@@ -190,18 +190,7 @@
 
 getUniquesUs :: UniqSM [Unique]
 getUniquesUs = USM (\us -> case splitUniqSupply us of
-<<<<<<< HEAD
                            (us1,us2) -> (# uniqsFromSupply us1, us2 #))
-
-mapUs :: (a -> UniqSM b) -> [a] -> UniqSM [b]
-mapUs _ []     = returnUs []
-mapUs f (x:xs)
-  = f x         `thenUs` \ r  ->
-    mapUs f xs  `thenUs` \ rs ->
-    returnUs (r:rs)
-=======
-                           (us1,us2) -> (uniqsFromSupply us1, us2))
->>>>>>> 0d19922a
 \end{code}
 
 \begin{code}
