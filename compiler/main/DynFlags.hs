-------------------------------------------------------------------------------
--
-- | Dynamic flags
--
-- Most flags are dynamic flags, which means they can change from compilation
-- to compilation using @OPTIONS_GHC@ pragmas, and in a multi-session GHC each
-- session can be using different dynamic flags. Dynamic flags can also be set
-- at the prompt in GHCi.
--
-- (c) The University of Glasgow 2005
--
-------------------------------------------------------------------------------

module DynFlags (
        -- * Dynamic flags and associated configuration types
        DynFlag(..),
        WarningFlag(..),
        ExtensionFlag(..),
        Language(..),
        LogAction, FlushOut(..), FlushErr(..),
        ProfAuto(..),
        glasgowExtsFlags,
        dopt,
        dopt_set,
        dopt_unset,
        wopt,
        wopt_set,
        wopt_unset,
        xopt,
        xopt_set,
        xopt_unset,
        lang_set,
        DynFlags(..),
        HasDynFlags(..), ContainsDynFlags(..),
        RtsOptsEnabled(..),
        HscTarget(..), isObjectTarget, defaultObjectTarget,
        targetRetainsAllBindings,
        GhcMode(..), isOneShot,
        GhcLink(..), isNoLink,
        PackageFlag(..),
        Option(..), showOpt,
        DynLibLoader(..),
        fFlags, fWarningFlags, fLangFlags, xFlags,
        wayNames, dynFlagDependencies,

        -- ** Safe Haskell
        SafeHaskellMode(..),
        safeHaskellOn, safeImportsOn, safeLanguageOn, safeInferOn,
        packageTrustOn,
        safeDirectImpsReq, safeImplicitImpsReq,
        unsafeFlags,

        -- ** System tool settings and locations
        Settings(..),
        targetPlatform,
        ghcUsagePath, ghciUsagePath, topDir, tmpDir, rawSettings,
        extraGccViaCFlags, systemPackageConfig,
        pgm_L, pgm_P, pgm_F, pgm_c, pgm_s, pgm_a, pgm_l, pgm_dll, pgm_T,
        pgm_sysman, pgm_windres, pgm_lo, pgm_lc,
        opt_L, opt_P, opt_F, opt_c, opt_a, opt_l,
        opt_windres, opt_lo, opt_lc,


        -- ** Manipulating DynFlags
        defaultDynFlags,                -- Settings -> DynFlags
        initDynFlags,                   -- DynFlags -> IO DynFlags
        defaultLogAction,
        defaultFlushOut,
        defaultFlushErr,

        getOpts,                        -- DynFlags -> (DynFlags -> [a]) -> [a]
        getVerbFlags,
        updOptLevel,
        setTmpDir,
        setPackageName,
        doingTickyProfiling,

        -- ** Parsing DynFlags
        parseDynamicFlagsCmdLine,
        parseDynamicFilePragma,
        allFlags,

        supportedLanguagesAndExtensions,

        -- ** DynFlag C compiler options
        picCCOpts,

        -- * Configuration of the stg-to-stg passes
        StgToDo(..),
        getStgToDo,

        -- * Compiler configuration suitable for display to the user
        compilerInfo
#ifdef GHCI
-- Only in stage 2 can we be sure that the RTS
-- exposes the appropriate runtime boolean
      , rtsIsProfiled
#endif
  ) where

#include "HsVersions.h"

import Platform
import Module
import PackageConfig
import PrelNames        ( mAIN )
import StaticFlags
import {-# SOURCE #-} Packages (PackageState)
import DriverPhases     ( Phase(..), phaseInputExt )
import Config
import CmdLineParser
import Constants        ( mAX_CONTEXT_REDUCTION_DEPTH )
import Panic
import Util
import Maybes           ( orElse )
import SrcLoc
import FastString
import Outputable
#ifdef GHCI
import Foreign.C        ( CInt(..) )
#endif
import {-# SOURCE #-} ErrUtils ( Severity(..), MsgDoc, mkLocMessage )

#ifdef GHCI
import System.IO.Unsafe ( unsafePerformIO )
#endif
import Data.IORef
import Control.Monad    ( when )

import Data.Char
import Data.List
import Data.Map (Map)
import qualified Data.Map as Map
import Data.Set (Set)
import qualified Data.Set as Set
import System.FilePath
import System.IO

import Data.IntSet (IntSet)
import qualified Data.IntSet as IntSet

-- -----------------------------------------------------------------------------
-- DynFlags

-- | Enumerates the simple on-or-off dynamic flags
data DynFlag

   -- debugging flags
   = Opt_D_dump_cmm
   | Opt_D_dump_raw_cmm
   | Opt_D_dump_cmmz
   | Opt_D_dump_cmmz_pretty
   -- All of the cmmz subflags (there are a lot!)  Automatically
   -- enabled if you run -ddump-cmmz
   | Opt_D_dump_cmmz_cbe
   | Opt_D_dump_cmmz_proc
   | Opt_D_dump_cmmz_spills
   | Opt_D_dump_cmmz_rewrite
   | Opt_D_dump_cmmz_dead
   | Opt_D_dump_cmmz_stub
   | Opt_D_dump_cmmz_sp
   | Opt_D_dump_cmmz_procmap
   | Opt_D_dump_cmmz_split
   | Opt_D_dump_cmmz_lower
   | Opt_D_dump_cmmz_info
   | Opt_D_dump_cmmz_cafs
   -- end cmmz subflags
   | Opt_D_dump_cps_cmm
   | Opt_D_dump_cvt_cmm
   | Opt_D_dump_asm
   | Opt_D_dump_asm_native
   | Opt_D_dump_asm_liveness
   | Opt_D_dump_asm_coalesce
   | Opt_D_dump_asm_regalloc
   | Opt_D_dump_asm_regalloc_stages
   | Opt_D_dump_asm_conflicts
   | Opt_D_dump_asm_stats
   | Opt_D_dump_asm_expanded
   | Opt_D_dump_llvm
   | Opt_D_dump_core_stats
   | Opt_D_dump_cpranal
   | Opt_D_dump_deriv
   | Opt_D_dump_ds
   | Opt_D_dump_flatC
   | Opt_D_dump_foreign
   | Opt_D_dump_inlinings
   | Opt_D_dump_rule_firings
   | Opt_D_dump_rule_rewrites
   | Opt_D_dump_occur_anal
   | Opt_D_dump_parsed
   | Opt_D_dump_rn
   | Opt_D_dump_core_pipeline -- TODO FIXME: dump after simplifier stats
   | Opt_D_dump_simpl
   | Opt_D_dump_simpl_iterations
   | Opt_D_dump_simpl_phases
   | Opt_D_dump_spec
   | Opt_D_dump_prep
   | Opt_D_dump_stg
   | Opt_D_dump_stranal
   | Opt_D_dump_tc
   | Opt_D_dump_types
   | Opt_D_dump_rules
   | Opt_D_dump_cse
   | Opt_D_dump_worker_wrapper
   | Opt_D_dump_rn_trace
   | Opt_D_dump_rn_stats
   | Opt_D_dump_opt_cmm
   | Opt_D_dump_simpl_stats
   | Opt_D_dump_cs_trace -- Constraint solver in type checker
   | Opt_D_dump_tc_trace
   | Opt_D_dump_if_trace
   | Opt_D_dump_vt_trace
   | Opt_D_dump_splices
   | Opt_D_dump_BCOs
   | Opt_D_dump_vect
   | Opt_D_dump_avoid_vect
   | Opt_D_dump_ticked
   | Opt_D_dump_rtti
   | Opt_D_source_stats
   | Opt_D_verbose_core2core
   | Opt_D_verbose_stg2stg
   | Opt_D_dump_hi
   | Opt_D_dump_hi_diffs
   | Opt_D_dump_minimal_imports
   | Opt_D_dump_mod_cycles
   | Opt_D_dump_view_pattern_commoning
   | Opt_D_faststring_stats
   | Opt_DumpToFile                     -- ^ Append dump output to files instead of stdout.
   | Opt_D_no_debug_output
   | Opt_DoCoreLinting
   | Opt_DoStgLinting
   | Opt_DoCmmLinting
   | Opt_DoAsmLinting
   | Opt_NoLlvmMangler                 -- hidden flag

   | Opt_WarnIsError                    -- -Werror; makes warnings fatal

   | Opt_PrintExplicitForalls

   -- optimisation opts
   | Opt_Strictness
   | Opt_FullLaziness
   | Opt_FloatIn
   | Opt_Specialise
   | Opt_StaticArgumentTransformation
   | Opt_CSE
   | Opt_LiberateCase
   | Opt_SpecConstr
   | Opt_DoLambdaEtaExpansion
   | Opt_IgnoreAsserts
   | Opt_DoEtaReduction
   | Opt_CaseMerge
   | Opt_UnboxStrictFields
   | Opt_DictsCheap
   | Opt_EnableRewriteRules             -- Apply rewrite rules during simplification
   | Opt_Vectorise
   | Opt_AvoidVect
   | Opt_RegsGraph                      -- do graph coloring register allocation
   | Opt_RegsIterative                  -- do iterative coalescing graph coloring register allocation
   | Opt_PedanticBottoms                -- Be picky about how we treat bottom
   | Opt_LlvmTBAA                       -- Use LLVM TBAA infastructure for improving AA (hidden flag)
   | Opt_RegLiveness                    -- Use the STG Reg liveness information (hidden flag)

   -- Interface files
   | Opt_IgnoreInterfacePragmas
   | Opt_OmitInterfacePragmas
   | Opt_ExposeAllUnfoldings

   -- profiling opts
   | Opt_AutoSccsOnIndividualCafs
   | Opt_ProfCountEntries

   -- misc opts
   | Opt_Pp
   | Opt_ForceRecomp
   | Opt_ExcessPrecision
   | Opt_EagerBlackHoling
   | Opt_ReadUserPackageConf
   | Opt_NoHsMain
   | Opt_SplitObjs
   | Opt_StgStats
   | Opt_HideAllPackages
   | Opt_PrintBindResult
   | Opt_Haddock
   | Opt_HaddockOptions
   | Opt_Hpc_No_Auto
   | Opt_BreakOnException
   | Opt_BreakOnError
   | Opt_PrintEvldWithShow
   | Opt_PrintBindContents
   | Opt_GenManifest
   | Opt_EmbedManifest
   | Opt_EmitExternalCore
   | Opt_SharedImplib
   | Opt_BuildingCabalPackage
   | Opt_SSE2
   | Opt_SSE4_2
   | Opt_GhciSandbox
   | Opt_GhciHistory
   | Opt_HelpfulErrors
   | Opt_DeferTypeErrors

   -- temporary flags
   | Opt_RunCPS
   | Opt_RunCPSZ
   | Opt_AutoLinkPackages
   | Opt_ImplicitImportQualified
   | Opt_TryNewCodeGen

   -- keeping stuff
   | Opt_KeepHiDiffs
   | Opt_KeepHcFiles
   | Opt_KeepSFiles
   | Opt_KeepTmpFiles
   | Opt_KeepRawTokenStream
   | Opt_KeepLlvmFiles

   -- safe haskell flags
   | Opt_DistrustAllPackages
   | Opt_PackageTrust

   deriving (Eq, Show, Enum)

data WarningFlag =
     Opt_WarnDuplicateExports
   | Opt_WarnHiShadows
   | Opt_WarnImplicitPrelude
   | Opt_WarnIncompletePatterns
   | Opt_WarnIncompleteUniPatterns
   | Opt_WarnIncompletePatternsRecUpd
   | Opt_WarnMissingFields
   | Opt_WarnMissingImportList
   | Opt_WarnMissingMethods
   | Opt_WarnMissingSigs
   | Opt_WarnMissingLocalSigs
   | Opt_WarnNameShadowing
   | Opt_WarnOverlappingPatterns
   | Opt_WarnTypeDefaults
   | Opt_WarnMonomorphism
   | Opt_WarnUnusedBinds
   | Opt_WarnUnusedImports
   | Opt_WarnUnusedMatches
   | Opt_WarnWarningsDeprecations
   | Opt_WarnDeprecatedFlags
   | Opt_WarnDodgyExports
   | Opt_WarnDodgyImports
   | Opt_WarnOrphans
   | Opt_WarnAutoOrphans
   | Opt_WarnIdentities
   | Opt_WarnTabs
   | Opt_WarnUnrecognisedPragmas
   | Opt_WarnDodgyForeignImports
   | Opt_WarnLazyUnliftedBindings
   | Opt_WarnUnusedDoBind
   | Opt_WarnWrongDoBind
   | Opt_WarnAlternativeLayoutRuleTransitional
   | Opt_WarnUnsafe
   | Opt_WarnSafe
   | Opt_WarnPointlessPragmas
   | Opt_WarnUnsupportedCallingConventions
   deriving (Eq, Show, Enum)

data Language = Haskell98 | Haskell2010
   deriving Enum

-- | The various Safe Haskell modes
data SafeHaskellMode
   = Sf_None
   | Sf_Unsafe
   | Sf_Trustworthy
   | Sf_Safe
   | Sf_SafeInfered
   deriving (Eq)

instance Outputable SafeHaskellMode where
    ppr Sf_None        = ptext $ sLit "None"
    ppr Sf_Unsafe      = ptext $ sLit "Unsafe"
    ppr Sf_Trustworthy = ptext $ sLit "Trustworthy"
    ppr Sf_Safe        = ptext $ sLit "Safe"
    ppr Sf_SafeInfered = ptext $ sLit "Safe-Infered"

data ExtensionFlag
   = Opt_Cpp
   | Opt_OverlappingInstances
   | Opt_UndecidableInstances
   | Opt_IncoherentInstances
   | Opt_MonomorphismRestriction
   | Opt_MonoPatBinds
   | Opt_MonoLocalBinds
   | Opt_RelaxedPolyRec           -- Deprecated
   | Opt_ExtendedDefaultRules     -- Use GHC's extended rules for defaulting
   | Opt_ForeignFunctionInterface
   | Opt_UnliftedFFITypes
   | Opt_InterruptibleFFI
   | Opt_CApiFFI
   | Opt_GHCForeignImportPrim
   | Opt_ParallelArrays           -- Syntactic support for parallel arrays
   | Opt_Arrows                   -- Arrow-notation syntax
   | Opt_TemplateHaskell
   | Opt_QuasiQuotes
   | Opt_ImplicitParams
   | Opt_ImplicitPrelude
   | Opt_ScopedTypeVariables
   | Opt_UnboxedTuples
   | Opt_BangPatterns
   | Opt_TypeFamilies
   | Opt_OverloadedStrings
   | Opt_DisambiguateRecordFields
   | Opt_RecordWildCards
   | Opt_RecordPuns
   | Opt_ViewPatterns
   | Opt_GADTs
   | Opt_GADTSyntax
   | Opt_NPlusKPatterns
   | Opt_DoAndIfThenElse
   | Opt_RebindableSyntax
   | Opt_ConstraintKinds
   | Opt_PolyKinds                -- Kind polymorphism
   | Opt_DataKinds                -- Datatype promotion
<<<<<<< HEAD

=======
   | Opt_InstanceSigs
 
>>>>>>> 2bc9d896
   | Opt_StandaloneDeriving
   | Opt_DeriveDataTypeable
   | Opt_DeriveFunctor
   | Opt_DeriveTraversable
   | Opt_DeriveFoldable
   | Opt_DeriveGeneric            -- Allow deriving Generic/1
   | Opt_DefaultSignatures        -- Allow extra signatures for defmeths

   | Opt_TypeSynonymInstances
   | Opt_FlexibleContexts
   | Opt_FlexibleInstances
   | Opt_ConstrainedClassMethods
   | Opt_MultiParamTypeClasses
   | Opt_FunctionalDependencies
   | Opt_UnicodeSyntax
   | Opt_PolymorphicComponents
   | Opt_ExistentialQuantification
   | Opt_MagicHash
   | Opt_EmptyDataDecls
   | Opt_KindSignatures
   | Opt_ParallelListComp
   | Opt_TransformListComp
   | Opt_MonadComprehensions
   | Opt_GeneralizedNewtypeDeriving
   | Opt_RecursiveDo
   | Opt_DoRec
   | Opt_PostfixOperators
   | Opt_TupleSections
   | Opt_PatternGuards
   | Opt_LiberalTypeSynonyms
   | Opt_Rank2Types
   | Opt_RankNTypes
   | Opt_ImpredicativeTypes
   | Opt_TypeOperators
   | Opt_ExplicitNamespaces
   | Opt_PackageImports
   | Opt_ExplicitForAll
   | Opt_AlternativeLayoutRule
   | Opt_AlternativeLayoutRuleTransitional
   | Opt_DatatypeContexts
   | Opt_NondecreasingIndentation
   | Opt_RelaxedLayout
   | Opt_TraditionalRecordSyntax
   deriving (Eq, Enum, Show)

-- | Contains not only a collection of 'DynFlag's but also a plethora of
-- information relating to the compilation of a single file or GHC session
data DynFlags = DynFlags {
  ghcMode               :: GhcMode,
  ghcLink               :: GhcLink,
  hscTarget             :: HscTarget,
  settings              :: Settings,
  hscOutName            :: String,      -- ^ Name of the output file
  extCoreName           :: String,      -- ^ Name of the .hcr output file
  verbosity             :: Int,         -- ^ Verbosity level: see Note [Verbosity levels]
  optLevel              :: Int,         -- ^ Optimisation level
  simplPhases           :: Int,         -- ^ Number of simplifier phases
  maxSimplIterations    :: Int,         -- ^ Max simplifier iterations
  shouldDumpSimplPhase  :: Maybe String,
  ruleCheck             :: Maybe String,
  strictnessBefore      :: [Int],       -- ^ Additional demand analysis

  simplTickFactor       :: Int,         -- ^ Multiplier for simplifier ticks
  specConstrThreshold   :: Maybe Int,   -- ^ Threshold for SpecConstr
  specConstrCount       :: Maybe Int,   -- ^ Max number of specialisations for any one function
  liberateCaseThreshold :: Maybe Int,   -- ^ Threshold for LiberateCase
  floatLamArgs          :: Maybe Int,   -- ^ Arg count for lambda floating
                                        --   See CoreMonad.FloatOutSwitches

  cmdlineHcIncludes     :: [String],    -- ^ @\-\#includes@
  importPaths           :: [FilePath],
  mainModIs             :: Module,
  mainFunIs             :: Maybe String,
  ctxtStkDepth          :: Int,         -- ^ Typechecker context stack depth

  thisPackage           :: PackageId,   -- ^ name of package currently being compiled

  -- ways
  ways                  :: [Way],       -- ^ Way flags from the command line
  buildTag              :: String,      -- ^ The global \"way\" (e.g. \"p\" for prof)
  rtsBuildTag           :: String,      -- ^ The RTS \"way\"

  -- For object splitting
  splitInfo             :: Maybe (String,Int),

  -- paths etc.
  objectDir             :: Maybe String,
  dylibInstallName      :: Maybe String,
  hiDir                 :: Maybe String,
  stubDir               :: Maybe String,
  dumpDir               :: Maybe String,

  objectSuf             :: String,
  hcSuf                 :: String,
  hiSuf                 :: String,

  outputFile            :: Maybe String,
  outputHi              :: Maybe String,
  dynLibLoader          :: DynLibLoader,

  -- | This is set by 'DriverPipeline.runPipeline' based on where
  --    its output is going.
  dumpPrefix            :: Maybe FilePath,

  -- | Override the 'dumpPrefix' set by 'DriverPipeline.runPipeline'.
  --    Set by @-ddump-file-prefix@
  dumpPrefixForce       :: Maybe FilePath,

  includePaths          :: [String],
  libraryPaths          :: [String],
  frameworkPaths        :: [String],    -- used on darwin only
  cmdlineFrameworks     :: [String],    -- ditto

  rtsOpts               :: Maybe String,
  rtsOptsEnabled        :: RtsOptsEnabled,

  hpcDir                :: String,      -- ^ Path to store the .mix files

  -- Plugins
  pluginModNames        :: [ModuleName],
  pluginModNameOpts     :: [(ModuleName,String)],

  --  For ghc -M
  depMakefile           :: FilePath,
  depIncludePkgDeps     :: Bool,
  depExcludeMods        :: [ModuleName],
  depSuffixes           :: [String],

  --  Package flags
  extraPkgConfs         :: [FilePath],
        -- ^ The @-package-conf@ flags given on the command line, in the order
        -- they appeared.

  packageFlags          :: [PackageFlag],
        -- ^ The @-package@ and @-hide-package@ flags from the command-line

  -- Package state
  -- NB. do not modify this field, it is calculated by
  -- Packages.initPackages and Packages.updatePackages.
  pkgDatabase           :: Maybe [PackageConfig],
  pkgState              :: PackageState,

  -- Temporary files
  -- These have to be IORefs, because the defaultCleanupHandler needs to
  -- know what to clean when an exception happens
  filesToClean          :: IORef [FilePath],
  dirsToClean           :: IORef (Map FilePath FilePath),

  -- Names of files which were generated from -ddump-to-file; used to
  -- track which ones we need to truncate because it's our first run
  -- through
  generatedDumps        :: IORef (Set FilePath),

  -- hsc dynamic flags
  flags                 :: IntSet,
  warningFlags          :: IntSet,
  -- Don't change this without updating extensionFlags:
  language              :: Maybe Language,
  -- | Safe Haskell mode
  safeHaskell           :: SafeHaskellMode,
  -- We store the location of where some extension and flags were turned on so
  -- we can produce accurate error messages when Safe Haskell fails due to
  -- them.
  thOnLoc               :: SrcSpan,
  newDerivOnLoc         :: SrcSpan,
  pkgTrustOnLoc         :: SrcSpan,
  warnSafeOnLoc         :: SrcSpan,
  warnUnsafeOnLoc       :: SrcSpan,
  -- Don't change this without updating extensionFlags:
  extensions            :: [OnOff ExtensionFlag],
  -- extensionFlags should always be equal to
  --     flattenExtensionFlags language extensions
  extensionFlags        :: IntSet,

  -- | MsgDoc output action: use "ErrUtils" instead of this if you can
  log_action            :: LogAction,
  flushOut              :: FlushOut,
  flushErr              :: FlushErr,

  haddockOptions        :: Maybe String,
  ghciScripts           :: [String],

  -- | what kind of {-# SCC #-} to add automatically
  profAuto              :: ProfAuto,

  llvmVersion           :: IORef (Int)
 }

class HasDynFlags m where
    getDynFlags :: m DynFlags

class ContainsDynFlags t where
    extractDynFlags :: t -> DynFlags

data ProfAuto
  = NoProfAuto         -- ^ no SCC annotations added
  | ProfAutoAll        -- ^ top-level and nested functions are annotated
  | ProfAutoTop        -- ^ top-level functions annotated only
  | ProfAutoExports    -- ^ exported functions annotated only
  | ProfAutoCalls      -- ^ annotate call-sites
  deriving (Enum)

data Settings = Settings {
  sTargetPlatform        :: Platform,    -- Filled in by SysTools
  sGhcUsagePath          :: FilePath,    -- Filled in by SysTools
  sGhciUsagePath         :: FilePath,    -- ditto
  sTopDir                :: FilePath,
  sTmpDir                :: String,      -- no trailing '/'
  -- You shouldn't need to look things up in rawSettings directly.
  -- They should have their own fields instead.
  sRawSettings           :: [(String, String)],
  sExtraGccViaCFlags     :: [String],
  sSystemPackageConfig   :: FilePath,
  -- commands for particular phases
  sPgm_L                 :: String,
  sPgm_P                 :: (String,[Option]),
  sPgm_F                 :: String,
  sPgm_c                 :: (String,[Option]),
  sPgm_s                 :: (String,[Option]),
  sPgm_a                 :: (String,[Option]),
  sPgm_l                 :: (String,[Option]),
  sPgm_dll               :: (String,[Option]),
  sPgm_T                 :: String,
  sPgm_sysman            :: String,
  sPgm_windres           :: String,
  sPgm_lo                :: (String,[Option]), -- LLVM: opt llvm optimiser
  sPgm_lc                :: (String,[Option]), -- LLVM: llc static compiler
  -- options for particular phases
  sOpt_L                 :: [String],
  sOpt_P                 :: [String],
  sOpt_F                 :: [String],
  sOpt_c                 :: [String],
  sOpt_a                 :: [String],
  sOpt_l                 :: [String],
  sOpt_windres           :: [String],
  sOpt_lo                :: [String], -- LLVM: llvm optimiser
  sOpt_lc                :: [String]  -- LLVM: llc static compiler

 }

targetPlatform :: DynFlags -> Platform
targetPlatform dflags = sTargetPlatform (settings dflags)

ghcUsagePath          :: DynFlags -> FilePath
ghcUsagePath dflags = sGhcUsagePath (settings dflags)
ghciUsagePath         :: DynFlags -> FilePath
ghciUsagePath dflags = sGhciUsagePath (settings dflags)
topDir                :: DynFlags -> FilePath
topDir dflags = sTopDir (settings dflags)
tmpDir                :: DynFlags -> String
tmpDir dflags = sTmpDir (settings dflags)
rawSettings           :: DynFlags -> [(String, String)]
rawSettings dflags = sRawSettings (settings dflags)
extraGccViaCFlags     :: DynFlags -> [String]
extraGccViaCFlags dflags = sExtraGccViaCFlags (settings dflags)
systemPackageConfig   :: DynFlags -> FilePath
systemPackageConfig dflags = sSystemPackageConfig (settings dflags)
pgm_L                 :: DynFlags -> String
pgm_L dflags = sPgm_L (settings dflags)
pgm_P                 :: DynFlags -> (String,[Option])
pgm_P dflags = sPgm_P (settings dflags)
pgm_F                 :: DynFlags -> String
pgm_F dflags = sPgm_F (settings dflags)
pgm_c                 :: DynFlags -> (String,[Option])
pgm_c dflags = sPgm_c (settings dflags)
pgm_s                 :: DynFlags -> (String,[Option])
pgm_s dflags = sPgm_s (settings dflags)
pgm_a                 :: DynFlags -> (String,[Option])
pgm_a dflags = sPgm_a (settings dflags)
pgm_l                 :: DynFlags -> (String,[Option])
pgm_l dflags = sPgm_l (settings dflags)
pgm_dll               :: DynFlags -> (String,[Option])
pgm_dll dflags = sPgm_dll (settings dflags)
pgm_T                 :: DynFlags -> String
pgm_T dflags = sPgm_T (settings dflags)
pgm_sysman            :: DynFlags -> String
pgm_sysman dflags = sPgm_sysman (settings dflags)
pgm_windres           :: DynFlags -> String
pgm_windres dflags = sPgm_windres (settings dflags)
pgm_lo                :: DynFlags -> (String,[Option])
pgm_lo dflags = sPgm_lo (settings dflags)
pgm_lc                :: DynFlags -> (String,[Option])
pgm_lc dflags = sPgm_lc (settings dflags)
opt_L                 :: DynFlags -> [String]
opt_L dflags = sOpt_L (settings dflags)
opt_P                 :: DynFlags -> [String]
opt_P dflags = sOpt_P (settings dflags)
opt_F                 :: DynFlags -> [String]
opt_F dflags = sOpt_F (settings dflags)
opt_c                 :: DynFlags -> [String]
opt_c dflags = sOpt_c (settings dflags)
opt_a                 :: DynFlags -> [String]
opt_a dflags = sOpt_a (settings dflags)
opt_l                 :: DynFlags -> [String]
opt_l dflags = sOpt_l (settings dflags)
opt_windres           :: DynFlags -> [String]
opt_windres dflags = sOpt_windres (settings dflags)
opt_lo                :: DynFlags -> [String]
opt_lo dflags = sOpt_lo (settings dflags)
opt_lc                :: DynFlags -> [String]
opt_lc dflags = sOpt_lc (settings dflags)

wayNames :: DynFlags -> [WayName]
wayNames = map wayName . ways

-- | The target code type of the compilation (if any).
--
-- Whenever you change the target, also make sure to set 'ghcLink' to
-- something sensible.
--
-- 'HscNothing' can be used to avoid generating any output, however, note
-- that:
--
--  * This will not run the desugaring step, thus no warnings generated in
--    this step will be output.  In particular, this includes warnings related
--    to pattern matching.  You can run the desugarer manually using
--    'GHC.desugarModule'.
--
--  * If a program uses Template Haskell the typechecker may try to run code
--    from an imported module.  This will fail if no code has been generated
--    for this module.  You can use 'GHC.needsTemplateHaskell' to detect
--    whether this might be the case and choose to either switch to a
--    different target or avoid typechecking such modules.  (The latter may be
--    preferable for security reasons.)
--
data HscTarget
  = HscC           -- ^ Generate C code.
  | HscAsm         -- ^ Generate assembly using the native code generator.
  | HscLlvm        -- ^ Generate assembly using the llvm code generator.
  | HscInterpreted -- ^ Generate bytecode.  (Requires 'LinkInMemory')
  | HscNothing     -- ^ Don't generate any code.  See notes above.
  deriving (Eq, Show)

showHscTargetFlag :: HscTarget -> String
showHscTargetFlag HscC           = "-fvia-c"
showHscTargetFlag HscAsm         = "-fasm"
showHscTargetFlag HscLlvm        = "-fllvm"
showHscTargetFlag HscInterpreted = "-fbyte-code"
showHscTargetFlag HscNothing     = "-fno-code"

-- | Will this target result in an object file on the disk?
isObjectTarget :: HscTarget -> Bool
isObjectTarget HscC     = True
isObjectTarget HscAsm   = True
isObjectTarget HscLlvm  = True
isObjectTarget _        = False

-- | Does this target retain *all* top-level bindings for a module,
-- rather than just the exported bindings, in the TypeEnv and compiled
-- code (if any)?  In interpreted mode we do this, so that GHCi can
-- call functions inside a module.  In HscNothing mode we also do it,
-- so that Haddock can get access to the GlobalRdrEnv for a module
-- after typechecking it.
targetRetainsAllBindings :: HscTarget -> Bool
targetRetainsAllBindings HscInterpreted = True
targetRetainsAllBindings HscNothing     = True
targetRetainsAllBindings _              = False

-- | The 'GhcMode' tells us whether we're doing multi-module
-- compilation (controlled via the "GHC" API) or one-shot
-- (single-module) compilation.  This makes a difference primarily to
-- the "Finder": in one-shot mode we look for interface files for
-- imported modules, but in multi-module mode we look for source files
-- in order to check whether they need to be recompiled.
data GhcMode
  = CompManager         -- ^ @\-\-make@, GHCi, etc.
  | OneShot             -- ^ @ghc -c Foo.hs@
  | MkDepend            -- ^ @ghc -M@, see "Finder" for why we need this
  deriving Eq

instance Outputable GhcMode where
  ppr CompManager = ptext (sLit "CompManager")
  ppr OneShot     = ptext (sLit "OneShot")
  ppr MkDepend    = ptext (sLit "MkDepend")

isOneShot :: GhcMode -> Bool
isOneShot OneShot = True
isOneShot _other  = False

-- | What to do in the link step, if there is one.
data GhcLink
  = NoLink              -- ^ Don't link at all
  | LinkBinary          -- ^ Link object code into a binary
  | LinkInMemory        -- ^ Use the in-memory dynamic linker (works for both
                        --   bytecode and object code).
  | LinkDynLib          -- ^ Link objects into a dynamic lib (DLL on Windows, DSO on ELF platforms)
  deriving (Eq, Show)

isNoLink :: GhcLink -> Bool
isNoLink NoLink = True
isNoLink _      = False

-- Is it worth evaluating this Bool and caching it in the DynFlags value
-- during initDynFlags?
doingTickyProfiling :: DynFlags -> Bool
doingTickyProfiling _ = opt_Ticky
  -- XXX -ticky is a static flag, because it implies -debug which is also
  -- static.  If the way flags were made dynamic, we could fix this.

data PackageFlag
  = ExposePackage   String
  | ExposePackageId String
  | HidePackage     String
  | IgnorePackage   String
  | TrustPackage    String
  | DistrustPackage String
  deriving Eq

defaultHscTarget :: HscTarget
defaultHscTarget = defaultObjectTarget

-- | The 'HscTarget' value corresponding to the default way to create
-- object files on the current platform.
defaultObjectTarget :: HscTarget
defaultObjectTarget
  | cGhcUnregisterised    == "YES"      =  HscC
  | cGhcWithNativeCodeGen == "YES"      =  HscAsm
  | otherwise                           =  HscLlvm

data DynLibLoader
  = Deployable
  | SystemDependent
  deriving Eq

data RtsOptsEnabled = RtsOptsNone | RtsOptsSafeOnly | RtsOptsAll
  deriving (Show)

-- | Used by 'GHC.newSession' to partially initialize a new 'DynFlags' value
initDynFlags :: DynFlags -> IO DynFlags
initDynFlags dflags = do
 -- someday these will be dynamic flags
 ways <- readIORef v_Ways
 refFilesToClean <- newIORef []
 refDirsToClean <- newIORef Map.empty
 refGeneratedDumps <- newIORef Set.empty
 refLlvmVersion <- newIORef 28
 return dflags{
        ways           = ways,
        buildTag       = mkBuildTag (filter (not . wayRTSOnly) ways),
        rtsBuildTag    = mkBuildTag ways,
        filesToClean   = refFilesToClean,
        dirsToClean    = refDirsToClean,
        generatedDumps = refGeneratedDumps,
        llvmVersion    = refLlvmVersion
        }

-- | The normal 'DynFlags'. Note that they is not suitable for use in this form
-- and must be fully initialized by 'GHC.newSession' first.
defaultDynFlags :: Settings -> DynFlags
defaultDynFlags mySettings =
     DynFlags {
        ghcMode                 = CompManager,
        ghcLink                 = LinkBinary,
        hscTarget               = defaultHscTarget,
        hscOutName              = "",
        extCoreName             = "",
        verbosity               = 0,
        optLevel                = 0,
        simplPhases             = 2,
        maxSimplIterations      = 4,
        shouldDumpSimplPhase    = Nothing,
        ruleCheck               = Nothing,
        simplTickFactor         = 100,
        specConstrThreshold     = Just 2000,
        specConstrCount         = Just 3,
        liberateCaseThreshold   = Just 2000,
        floatLamArgs            = Just 0, -- Default: float only if no fvs
        strictnessBefore        = [],

        cmdlineHcIncludes       = [],
        importPaths             = ["."],
        mainModIs               = mAIN,
        mainFunIs               = Nothing,
        ctxtStkDepth            = mAX_CONTEXT_REDUCTION_DEPTH,

        thisPackage             = mainPackageId,

        objectDir               = Nothing,
        dylibInstallName        = Nothing,
        hiDir                   = Nothing,
        stubDir                 = Nothing,
        dumpDir                 = Nothing,

        objectSuf               = phaseInputExt StopLn,
        hcSuf                   = phaseInputExt HCc,
        hiSuf                   = "hi",

        pluginModNames          = [],
        pluginModNameOpts       = [],

        outputFile              = Nothing,
        outputHi                = Nothing,
        dynLibLoader            = SystemDependent,
        dumpPrefix              = Nothing,
        dumpPrefixForce         = Nothing,
        includePaths            = [],
        libraryPaths            = [],
        frameworkPaths          = [],
        cmdlineFrameworks       = [],
        rtsOpts                 = Nothing,
        rtsOptsEnabled          = RtsOptsSafeOnly,

        hpcDir                  = ".hpc",

        extraPkgConfs           = [],
        packageFlags            = [],
        pkgDatabase             = Nothing,
        pkgState                = panic "no package state yet: call GHC.setSessionDynFlags",
        ways                    = panic "defaultDynFlags: No ways",
        buildTag                = panic "defaultDynFlags: No buildTag",
        rtsBuildTag             = panic "defaultDynFlags: No rtsBuildTag",
        splitInfo               = Nothing,
        settings                = mySettings,
        -- ghc -M values
        depMakefile       = "Makefile",
        depIncludePkgDeps = False,
        depExcludeMods    = [],
        depSuffixes       = [],
        -- end of ghc -M values
        filesToClean   = panic "defaultDynFlags: No filesToClean",
        dirsToClean    = panic "defaultDynFlags: No dirsToClean",
        generatedDumps = panic "defaultDynFlags: No generatedDumps",
        haddockOptions = Nothing,
        flags = IntSet.fromList (map fromEnum defaultFlags),
        warningFlags = IntSet.fromList (map fromEnum standardWarnings),
        ghciScripts = [],
        language = Nothing,
        safeHaskell = Sf_SafeInfered,
        thOnLoc = noSrcSpan,
        newDerivOnLoc = noSrcSpan,
        pkgTrustOnLoc = noSrcSpan,
        warnSafeOnLoc = noSrcSpan,
        warnUnsafeOnLoc = noSrcSpan,
        extensions = [],
        extensionFlags = flattenExtensionFlags Nothing [],
        log_action = defaultLogAction,
        flushOut = defaultFlushOut,
        flushErr = defaultFlushErr,
        profAuto = NoProfAuto,
        llvmVersion = panic "defaultDynFlags: No llvmVersion"
      }

type LogAction = Severity -> SrcSpan -> PprStyle -> MsgDoc -> IO ()

defaultLogAction :: LogAction
defaultLogAction severity srcSpan style msg
 = case severity of
   SevOutput -> printSDoc msg style
   SevInfo   -> printErrs msg style
   SevFatal  -> printErrs msg style
   _         -> do hPutChar stderr '\n'
                   printErrs (mkLocMessage severity srcSpan msg) style
                   -- careful (#2302): printErrs prints in UTF-8, whereas
                   -- converting to string first and using hPutStr would
                   -- just emit the low 8 bits of each unicode char.

newtype FlushOut = FlushOut (IO ())

defaultFlushOut :: FlushOut
defaultFlushOut = FlushOut $ hFlush stdout

newtype FlushErr = FlushErr (IO ())

defaultFlushErr :: FlushErr
defaultFlushErr = FlushErr $ hFlush stderr

{-
Note [Verbosity levels]
~~~~~~~~~~~~~~~~~~~~~~~
    0   |   print errors & warnings only
    1   |   minimal verbosity: print "compiling M ... done." for each module.
    2   |   equivalent to -dshow-passes
    3   |   equivalent to existing "ghc -v"
    4   |   "ghc -v -ddump-most"
    5   |   "ghc -v -ddump-all"
-}

data OnOff a = On a
             | Off a

-- OnOffs accumulate in reverse order, so we use foldr in order to
-- process them in the right order
flattenExtensionFlags :: Maybe Language -> [OnOff ExtensionFlag] -> IntSet
flattenExtensionFlags ml = foldr f defaultExtensionFlags
    where f (On f)  flags = IntSet.insert (fromEnum f) flags
          f (Off f) flags = IntSet.delete (fromEnum f) flags
          defaultExtensionFlags = IntSet.fromList (map fromEnum (languageExtensions ml))

languageExtensions :: Maybe Language -> [ExtensionFlag]

languageExtensions Nothing
    -- Nothing => the default case
    = Opt_NondecreasingIndentation -- This has been on by default for some time
    : delete Opt_DatatypeContexts  -- The Haskell' committee decided to
                                   -- remove datatype contexts from the
                                   -- language:
   -- http://www.haskell.org/pipermail/haskell-prime/2011-January/003335.html
      (languageExtensions (Just Haskell2010))

   -- NB: MonoPatBinds is no longer the default

languageExtensions (Just Haskell98)
    = [Opt_ImplicitPrelude,
       Opt_MonomorphismRestriction,
       Opt_NPlusKPatterns,
       Opt_DatatypeContexts,
       Opt_TraditionalRecordSyntax,
       Opt_NondecreasingIndentation
           -- strictly speaking non-standard, but we always had this
           -- on implicitly before the option was added in 7.1, and
           -- turning it off breaks code, so we're keeping it on for
           -- backwards compatibility.  Cabal uses -XHaskell98 by
           -- default unless you specify another language.
      ]

languageExtensions (Just Haskell2010)
    = [Opt_ImplicitPrelude,
       Opt_MonomorphismRestriction,
       Opt_DatatypeContexts,
       Opt_TraditionalRecordSyntax,
       Opt_EmptyDataDecls,
       Opt_ForeignFunctionInterface,
       Opt_PatternGuards,
       Opt_DoAndIfThenElse,
       Opt_RelaxedPolyRec]

-- | Test whether a 'DynFlag' is set
dopt :: DynFlag -> DynFlags -> Bool
dopt f dflags  = fromEnum f `IntSet.member` flags dflags

-- | Set a 'DynFlag'
dopt_set :: DynFlags -> DynFlag -> DynFlags
dopt_set dfs f = dfs{ flags = IntSet.insert (fromEnum f) (flags dfs) }

-- | Unset a 'DynFlag'
dopt_unset :: DynFlags -> DynFlag -> DynFlags
dopt_unset dfs f = dfs{ flags = IntSet.delete (fromEnum f) (flags dfs) }

-- | Test whether a 'WarningFlag' is set
wopt :: WarningFlag -> DynFlags -> Bool
wopt f dflags  = fromEnum f `IntSet.member` warningFlags dflags

-- | Set a 'WarningFlag'
wopt_set :: DynFlags -> WarningFlag -> DynFlags
wopt_set dfs f = dfs{ warningFlags = IntSet.insert (fromEnum f) (warningFlags dfs) }

-- | Unset a 'WarningFlag'
wopt_unset :: DynFlags -> WarningFlag -> DynFlags
wopt_unset dfs f = dfs{ warningFlags = IntSet.delete (fromEnum f) (warningFlags dfs) }

-- | Test whether a 'ExtensionFlag' is set
xopt :: ExtensionFlag -> DynFlags -> Bool
xopt f dflags = fromEnum f `IntSet.member` extensionFlags dflags

-- | Set a 'ExtensionFlag'
xopt_set :: DynFlags -> ExtensionFlag -> DynFlags
xopt_set dfs f
    = let onoffs = On f : extensions dfs
      in dfs { extensions = onoffs,
               extensionFlags = flattenExtensionFlags (language dfs) onoffs }

-- | Unset a 'ExtensionFlag'
xopt_unset :: DynFlags -> ExtensionFlag -> DynFlags
xopt_unset dfs f
    = let onoffs = Off f : extensions dfs
      in dfs { extensions = onoffs,
               extensionFlags = flattenExtensionFlags (language dfs) onoffs }

lang_set :: DynFlags -> Maybe Language -> DynFlags
lang_set dflags lang =
   dflags {
            language = lang,
            extensionFlags = flattenExtensionFlags lang (extensions dflags)
          }

-- | Set the Haskell language standard to use
setLanguage :: Language -> DynP ()
setLanguage l = upd (`lang_set` Just l)

-- | Some modules have dependencies on others through the DynFlags rather than textual imports
dynFlagDependencies :: DynFlags -> [ModuleName]
dynFlagDependencies = pluginModNames

-- | Is the -fpackage-trust mode on
packageTrustOn :: DynFlags -> Bool
packageTrustOn = dopt Opt_PackageTrust

-- | Is Safe Haskell on in some way (including inference mode)
safeHaskellOn :: DynFlags -> Bool
safeHaskellOn dflags = safeHaskell dflags /= Sf_None

-- | Is the Safe Haskell safe language in use
safeLanguageOn :: DynFlags -> Bool
safeLanguageOn dflags = safeHaskell dflags == Sf_Safe

-- | Is the Safe Haskell safe inference mode active
safeInferOn :: DynFlags -> Bool
safeInferOn dflags = safeHaskell dflags == Sf_SafeInfered

-- | Test if Safe Imports are on in some form
safeImportsOn :: DynFlags -> Bool
safeImportsOn dflags = safeHaskell dflags == Sf_Unsafe ||
                       safeHaskell dflags == Sf_Trustworthy ||
                       safeHaskell dflags == Sf_Safe

-- | Set a 'Safe Haskell' flag
setSafeHaskell :: SafeHaskellMode -> DynP ()
setSafeHaskell s = updM f
    where f dfs = do
              let sf = safeHaskell dfs
              safeM <- combineSafeFlags sf s
              return $ dfs { safeHaskell = safeM }

-- | Are all direct imports required to be safe for this Safe Haskell mode?
-- Direct imports are when the code explicitly imports a module
safeDirectImpsReq :: DynFlags -> Bool
safeDirectImpsReq d = safeLanguageOn d

-- | Are all implicit imports required to be safe for this Safe Haskell mode?
-- Implicit imports are things in the prelude. e.g System.IO when print is used.
safeImplicitImpsReq :: DynFlags -> Bool
safeImplicitImpsReq d = safeLanguageOn d

-- | Combine two Safe Haskell modes correctly. Used for dealing with multiple flags.
-- This makes Safe Haskell very much a monoid but for now I prefer this as I don't
-- want to export this functionality from the module but do want to export the
-- type constructors.
combineSafeFlags :: SafeHaskellMode -> SafeHaskellMode -> DynP SafeHaskellMode
combineSafeFlags a b | a == Sf_SafeInfered = return b
                     | b == Sf_SafeInfered = return a
                     | a == Sf_None        = return b
                     | b == Sf_None        = return a
                     | a == b              = return a
                     | otherwise           = addErr errm >> return (panic errm)
    where errm = "Incompatible Safe Haskell flags! ("
                    ++ showPpr a ++ ", " ++ showPpr b ++ ")"

-- | A list of unsafe flags under Safe Haskell. Tuple elements are:
--     * name of the flag
--     * function to get srcspan that enabled the flag
--     * function to test if the flag is on
--     * function to turn the flag off
unsafeFlags :: [(String, DynFlags -> SrcSpan, DynFlags -> Bool, DynFlags -> DynFlags)]
unsafeFlags = [("-XGeneralizedNewtypeDeriving", newDerivOnLoc,
                   xopt Opt_GeneralizedNewtypeDeriving,
                   flip xopt_unset Opt_GeneralizedNewtypeDeriving),
               ("-XTemplateHaskell", thOnLoc,
                   xopt Opt_TemplateHaskell,
                   flip xopt_unset Opt_TemplateHaskell)]

-- | Retrieve the options corresponding to a particular @opt_*@ field in the correct order
getOpts :: DynFlags             -- ^ 'DynFlags' to retrieve the options from
        -> (DynFlags -> [a])    -- ^ Relevant record accessor: one of the @opt_*@ accessors
        -> [a]                  -- ^ Correctly ordered extracted options
getOpts dflags opts = reverse (opts dflags)
        -- We add to the options from the front, so we need to reverse the list

-- | Gets the verbosity flag for the current verbosity level. This is fed to
-- other tools, so GHC-specific verbosity flags like @-ddump-most@ are not included
getVerbFlags :: DynFlags -> [String]
getVerbFlags dflags
  | verbosity dflags >= 4 = ["-v"]
  | otherwise             = []

setObjectDir, setHiDir, setStubDir, setDumpDir, setOutputDir,
         setDylibInstallName,
         setObjectSuf, setHiSuf, setHcSuf, parseDynLibLoaderMode,
         setPgmP, addOptl, addOptP,
         addCmdlineFramework, addHaddockOpts, addGhciScript
   :: String -> DynFlags -> DynFlags
setOutputFile, setOutputHi, setDumpPrefixForce
   :: Maybe String -> DynFlags -> DynFlags

setObjectDir  f d = d{ objectDir  = Just f}
setHiDir      f d = d{ hiDir      = Just f}
setStubDir    f d = d{ stubDir    = Just f, includePaths = f : includePaths d }
  -- -stubdir D adds an implicit -I D, so that gcc can find the _stub.h file
  -- \#included from the .hc file when compiling via C (i.e. unregisterised
  -- builds).
setDumpDir    f d = d{ dumpDir    = Just f}
setOutputDir  f = setObjectDir f . setHiDir f . setStubDir f . setDumpDir f
setDylibInstallName  f d = d{ dylibInstallName = Just f}

setObjectSuf  f d = d{ objectSuf  = f}
setHiSuf      f d = d{ hiSuf      = f}
setHcSuf      f d = d{ hcSuf      = f}

setOutputFile f d = d{ outputFile = f}
setOutputHi   f d = d{ outputHi   = f}

addPluginModuleName :: String -> DynFlags -> DynFlags
addPluginModuleName name d = d { pluginModNames = (mkModuleName name) : (pluginModNames d) }

addPluginModuleNameOption :: String -> DynFlags -> DynFlags
addPluginModuleNameOption optflag d = d { pluginModNameOpts = (mkModuleName m, option) : (pluginModNameOpts d) }
  where (m, rest) = break (== ':') optflag
        option = case rest of
          [] -> "" -- should probably signal an error
          (_:plug_opt) -> plug_opt -- ignore the ':' from break

parseDynLibLoaderMode f d =
 case splitAt 8 f of
   ("deploy", "")       -> d{ dynLibLoader = Deployable }
   ("sysdep", "")       -> d{ dynLibLoader = SystemDependent }
   _                    -> ghcError (CmdLineError ("Unknown dynlib loader: " ++ f))

setDumpPrefixForce f d = d { dumpPrefixForce = f}

-- XXX HACK: Prelude> words "'does not' work" ===> ["'does","not'","work"]
-- Config.hs should really use Option.
setPgmP   f = let (pgm:args) = words f in alterSettings (\s -> s { sPgm_P   = (pgm, map Option args)})
addOptl   f = alterSettings (\s -> s { sOpt_l   = f : sOpt_l s})
addOptP   f = alterSettings (\s -> s { sOpt_P   = f : sOpt_P s})


setDepMakefile :: FilePath -> DynFlags -> DynFlags
setDepMakefile f d = d { depMakefile = deOptDep f }

setDepIncludePkgDeps :: Bool -> DynFlags -> DynFlags
setDepIncludePkgDeps b d = d { depIncludePkgDeps = b }

addDepExcludeMod :: String -> DynFlags -> DynFlags
addDepExcludeMod m d
    = d { depExcludeMods = mkModuleName (deOptDep m) : depExcludeMods d }

addDepSuffix :: FilePath -> DynFlags -> DynFlags
addDepSuffix s d = d { depSuffixes = deOptDep s : depSuffixes d }

-- XXX Legacy code:
-- We used to use "-optdep-flag -optdeparg", so for legacy applications
-- we need to strip the "-optdep" off of the arg
deOptDep :: String -> String
deOptDep x = case stripPrefix "-optdep" x of
             Just rest -> rest
             Nothing -> x

addCmdlineFramework f d = d{ cmdlineFrameworks = f : cmdlineFrameworks d}

addHaddockOpts f d = d{ haddockOptions = Just f}

addGhciScript f d = d{ ghciScripts = f : ghciScripts d}

-- -----------------------------------------------------------------------------
-- Command-line options

-- | When invoking external tools as part of the compilation pipeline, we
-- pass these a sequence of options on the command-line. Rather than
-- just using a list of Strings, we use a type that allows us to distinguish
-- between filepaths and 'other stuff'. The reason for this is that
-- this type gives us a handle on transforming filenames, and filenames only,
-- to whatever format they're expected to be on a particular platform.
data Option
 = FileOption -- an entry that _contains_ filename(s) / filepaths.
              String  -- a non-filepath prefix that shouldn't be
                      -- transformed (e.g., "/out=")
              String  -- the filepath/filename portion
 | Option     String
 deriving ( Eq )

showOpt :: Option -> String
showOpt (FileOption pre f) = pre ++ f
showOpt (Option s)  = s

-----------------------------------------------------------------------------
-- Setting the optimisation level

updOptLevel :: Int -> DynFlags -> DynFlags
-- ^ Sets the 'DynFlags' to be appropriate to the optimisation level
updOptLevel n dfs
  = dfs2{ optLevel = final_n }
  where
   final_n = max 0 (min 2 n)    -- Clamp to 0 <= n <= 2
   dfs1 = foldr (flip dopt_unset) dfs  remove_dopts
   dfs2 = foldr (flip dopt_set)   dfs1 extra_dopts

   extra_dopts  = [ f | (ns,f) <- optLevelFlags, final_n `elem` ns ]
   remove_dopts = [ f | (ns,f) <- optLevelFlags, final_n `notElem` ns ]

-- -----------------------------------------------------------------------------
-- StgToDo:  abstraction of stg-to-stg passes to run.

data StgToDo
  = StgDoMassageForProfiling  -- should be (next to) last
  -- There's also setStgVarInfo, but its absolute "lastness"
  -- is so critical that it is hardwired in (no flag).
  | D_stg_stats

getStgToDo :: DynFlags -> [StgToDo]
getStgToDo dflags
  = todo2
  where
        stg_stats = dopt Opt_StgStats dflags

        todo1 = if stg_stats then [D_stg_stats] else []

        todo2 | WayProf `elem` wayNames dflags
              = StgDoMassageForProfiling : todo1
              | otherwise
              = todo1

{- **********************************************************************
%*                                                                      *
                DynFlags parser
%*                                                                      *
%********************************************************************* -}

-- -----------------------------------------------------------------------------
-- Parsing the dynamic flags.

-- | Parse dynamic flags from a list of command line arguments.  Returns the
-- the parsed 'DynFlags', the left-over arguments, and a list of warnings.
-- Throws a 'UsageError' if errors occurred during parsing (such as unknown
-- flags or missing arguments).
parseDynamicFlagsCmdLine :: Monad m =>
                     DynFlags -> [Located String]
                  -> m (DynFlags, [Located String], [Located String])
                     -- ^ Updated 'DynFlags', left-over arguments, and
                     -- list of warnings.
parseDynamicFlagsCmdLine dflags args = parseDynamicFlags dflags args True

-- | Like 'parseDynamicFlagsCmdLine' but does not allow the package flags
-- (-package, -hide-package, -ignore-package, -hide-all-packages, -package-conf).
-- Used to parse flags set in a modules pragma.
parseDynamicFilePragma :: Monad m =>
                     DynFlags -> [Located String]
                  -> m (DynFlags, [Located String], [Located String])
                     -- ^ Updated 'DynFlags', left-over arguments, and
                     -- list of warnings.
parseDynamicFilePragma dflags args = parseDynamicFlags dflags args False

parseDynamicFlags :: Monad m =>
                      DynFlags -> [Located String] -> Bool
                  -> m (DynFlags, [Located String], [Located String])
parseDynamicFlags dflags0 args cmdline = do
  -- XXX Legacy support code
  -- We used to accept things like
  --     optdep-f  -optdepdepend
  --     optdep-f  -optdep depend
  --     optdep -f -optdepdepend
  --     optdep -f -optdep depend
  -- but the spaces trip up proper argument handling. So get rid of them.
  let f (L p "-optdep" : L _ x : xs) = (L p ("-optdep" ++ x)) : f xs
      f (x : xs) = x : f xs
      f xs = xs
      args' = f args

      -- Note: -ignore-package (package_flags) must precede -i* (dynamic_flags)
      flag_spec | cmdline   = package_flags ++ dynamic_flags
                | otherwise = dynamic_flags

  let ((leftover, errs, warns), dflags1)
          = runCmdLine (processArgs flag_spec args') dflags0
  when (not (null errs)) $ ghcError $ errorsToGhcException errs

  -- check for disabled flags in safe haskell
  let (dflags2, sh_warns) = safeFlagCheck cmdline dflags1

  return (dflags2, leftover, sh_warns ++ warns)

-- | Check (and potentially disable) any extensions that aren't allowed
-- in safe mode.
safeFlagCheck :: Bool -> DynFlags -> (DynFlags, [Located String])
safeFlagCheck _  dflags | not (safeLanguageOn dflags || safeInferOn dflags)
                        = (dflags, [])

<<<<<<< HEAD
=======
-- safe or safe-infer ON
>>>>>>> 2bc9d896
safeFlagCheck cmdl dflags =
    case safeLanguageOn dflags of
        True -> (dflags', warns)

        -- throw error if -fpackage-trust by itself with no safe haskell flag
<<<<<<< HEAD
        False | not cmdl && safeInferOn dflags && packageTrustOn dflags
              -> (dopt_unset dflags' Opt_PackageTrust,
                  [L (pkgTrustOnLoc dflags') $
                      "Warning: -fpackage-trust ignored;" ++
=======
        False | not cmdl && packageTrustOn dflags
              -> (dopt_unset dflags' Opt_PackageTrust,
                  [L (pkgTrustOnLoc dflags') $
                      "-fpackage-trust ignored;" ++
>>>>>>> 2bc9d896
                      " must be specified with a Safe Haskell flag"]
                  )

        False | null warns && safeInfOk
              -> (dflags', [])

              | otherwise
              -> (dflags' { safeHaskell = Sf_None }, [])
                -- Have we infered Unsafe?
                -- See Note [HscMain . Safe Haskell Inference]
    where
        -- TODO: Can we do better than this for inference?
        safeInfOk = not $ xopt Opt_OverlappingInstances dflags

        (dflags', warns) = foldl check_method (dflags, []) unsafeFlags

        check_method (df, warns) (str,loc,test,fix)
            | test df   = (apFix fix df, warns ++ safeFailure (loc dflags) str)
            | otherwise = (df, warns)

        apFix f = if safeInferOn dflags then id else f

<<<<<<< HEAD
        safeFailure loc str = [L loc $ "Warning: " ++ str ++ " is not allowed in"
                                      ++ " Safe Haskell; ignoring " ++ str]
=======
        safeFailure loc str 
           = [L loc $ str ++ " is not allowed in Safe Haskell; ignoring " ++ str]
>>>>>>> 2bc9d896

{- **********************************************************************
%*                                                                      *
                DynFlags specifications
%*                                                                      *
%********************************************************************* -}

allFlags :: [String]
allFlags = map ('-':) $
           [ flagName flag | flag <- dynamic_flags ++ package_flags, ok (flagOptKind flag) ] ++
           map ("fno-"++) fflags ++
           map ("f"++) fflags ++
           map ("X"++) supportedExtensions
    where ok (PrefixPred _ _) = False
          ok _   = True
          fflags = fflags0 ++ fflags1 ++ fflags2
          fflags0 = [ name | (name, _, _) <- fFlags ]
          fflags1 = [ name | (name, _, _) <- fWarningFlags ]
          fflags2 = [ name | (name, _, _) <- fLangFlags ]

--------------- The main flags themselves ------------------
dynamic_flags :: [Flag (CmdLineP DynFlags)]
dynamic_flags = [
    Flag "n"        (NoArg (addWarn "The -n flag is deprecated and no longer has any effect"))
  , Flag "cpp"      (NoArg (setExtensionFlag Opt_Cpp))
  , Flag "F"        (NoArg (setDynFlag Opt_Pp))
  , Flag "#include"
         (HasArg (\s -> do addCmdlineHCInclude s
                           addWarn "-#include and INCLUDE pragmas are deprecated: They no longer have any effect"))
  , Flag "v"        (OptIntSuffix setVerbosity)

        ------- Specific phases  --------------------------------------------
    -- need to appear before -pgmL to be parsed as LLVM flags.
  , Flag "pgmlo"          (hasArg (\f -> alterSettings (\s -> s { sPgm_lo  = (f,[])})))
  , Flag "pgmlc"          (hasArg (\f -> alterSettings (\s -> s { sPgm_lc  = (f,[])})))
  , Flag "pgmL"           (hasArg (\f -> alterSettings (\s -> s { sPgm_L   = f})))
  , Flag "pgmP"           (hasArg setPgmP)
  , Flag "pgmF"           (hasArg (\f -> alterSettings (\s -> s { sPgm_F   = f})))
  , Flag "pgmc"           (hasArg (\f -> alterSettings (\s -> s { sPgm_c   = (f,[])})))
  , Flag "pgmm"           (HasArg (\_ -> addWarn "The -pgmm flag does nothing; it will be removed in a future GHC release"))
  , Flag "pgms"           (hasArg (\f -> alterSettings (\s -> s { sPgm_s   = (f,[])})))
  , Flag "pgma"           (hasArg (\f -> alterSettings (\s -> s { sPgm_a   = (f,[])})))
  , Flag "pgml"           (hasArg (\f -> alterSettings (\s -> s { sPgm_l   = (f,[])})))
  , Flag "pgmdll"         (hasArg (\f -> alterSettings (\s -> s { sPgm_dll = (f,[])})))
  , Flag "pgmwindres"     (hasArg (\f -> alterSettings (\s -> s { sPgm_windres = f})))

    -- need to appear before -optl/-opta to be parsed as LLVM flags.
  , Flag "optlo"          (hasArg (\f -> alterSettings (\s -> s { sOpt_lo  = f : sOpt_lo s})))
  , Flag "optlc"          (hasArg (\f -> alterSettings (\s -> s { sOpt_lc  = f : sOpt_lc s})))
  , Flag "optL"           (hasArg (\f -> alterSettings (\s -> s { sOpt_L   = f : sOpt_L s})))
  , Flag "optP"           (hasArg addOptP)
  , Flag "optF"           (hasArg (\f -> alterSettings (\s -> s { sOpt_F   = f : sOpt_F s})))
  , Flag "optc"           (hasArg (\f -> alterSettings (\s -> s { sOpt_c   = f : sOpt_c s})))
  , Flag "optm"           (HasArg (\_ -> addWarn "The -optm flag does nothing; it will be removed in a future GHC release"))
  , Flag "opta"           (hasArg (\f -> alterSettings (\s -> s { sOpt_a   = f : sOpt_a s})))
  , Flag "optl"           (hasArg addOptl)
  , Flag "optwindres"     (hasArg (\f -> alterSettings (\s -> s { sOpt_windres = f : sOpt_windres s})))

  , Flag "split-objs"
         (NoArg (if can_split
                 then setDynFlag Opt_SplitObjs
                 else addWarn "ignoring -fsplit-objs"))

        -------- ghc -M -----------------------------------------------------
  , Flag "dep-suffix"     (hasArg addDepSuffix)
  , Flag "optdep-s"       (hasArgDF addDepSuffix "Use -dep-suffix instead")
  , Flag "dep-makefile"   (hasArg setDepMakefile)
  , Flag "optdep-f"       (hasArgDF setDepMakefile "Use -dep-makefile instead")
  , Flag "optdep-w"       (NoArg  (deprecate "doesn't do anything"))
  , Flag "include-pkg-deps"         (noArg (setDepIncludePkgDeps True))
  , Flag "optdep--include-prelude"  (noArgDF (setDepIncludePkgDeps True) "Use -include-pkg-deps instead")
  , Flag "optdep--include-pkg-deps" (noArgDF (setDepIncludePkgDeps True) "Use -include-pkg-deps instead")
  , Flag "exclude-module"           (hasArg addDepExcludeMod)
  , Flag "optdep--exclude-module"   (hasArgDF addDepExcludeMod "Use -exclude-module instead")
  , Flag "optdep-x"                 (hasArgDF addDepExcludeMod "Use -exclude-module instead")

        -------- Linking ----------------------------------------------------
  , Flag "no-link"            (noArg (\d -> d{ ghcLink=NoLink }))
  , Flag "shared"             (noArg (\d -> d{ ghcLink=LinkDynLib }))
  , Flag "dynload"            (hasArg parseDynLibLoaderMode)
  , Flag "dylib-install-name" (hasArg setDylibInstallName)

        ------- Libraries ---------------------------------------------------
  , Flag "L"   (Prefix addLibraryPath)
  , Flag "l"   (hasArg (addOptl . ("-l" ++)))

        ------- Frameworks --------------------------------------------------
        -- -framework-path should really be -F ...
  , Flag "framework-path" (HasArg addFrameworkPath)
  , Flag "framework"      (hasArg addCmdlineFramework)

        ------- Output Redirection ------------------------------------------
  , Flag "odir"              (hasArg setObjectDir)
  , Flag "o"                 (sepArg (setOutputFile . Just))
  , Flag "ohi"               (hasArg (setOutputHi . Just ))
  , Flag "osuf"              (hasArg setObjectSuf)
  , Flag "hcsuf"             (hasArg setHcSuf)
  , Flag "hisuf"             (hasArg setHiSuf)
  , Flag "hidir"             (hasArg setHiDir)
  , Flag "tmpdir"            (hasArg setTmpDir)
  , Flag "stubdir"           (hasArg setStubDir)
  , Flag "dumpdir"           (hasArg setDumpDir)
  , Flag "outputdir"         (hasArg setOutputDir)
  , Flag "ddump-file-prefix" (hasArg (setDumpPrefixForce . Just))

        ------- Keeping temporary files -------------------------------------
     -- These can be singular (think ghc -c) or plural (think ghc --make)
  , Flag "keep-hc-file"     (NoArg (setDynFlag Opt_KeepHcFiles))
  , Flag "keep-hc-files"    (NoArg (setDynFlag Opt_KeepHcFiles))
  , Flag "keep-s-file"      (NoArg (setDynFlag Opt_KeepSFiles))
  , Flag "keep-s-files"     (NoArg (setDynFlag Opt_KeepSFiles))
  , Flag "keep-raw-s-file"  (NoArg (addWarn "The -keep-raw-s-file flag does nothing; it will be removed in a future GHC release"))
  , Flag "keep-raw-s-files" (NoArg (addWarn "The -keep-raw-s-files flag does nothing; it will be removed in a future GHC release"))
  , Flag "keep-llvm-file"   (NoArg (do setObjTarget HscLlvm
                                       setDynFlag Opt_KeepLlvmFiles))
  , Flag "keep-llvm-files"  (NoArg (do setObjTarget HscLlvm
                                       setDynFlag Opt_KeepLlvmFiles))
     -- This only makes sense as plural
  , Flag "keep-tmp-files"   (NoArg (setDynFlag Opt_KeepTmpFiles))

        ------- Miscellaneous ----------------------------------------------
  , Flag "no-auto-link-packages" (NoArg (unSetDynFlag Opt_AutoLinkPackages))
  , Flag "no-hs-main"     (NoArg (setDynFlag Opt_NoHsMain))
  , Flag "with-rtsopts"   (HasArg setRtsOpts)
  , Flag "rtsopts"        (NoArg (setRtsOptsEnabled RtsOptsAll))
  , Flag "rtsopts=all"    (NoArg (setRtsOptsEnabled RtsOptsAll))
  , Flag "rtsopts=some"   (NoArg (setRtsOptsEnabled RtsOptsSafeOnly))
  , Flag "rtsopts=none"   (NoArg (setRtsOptsEnabled RtsOptsNone))
  , Flag "no-rtsopts"     (NoArg (setRtsOptsEnabled RtsOptsNone))
  , Flag "main-is"        (SepArg setMainIs)
  , Flag "haddock"        (NoArg (setDynFlag Opt_Haddock))
  , Flag "haddock-opts"   (hasArg addHaddockOpts)
  , Flag "hpcdir"         (SepArg setOptHpcDir)
  , Flag "ghci-script"    (hasArg addGhciScript)

        ------- recompilation checker --------------------------------------
  , Flag "recomp"         (NoArg (do unSetDynFlag Opt_ForceRecomp
                                     deprecate "Use -fno-force-recomp instead"))
  , Flag "no-recomp"      (NoArg (do setDynFlag Opt_ForceRecomp
                                     deprecate "Use -fforce-recomp instead"))

        ------ HsCpp opts ---------------------------------------------------
  , Flag "D"              (AnySuffix (upd . addOptP))
  , Flag "U"              (AnySuffix (upd . addOptP))

        ------- Include/Import Paths ----------------------------------------
  , Flag "I"              (Prefix    addIncludePath)
  , Flag "i"              (OptPrefix addImportPath)

        ------ Debugging ----------------------------------------------------
  , Flag "dstg-stats"     (NoArg (setDynFlag Opt_StgStats))

  , Flag "ddump-cmm"               (setDumpFlag Opt_D_dump_cmm)
  , Flag "ddump-raw-cmm"           (setDumpFlag Opt_D_dump_raw_cmm)
  , Flag "ddump-cmmz"              (setDumpFlag Opt_D_dump_cmmz)
  , Flag "ddump-cmmz-pretty"       (setDumpFlag Opt_D_dump_cmmz_pretty)
  , Flag "ddump-cmmz-cbe"          (setDumpFlag Opt_D_dump_cmmz_cbe)
  , Flag "ddump-cmmz-spills"       (setDumpFlag Opt_D_dump_cmmz_spills)
  , Flag "ddump-cmmz-proc"         (setDumpFlag Opt_D_dump_cmmz_proc)
  , Flag "ddump-cmmz-rewrite"      (setDumpFlag Opt_D_dump_cmmz_rewrite)
  , Flag "ddump-cmmz-dead"         (setDumpFlag Opt_D_dump_cmmz_dead)
  , Flag "ddump-cmmz-stub"         (setDumpFlag Opt_D_dump_cmmz_stub)
  , Flag "ddump-cmmz-sp"           (setDumpFlag Opt_D_dump_cmmz_sp)
  , Flag "ddump-cmmz-procmap"      (setDumpFlag Opt_D_dump_cmmz_procmap)
  , Flag "ddump-cmmz-split"        (setDumpFlag Opt_D_dump_cmmz_split)
  , Flag "ddump-cmmz-lower"        (setDumpFlag Opt_D_dump_cmmz_lower)
  , Flag "ddump-cmmz-info"         (setDumpFlag Opt_D_dump_cmmz_info)
  , Flag "ddump-cmmz-cafs"         (setDumpFlag Opt_D_dump_cmmz_cafs)
  , Flag "ddump-core-stats"        (setDumpFlag Opt_D_dump_core_stats)
  , Flag "ddump-cps-cmm"           (setDumpFlag Opt_D_dump_cps_cmm)
  , Flag "ddump-cvt-cmm"           (setDumpFlag Opt_D_dump_cvt_cmm)
  , Flag "ddump-asm"               (setDumpFlag Opt_D_dump_asm)
  , Flag "ddump-asm-native"        (setDumpFlag Opt_D_dump_asm_native)
  , Flag "ddump-asm-liveness"      (setDumpFlag Opt_D_dump_asm_liveness)
  , Flag "ddump-asm-coalesce"      (setDumpFlag Opt_D_dump_asm_coalesce)
  , Flag "ddump-asm-regalloc"      (setDumpFlag Opt_D_dump_asm_regalloc)
  , Flag "ddump-asm-conflicts"     (setDumpFlag Opt_D_dump_asm_conflicts)
  , Flag "ddump-asm-regalloc-stages" (setDumpFlag Opt_D_dump_asm_regalloc_stages)
  , Flag "ddump-asm-stats"         (setDumpFlag Opt_D_dump_asm_stats)
  , Flag "ddump-asm-expanded"      (setDumpFlag Opt_D_dump_asm_expanded)
  , Flag "ddump-llvm"              (NoArg (do setObjTarget HscLlvm
                                              setDumpFlag' Opt_D_dump_llvm))
  , Flag "ddump-cpranal"           (setDumpFlag Opt_D_dump_cpranal)
  , Flag "ddump-deriv"             (setDumpFlag Opt_D_dump_deriv)
  , Flag "ddump-ds"                (setDumpFlag Opt_D_dump_ds)
  , Flag "ddump-flatC"             (setDumpFlag Opt_D_dump_flatC)
  , Flag "ddump-foreign"           (setDumpFlag Opt_D_dump_foreign)
  , Flag "ddump-inlinings"         (setDumpFlag Opt_D_dump_inlinings)
  , Flag "ddump-rule-firings"      (setDumpFlag Opt_D_dump_rule_firings)
  , Flag "ddump-rule-rewrites"     (setDumpFlag Opt_D_dump_rule_rewrites)
  , Flag "ddump-occur-anal"        (setDumpFlag Opt_D_dump_occur_anal)
  , Flag "ddump-parsed"            (setDumpFlag Opt_D_dump_parsed)
  , Flag "ddump-rn"                (setDumpFlag Opt_D_dump_rn)
  , Flag "ddump-core-pipeline"     (setDumpFlag Opt_D_dump_core_pipeline)
  , Flag "ddump-simpl"             (setDumpFlag Opt_D_dump_simpl)
  , Flag "ddump-simpl-iterations"  (setDumpFlag Opt_D_dump_simpl_iterations)
  , Flag "ddump-simpl-phases"      (OptPrefix setDumpSimplPhases)
  , Flag "ddump-spec"              (setDumpFlag Opt_D_dump_spec)
  , Flag "ddump-prep"              (setDumpFlag Opt_D_dump_prep)
  , Flag "ddump-stg"               (setDumpFlag Opt_D_dump_stg)
  , Flag "ddump-stranal"           (setDumpFlag Opt_D_dump_stranal)
  , Flag "ddump-tc"                (setDumpFlag Opt_D_dump_tc)
  , Flag "ddump-types"             (setDumpFlag Opt_D_dump_types)
  , Flag "ddump-rules"             (setDumpFlag Opt_D_dump_rules)
  , Flag "ddump-cse"               (setDumpFlag Opt_D_dump_cse)
  , Flag "ddump-worker-wrapper"    (setDumpFlag Opt_D_dump_worker_wrapper)
  , Flag "ddump-rn-trace"          (setDumpFlag Opt_D_dump_rn_trace)
  , Flag "ddump-if-trace"          (setDumpFlag Opt_D_dump_if_trace)
  , Flag "ddump-cs-trace"          (setDumpFlag Opt_D_dump_cs_trace)
  , Flag "ddump-tc-trace"          (setDumpFlag Opt_D_dump_tc_trace)
  , Flag "ddump-vt-trace"          (setDumpFlag Opt_D_dump_vt_trace)
  , Flag "ddump-splices"           (setDumpFlag Opt_D_dump_splices)
  , Flag "ddump-rn-stats"          (setDumpFlag Opt_D_dump_rn_stats)
  , Flag "ddump-opt-cmm"           (setDumpFlag Opt_D_dump_opt_cmm)
  , Flag "ddump-simpl-stats"       (setDumpFlag Opt_D_dump_simpl_stats)
  , Flag "ddump-bcos"              (setDumpFlag Opt_D_dump_BCOs)
  , Flag "dsource-stats"           (setDumpFlag Opt_D_source_stats)
  , Flag "dverbose-core2core"      (NoArg (do setVerbosity (Just 2)
                                              setVerboseCore2Core))
  , Flag "dverbose-stg2stg"        (setDumpFlag Opt_D_verbose_stg2stg)
  , Flag "ddump-hi"                (setDumpFlag Opt_D_dump_hi)
  , Flag "ddump-minimal-imports"   (setDumpFlag Opt_D_dump_minimal_imports)
  , Flag "ddump-vect"              (setDumpFlag Opt_D_dump_vect)
  , Flag "ddump-avoid-vect"        (setDumpFlag Opt_D_dump_avoid_vect)
  , Flag "ddump-hpc"               (setDumpFlag Opt_D_dump_ticked) -- back compat
  , Flag "ddump-ticked"            (setDumpFlag Opt_D_dump_ticked)
  , Flag "ddump-mod-cycles"        (setDumpFlag Opt_D_dump_mod_cycles)
  , Flag "ddump-view-pattern-commoning" (setDumpFlag Opt_D_dump_view_pattern_commoning)
  , Flag "ddump-to-file"           (setDumpFlag Opt_DumpToFile)
  , Flag "ddump-hi-diffs"          (setDumpFlag Opt_D_dump_hi_diffs)
  , Flag "ddump-rtti"              (setDumpFlag Opt_D_dump_rtti)
  , Flag "dcore-lint"              (NoArg (setDynFlag Opt_DoCoreLinting))
  , Flag "dstg-lint"               (NoArg (setDynFlag Opt_DoStgLinting))
  , Flag "dcmm-lint"               (NoArg (setDynFlag Opt_DoCmmLinting))
  , Flag "dasm-lint"               (NoArg (setDynFlag Opt_DoAsmLinting))
  , Flag "dshow-passes"            (NoArg (do forceRecompile
                                              setVerbosity $ Just 2))
  , Flag "dfaststring-stats"       (NoArg (setDynFlag Opt_D_faststring_stats))
  , Flag "dno-llvm-mangler"        (NoArg (setDynFlag Opt_NoLlvmMangler)) -- hidden flag

        ------ Machine dependant (-m<blah>) stuff ---------------------------

  , Flag "monly-2-regs" (NoArg (addWarn "The -monly-2-regs flag does nothing; it will be removed in a future GHC release"))
  , Flag "monly-3-regs" (NoArg (addWarn "The -monly-3-regs flag does nothing; it will be removed in a future GHC release"))
  , Flag "monly-4-regs" (NoArg (addWarn "The -monly-4-regs flag does nothing; it will be removed in a future GHC release"))
  , Flag "msse2"        (NoArg (setDynFlag Opt_SSE2))
  , Flag "msse4.2"      (NoArg (setDynFlag Opt_SSE4_2))

     ------ Warning opts -------------------------------------------------
  , Flag "W"      (NoArg (mapM_ setWarningFlag minusWOpts))
  , Flag "Werror" (NoArg (setDynFlag           Opt_WarnIsError))
  , Flag "Wwarn"  (NoArg (unSetDynFlag         Opt_WarnIsError))
  , Flag "Wall"   (NoArg (mapM_ setWarningFlag minusWallOpts))
  , Flag "Wnot"   (NoArg (do upd (\dfs -> dfs {warningFlags = IntSet.empty})
                             deprecate "Use -w instead"))
  , Flag "w"      (NoArg (upd (\dfs -> dfs {warningFlags = IntSet.empty})))

        ------ Plugin flags ------------------------------------------------
  , Flag "fplugin-opt" (hasArg addPluginModuleNameOption)
  , Flag "fplugin"     (hasArg addPluginModuleName)

        ------ Optimisation flags ------------------------------------------
  , Flag "O"      (noArgM (setOptLevel 1))
  , Flag "Onot"   (noArgM (\dflags -> do deprecate "Use -O0 instead"
                                         setOptLevel 0 dflags))
  , Flag "Odph"   (noArgM setDPHOpt)
  , Flag "O"      (optIntSuffixM (\mb_n -> setOptLevel (mb_n `orElse` 1)))
                -- If the number is missing, use 1

  , Flag "fsimplifier-phases"          (intSuffix (\n d -> d{ simplPhases = n }))
  , Flag "fmax-simplifier-iterations"  (intSuffix (\n d -> d{ maxSimplIterations = n }))
  , Flag "fsimpl-tick-factor"          (intSuffix (\n d -> d{ simplTickFactor = n }))
  , Flag "fspec-constr-threshold"      (intSuffix (\n d -> d{ specConstrThreshold = Just n }))
  , Flag "fno-spec-constr-threshold"   (noArg (\d -> d{ specConstrThreshold = Nothing }))
  , Flag "fspec-constr-count"          (intSuffix (\n d -> d{ specConstrCount = Just n }))
  , Flag "fno-spec-constr-count"       (noArg (\d -> d{ specConstrCount = Nothing }))
  , Flag "fliberate-case-threshold"    (intSuffix (\n d -> d{ liberateCaseThreshold = Just n }))
  , Flag "fno-liberate-case-threshold" (noArg (\d -> d{ liberateCaseThreshold = Nothing }))
  , Flag "frule-check"                 (sepArg (\s d -> d{ ruleCheck = Just s }))
  , Flag "fcontext-stack"              (intSuffix (\n d -> d{ ctxtStkDepth = n }))
  , Flag "fstrictness-before"          (intSuffix (\n d -> d{ strictnessBefore = n : strictnessBefore d }))
  , Flag "ffloat-lam-args"             (intSuffix (\n d -> d{ floatLamArgs = Just n }))
  , Flag "ffloat-all-lams"             (noArg (\d -> d{ floatLamArgs = Nothing }))

        ------ Profiling ----------------------------------------------------

        -- OLD profiling flags
  , Flag "auto-all"              (noArg (\d -> d { profAuto = ProfAutoAll } ))
  , Flag "no-auto-all"           (noArg (\d -> d { profAuto = NoProfAuto } ))
  , Flag "auto"                  (noArg (\d -> d { profAuto = ProfAutoExports } ))
  , Flag "no-auto"               (noArg (\d -> d { profAuto = NoProfAuto } ))
  , Flag "caf-all"               (NoArg (setDynFlag Opt_AutoSccsOnIndividualCafs))
  , Flag "no-caf-all"            (NoArg (unSetDynFlag Opt_AutoSccsOnIndividualCafs))

        -- NEW profiling flags
  , Flag "fprof-auto"             (noArg (\d -> d { profAuto = ProfAutoAll } ))
  , Flag "fprof-auto-top"         (noArg (\d -> d { profAuto = ProfAutoTop } ))
  , Flag "fprof-auto-exported"    (noArg (\d -> d { profAuto = ProfAutoExports } ))
  , Flag "fprof-auto-calls"       (noArg (\d -> d { profAuto = ProfAutoCalls } ))
  , Flag "fno-prof-auto"          (noArg (\d -> d { profAuto = NoProfAuto } ))

        ------ Compiler flags -----------------------------------------------

  , Flag "fasm"             (NoArg (setObjTarget HscAsm))
  , Flag "fvia-c"           (NoArg
         (addWarn "The -fvia-c flag does nothing; it will be removed in a future GHC release"))
  , Flag "fvia-C"           (NoArg
         (addWarn "The -fvia-C flag does nothing; it will be removed in a future GHC release"))
  , Flag "fllvm"            (NoArg (setObjTarget HscLlvm))

  , Flag "fno-code"         (NoArg (do upd $ \d -> d{ ghcLink=NoLink }
                                       setTarget HscNothing))
  , Flag "fbyte-code"       (NoArg (setTarget HscInterpreted))
  , Flag "fobject-code"     (NoArg (setTarget defaultHscTarget))
  , Flag "fglasgow-exts"    (NoArg (enableGlasgowExts >> deprecate "Use individual extensions instead"))
  , Flag "fno-glasgow-exts" (NoArg (disableGlasgowExts >> deprecate "Use individual extensions instead"))

        ------ Safe Haskell flags -------------------------------------------
  , Flag "fpackage-trust"   (NoArg setPackageTrust)
  , Flag "fno-safe-infer"   (NoArg (setSafeHaskell Sf_None))
 ]
 ++ map (mkFlag turnOn  "f"    setDynFlag  ) fFlags
 ++ map (mkFlag turnOff "fno-" unSetDynFlag) fFlags
 ++ map (mkFlag turnOn  "f"    setWarningFlag  ) fWarningFlags
 ++ map (mkFlag turnOff "fno-" unSetWarningFlag) fWarningFlags
 ++ map (mkFlag turnOn  "f"    setExtensionFlag  ) fLangFlags
 ++ map (mkFlag turnOff "fno-" unSetExtensionFlag) fLangFlags
 ++ map (mkFlag turnOn  "X"    setExtensionFlag  ) xFlags
 ++ map (mkFlag turnOff "XNo"  unSetExtensionFlag) xFlags
 ++ map (mkFlag turnOn  "X"    setLanguage) languageFlags
 ++ map (mkFlag turnOn  "X"    setSafeHaskell) safeHaskellFlags
 ++ [ Flag "XGenerics"       (NoArg (deprecate "it does nothing; look into -XDefaultSignatures and -XDeriveGeneric for generic programming support."))
    , Flag "XNoGenerics"     (NoArg (deprecate "it does nothing; look into -XDefaultSignatures and -XDeriveGeneric for generic programming support.")) ]

package_flags :: [Flag (CmdLineP DynFlags)]
package_flags = [
        ------- Packages ----------------------------------------------------
    Flag "package-conf"          (HasArg extraPkgConf_)
  , Flag "no-user-package-conf"  (NoArg (unSetDynFlag Opt_ReadUserPackageConf))
  , Flag "package-name"          (hasArg setPackageName)
  , Flag "package-id"            (HasArg exposePackageId)
  , Flag "package"               (HasArg exposePackage)
  , Flag "hide-package"          (HasArg hidePackage)
  , Flag "hide-all-packages"     (NoArg (setDynFlag Opt_HideAllPackages))
  , Flag "ignore-package"        (HasArg ignorePackage)
  , Flag "syslib"                (HasArg (\s -> do exposePackage s
                                                   deprecate "Use -package instead"))
  , Flag "distrust-all-packages" (NoArg (setDynFlag Opt_DistrustAllPackages))
  , Flag "trust"                 (HasArg trustPackage)
  , Flag "distrust"              (HasArg distrustPackage)
  ]

type TurnOnFlag = Bool   -- True  <=> we are turning the flag on
                         -- False <=> we are turning the flag off
turnOn  :: TurnOnFlag; turnOn  = True
turnOff :: TurnOnFlag; turnOff = False

type FlagSpec flag
   = ( String   -- Flag in string form
     , flag     -- Flag in internal form
     , TurnOnFlag -> DynP ())    -- Extra action to run when the flag is found
                                 -- Typically, emit a warning or error

mkFlag :: TurnOnFlag            -- ^ True <=> it should be turned on
       -> String                -- ^ The flag prefix
       -> (flag -> DynP ())     -- ^ What to do when the flag is found
       -> FlagSpec flag         -- ^ Specification of this particular flag
       -> Flag (CmdLineP DynFlags)
mkFlag turn_on flagPrefix f (name, flag, extra_action)
    = Flag (flagPrefix ++ name) (NoArg (f flag >> extra_action turn_on))

deprecatedForExtension :: String -> TurnOnFlag -> DynP ()
deprecatedForExtension lang turn_on
    = deprecate ("use -X"  ++ flag ++ " or pragma {-# LANGUAGE " ++ flag ++ " #-} instead")
    where
      flag | turn_on    = lang
           | otherwise = "No"++lang

useInstead :: String -> TurnOnFlag -> DynP ()
useInstead flag turn_on
  = deprecate ("Use -f" ++ no ++ flag ++ " instead")
  where
    no = if turn_on then "" else "no-"

nop :: TurnOnFlag -> DynP ()
nop _ = return ()

-- | These @-f\<blah\>@ flags can all be reversed with @-fno-\<blah\>@
fWarningFlags :: [FlagSpec WarningFlag]
fWarningFlags = [
  ( "warn-dodgy-foreign-imports",       Opt_WarnDodgyForeignImports, nop ),
  ( "warn-dodgy-exports",               Opt_WarnDodgyExports, nop ),
  ( "warn-dodgy-imports",               Opt_WarnDodgyImports, nop ),
  ( "warn-duplicate-exports",           Opt_WarnDuplicateExports, nop ),
  ( "warn-hi-shadowing",                Opt_WarnHiShadows, nop ),
  ( "warn-implicit-prelude",            Opt_WarnImplicitPrelude, nop ),
  ( "warn-incomplete-patterns",         Opt_WarnIncompletePatterns, nop ),
  ( "warn-incomplete-uni-patterns",     Opt_WarnIncompleteUniPatterns, nop ),
  ( "warn-incomplete-record-updates",   Opt_WarnIncompletePatternsRecUpd, nop ),
  ( "warn-missing-fields",              Opt_WarnMissingFields, nop ),
  ( "warn-missing-import-lists",        Opt_WarnMissingImportList, nop ),
  ( "warn-missing-methods",             Opt_WarnMissingMethods, nop ),
  ( "warn-missing-signatures",          Opt_WarnMissingSigs, nop ),
  ( "warn-missing-local-sigs",          Opt_WarnMissingLocalSigs, nop ),
  ( "warn-name-shadowing",              Opt_WarnNameShadowing, nop ),
  ( "warn-overlapping-patterns",        Opt_WarnOverlappingPatterns, nop ),
  ( "warn-type-defaults",               Opt_WarnTypeDefaults, nop ),
  ( "warn-monomorphism-restriction",    Opt_WarnMonomorphism, nop ),
  ( "warn-unused-binds",                Opt_WarnUnusedBinds, nop ),
  ( "warn-unused-imports",              Opt_WarnUnusedImports, nop ),
  ( "warn-unused-matches",              Opt_WarnUnusedMatches, nop ),
  ( "warn-warnings-deprecations",       Opt_WarnWarningsDeprecations, nop ),
  ( "warn-deprecations",                Opt_WarnWarningsDeprecations, nop ),
  ( "warn-deprecated-flags",            Opt_WarnDeprecatedFlags, nop ),
  ( "warn-orphans",                     Opt_WarnOrphans, nop ),
  ( "warn-identities",                  Opt_WarnIdentities, nop ),
  ( "warn-auto-orphans",                Opt_WarnAutoOrphans, nop ),
  ( "warn-tabs",                        Opt_WarnTabs, nop ),
  ( "warn-unrecognised-pragmas",        Opt_WarnUnrecognisedPragmas, nop ),
  ( "warn-lazy-unlifted-bindings",      Opt_WarnLazyUnliftedBindings, nop ),
  ( "warn-unused-do-bind",              Opt_WarnUnusedDoBind, nop ),
  ( "warn-wrong-do-bind",               Opt_WarnWrongDoBind, nop ),
  ( "warn-alternative-layout-rule-transitional", Opt_WarnAlternativeLayoutRuleTransitional, nop ),
  ( "warn-unsafe",                      Opt_WarnUnsafe, setWarnUnsafe ),
  ( "warn-safe",                        Opt_WarnSafe, setWarnSafe ),
  ( "warn-pointless-pragmas",           Opt_WarnPointlessPragmas, nop ),
  ( "warn-unsupported-calling-conventions", Opt_WarnUnsupportedCallingConventions, nop ) ]

-- | These @-f\<blah\>@ flags can all be reversed with @-fno-\<blah\>@
fFlags :: [FlagSpec DynFlag]
fFlags = [
  ( "print-explicit-foralls",           Opt_PrintExplicitForalls, nop ),
  ( "strictness",                       Opt_Strictness, nop ),
  ( "specialise",                       Opt_Specialise, nop ),
  ( "float-in",                         Opt_FloatIn, nop ),
  ( "static-argument-transformation",   Opt_StaticArgumentTransformation, nop ),
  ( "full-laziness",                    Opt_FullLaziness, nop ),
  ( "liberate-case",                    Opt_LiberateCase, nop ),
  ( "spec-constr",                      Opt_SpecConstr, nop ),
  ( "cse",                              Opt_CSE, nop ),
  ( "pedantic-bottoms",                 Opt_PedanticBottoms, nop ),
  ( "ignore-interface-pragmas",         Opt_IgnoreInterfacePragmas, nop ),
  ( "omit-interface-pragmas",           Opt_OmitInterfacePragmas, nop ),
  ( "expose-all-unfoldings",            Opt_ExposeAllUnfoldings, nop ),
  ( "do-lambda-eta-expansion",          Opt_DoLambdaEtaExpansion, nop ),
  ( "ignore-asserts",                   Opt_IgnoreAsserts, nop ),
  ( "do-eta-reduction",                 Opt_DoEtaReduction, nop ),
  ( "case-merge",                       Opt_CaseMerge, nop ),
  ( "unbox-strict-fields",              Opt_UnboxStrictFields, nop ),
  ( "dicts-cheap",                      Opt_DictsCheap, nop ),
  ( "excess-precision",                 Opt_ExcessPrecision, nop ),
  ( "eager-blackholing",                Opt_EagerBlackHoling, nop ),
  ( "print-bind-result",                Opt_PrintBindResult, nop ),
  ( "force-recomp",                     Opt_ForceRecomp, nop ),
  ( "hpc-no-auto",                      Opt_Hpc_No_Auto, nop ),
  ( "rewrite-rules",                    Opt_EnableRewriteRules, useInstead "enable-rewrite-rules" ),
  ( "enable-rewrite-rules",             Opt_EnableRewriteRules, nop ),
  ( "break-on-exception",               Opt_BreakOnException, nop ),
  ( "break-on-error",                   Opt_BreakOnError, nop ),
  ( "print-evld-with-show",             Opt_PrintEvldWithShow, nop ),
  ( "print-bind-contents",              Opt_PrintBindContents, nop ),
  ( "run-cps",                          Opt_RunCPS, nop ),
  ( "run-cpsz",                         Opt_RunCPSZ, nop ),
  ( "new-codegen",                      Opt_TryNewCodeGen, nop ),
  ( "vectorise",                        Opt_Vectorise, nop ),
  ( "avoid-vect",                       Opt_AvoidVect, nop ),
  ( "regs-graph",                       Opt_RegsGraph, nop ),
  ( "regs-iterative",                   Opt_RegsIterative, nop ),
  ( "llvm-tbaa",                        Opt_LlvmTBAA, nop), -- hidden flag
  ( "regs-liveness",                    Opt_RegLiveness, nop), -- hidden flag
  ( "gen-manifest",                     Opt_GenManifest, nop ),
  ( "embed-manifest",                   Opt_EmbedManifest, nop ),
  ( "ext-core",                         Opt_EmitExternalCore, nop ),
  ( "shared-implib",                    Opt_SharedImplib, nop ),
  ( "ghci-sandbox",                     Opt_GhciSandbox, nop ),
  ( "ghci-history",                     Opt_GhciHistory, nop ),
  ( "helpful-errors",                   Opt_HelpfulErrors, nop ),
  ( "defer-type-errors",                Opt_DeferTypeErrors, nop ),
  ( "building-cabal-package",           Opt_BuildingCabalPackage, nop ),
  ( "implicit-import-qualified",        Opt_ImplicitImportQualified, nop ),
  ( "prof-count-entries",               Opt_ProfCountEntries, nop ),
  ( "prof-cafs",                        Opt_AutoSccsOnIndividualCafs, nop )
  ]

-- | These @-f\<blah\>@ flags can all be reversed with @-fno-\<blah\>@
fLangFlags :: [FlagSpec ExtensionFlag]
fLangFlags = [
  ( "th",                               Opt_TemplateHaskell,
    deprecatedForExtension "TemplateHaskell" >> checkTemplateHaskellOk ),
  ( "fi",                               Opt_ForeignFunctionInterface,
    deprecatedForExtension "ForeignFunctionInterface" ),
  ( "ffi",                              Opt_ForeignFunctionInterface,
    deprecatedForExtension "ForeignFunctionInterface" ),
  ( "arrows",                           Opt_Arrows,
    deprecatedForExtension "Arrows" ),
  ( "implicit-prelude",                 Opt_ImplicitPrelude,
    deprecatedForExtension "ImplicitPrelude" ),
  ( "bang-patterns",                    Opt_BangPatterns,
    deprecatedForExtension "BangPatterns" ),
  ( "monomorphism-restriction",         Opt_MonomorphismRestriction,
    deprecatedForExtension "MonomorphismRestriction" ),
  ( "mono-pat-binds",                   Opt_MonoPatBinds,
    deprecatedForExtension "MonoPatBinds" ),
  ( "extended-default-rules",           Opt_ExtendedDefaultRules,
    deprecatedForExtension "ExtendedDefaultRules" ),
  ( "implicit-params",                  Opt_ImplicitParams,
    deprecatedForExtension "ImplicitParams" ),
  ( "scoped-type-variables",            Opt_ScopedTypeVariables,
    deprecatedForExtension "ScopedTypeVariables" ),
  ( "parr",                             Opt_ParallelArrays,
    deprecatedForExtension "ParallelArrays" ),
  ( "PArr",                             Opt_ParallelArrays,
    deprecatedForExtension "ParallelArrays" ),
  ( "allow-overlapping-instances",      Opt_OverlappingInstances,
    deprecatedForExtension "OverlappingInstances" ),
  ( "allow-undecidable-instances",      Opt_UndecidableInstances,
    deprecatedForExtension "UndecidableInstances" ),
  ( "allow-incoherent-instances",       Opt_IncoherentInstances,
    deprecatedForExtension "IncoherentInstances" )
  ]

supportedLanguages :: [String]
supportedLanguages = [ name | (name, _, _) <- languageFlags ]

supportedLanguageOverlays :: [String]
supportedLanguageOverlays = [ name | (name, _, _) <- safeHaskellFlags ]

supportedExtensions :: [String]
supportedExtensions = [ name' | (name, _, _) <- xFlags, name' <- [name, "No" ++ name] ]

supportedLanguagesAndExtensions :: [String]
supportedLanguagesAndExtensions =
    supportedLanguages ++ supportedLanguageOverlays ++ supportedExtensions

-- | These -X<blah> flags cannot be reversed with -XNo<blah>
languageFlags :: [FlagSpec Language]
languageFlags = [
  ( "Haskell98",   Haskell98, nop ),
  ( "Haskell2010", Haskell2010, nop )
  ]

-- | These -X<blah> flags cannot be reversed with -XNo<blah>
-- They are used to place hard requirements on what GHC Haskell language
-- features can be used.
safeHaskellFlags :: [FlagSpec SafeHaskellMode]
safeHaskellFlags = [mkF Sf_Unsafe, mkF Sf_Trustworthy, mkF Sf_Safe]
    where mkF flag = (showPpr flag, flag, nop)

-- | These -X<blah> flags can all be reversed with -XNo<blah>
xFlags :: [FlagSpec ExtensionFlag]
xFlags = [
  ( "CPP",                              Opt_Cpp, nop ),
  ( "PostfixOperators",                 Opt_PostfixOperators, nop ),
  ( "TupleSections",                    Opt_TupleSections, nop ),
  ( "PatternGuards",                    Opt_PatternGuards, nop ),
  ( "UnicodeSyntax",                    Opt_UnicodeSyntax, nop ),
  ( "MagicHash",                        Opt_MagicHash, nop ),
  ( "PolymorphicComponents",            Opt_PolymorphicComponents, nop ),
  ( "ExistentialQuantification",        Opt_ExistentialQuantification, nop ),
  ( "KindSignatures",                   Opt_KindSignatures, nop ),
  ( "EmptyDataDecls",                   Opt_EmptyDataDecls, nop ),
  ( "ParallelListComp",                 Opt_ParallelListComp, nop ),
  ( "TransformListComp",                Opt_TransformListComp, nop ),
  ( "MonadComprehensions",              Opt_MonadComprehensions, nop),
  ( "ForeignFunctionInterface",         Opt_ForeignFunctionInterface, nop ),
  ( "UnliftedFFITypes",                 Opt_UnliftedFFITypes, nop ),
  ( "InterruptibleFFI",                 Opt_InterruptibleFFI, nop ),
  ( "CApiFFI",                          Opt_CApiFFI, nop ),
  ( "GHCForeignImportPrim",             Opt_GHCForeignImportPrim, nop ),
  ( "LiberalTypeSynonyms",              Opt_LiberalTypeSynonyms, nop ),
  ( "Rank2Types",                       Opt_Rank2Types, nop ),
  ( "RankNTypes",                       Opt_RankNTypes, nop ),
  ( "ImpredicativeTypes",               Opt_ImpredicativeTypes, nop),
  ( "TypeOperators",                    Opt_TypeOperators, nop ),
  ( "ExplicitNamespaces",               Opt_ExplicitNamespaces, nop ),
  ( "RecursiveDo",                      Opt_RecursiveDo,     -- Enables 'mdo'
    deprecatedForExtension "DoRec"),
  ( "DoRec",                            Opt_DoRec, nop ),    -- Enables 'rec' keyword
  ( "Arrows",                           Opt_Arrows, nop ),
  ( "ParallelArrays",                   Opt_ParallelArrays, nop ),
  ( "TemplateHaskell",                  Opt_TemplateHaskell, checkTemplateHaskellOk ),
  ( "QuasiQuotes",                      Opt_QuasiQuotes, nop ),
  ( "ImplicitPrelude",                  Opt_ImplicitPrelude, nop ),
  ( "RecordWildCards",                  Opt_RecordWildCards, nop ),
  ( "NamedFieldPuns",                   Opt_RecordPuns, nop ),
  ( "RecordPuns",                       Opt_RecordPuns,
    deprecatedForExtension "NamedFieldPuns" ),
  ( "DisambiguateRecordFields",         Opt_DisambiguateRecordFields, nop ),
  ( "OverloadedStrings",                Opt_OverloadedStrings, nop ),
  ( "GADTs",                            Opt_GADTs, nop ),
  ( "GADTSyntax",                       Opt_GADTSyntax, nop ),
  ( "ViewPatterns",                     Opt_ViewPatterns, nop ),
  ( "TypeFamilies",                     Opt_TypeFamilies, nop ),
  ( "BangPatterns",                     Opt_BangPatterns, nop ),
  ( "MonomorphismRestriction",          Opt_MonomorphismRestriction, nop ),
  ( "NPlusKPatterns",                   Opt_NPlusKPatterns, nop ),
  ( "DoAndIfThenElse",                  Opt_DoAndIfThenElse, nop ),
  ( "RebindableSyntax",                 Opt_RebindableSyntax, nop ),
  ( "ConstraintKinds",                  Opt_ConstraintKinds, nop ),
  ( "PolyKinds",                        Opt_PolyKinds, nop ),
  ( "DataKinds",                        Opt_DataKinds, nop ),
<<<<<<< HEAD
=======
  ( "InstanceSigs",                     Opt_InstanceSigs, nop ),
>>>>>>> 2bc9d896
  ( "MonoPatBinds",                     Opt_MonoPatBinds,
    \ turn_on -> when turn_on $ deprecate "Experimental feature now removed; has no effect" ),
  ( "ExplicitForAll",                   Opt_ExplicitForAll, nop ),
  ( "AlternativeLayoutRule",            Opt_AlternativeLayoutRule, nop ),
  ( "AlternativeLayoutRuleTransitional",Opt_AlternativeLayoutRuleTransitional, nop ),
  ( "DatatypeContexts",                 Opt_DatatypeContexts,
    \ turn_on -> when turn_on $ deprecate "It was widely considered a misfeature, and has been removed from the Haskell language." ),
  ( "NondecreasingIndentation",         Opt_NondecreasingIndentation, nop ),
  ( "RelaxedLayout",                    Opt_RelaxedLayout, nop ),
  ( "TraditionalRecordSyntax",          Opt_TraditionalRecordSyntax, nop ),
  ( "MonoLocalBinds",                   Opt_MonoLocalBinds, nop ),
  ( "RelaxedPolyRec",                   Opt_RelaxedPolyRec,
    \ turn_on -> if not turn_on
                 then deprecate "You can't turn off RelaxedPolyRec any more"
                 else return () ),
  ( "ExtendedDefaultRules",             Opt_ExtendedDefaultRules, nop ),
  ( "ImplicitParams",                   Opt_ImplicitParams, nop ),
  ( "ScopedTypeVariables",              Opt_ScopedTypeVariables, nop ),

  ( "PatternSignatures",                Opt_ScopedTypeVariables,
    deprecatedForExtension "ScopedTypeVariables" ),

  ( "UnboxedTuples",                    Opt_UnboxedTuples, nop ),
  ( "StandaloneDeriving",               Opt_StandaloneDeriving, nop ),
  ( "DeriveDataTypeable",               Opt_DeriveDataTypeable, nop ),
  ( "DeriveFunctor",                    Opt_DeriveFunctor, nop ),
  ( "DeriveTraversable",                Opt_DeriveTraversable, nop ),
  ( "DeriveFoldable",                   Opt_DeriveFoldable, nop ),
  ( "DeriveGeneric",                    Opt_DeriveGeneric, nop ),
  ( "DefaultSignatures",                Opt_DefaultSignatures, nop ),
  ( "TypeSynonymInstances",             Opt_TypeSynonymInstances, nop ),
  ( "FlexibleContexts",                 Opt_FlexibleContexts, nop ),
  ( "FlexibleInstances",                Opt_FlexibleInstances, nop ),
  ( "ConstrainedClassMethods",          Opt_ConstrainedClassMethods, nop ),
  ( "MultiParamTypeClasses",            Opt_MultiParamTypeClasses, nop ),
  ( "FunctionalDependencies",           Opt_FunctionalDependencies, nop ),
  ( "GeneralizedNewtypeDeriving",       Opt_GeneralizedNewtypeDeriving, setGenDeriving ),
  ( "OverlappingInstances",             Opt_OverlappingInstances, nop ),
  ( "UndecidableInstances",             Opt_UndecidableInstances, nop ),
  ( "IncoherentInstances",              Opt_IncoherentInstances, nop ),
  ( "PackageImports",                   Opt_PackageImports, nop )
  ]

defaultFlags :: [DynFlag]
defaultFlags
  = [ Opt_AutoLinkPackages,
      Opt_ReadUserPackageConf,

      Opt_SharedImplib,

#if GHC_DEFAULT_NEW_CODEGEN
      Opt_TryNewCodeGen,
#endif

      Opt_GenManifest,
      Opt_EmbedManifest,
      Opt_PrintBindContents,
      Opt_GhciSandbox,
      Opt_GhciHistory,
      Opt_HelpfulErrors,
      Opt_ProfCountEntries
    ]

    ++ [f | (ns,f) <- optLevelFlags, 0 `elem` ns]
             -- The default -O0 options

impliedFlags :: [(ExtensionFlag, TurnOnFlag, ExtensionFlag)]
impliedFlags
  = [ (Opt_RankNTypes,                turnOn, Opt_ExplicitForAll)
    , (Opt_Rank2Types,                turnOn, Opt_ExplicitForAll)
    , (Opt_ScopedTypeVariables,       turnOn, Opt_ExplicitForAll)
    , (Opt_LiberalTypeSynonyms,       turnOn, Opt_ExplicitForAll)
    , (Opt_ExistentialQuantification, turnOn, Opt_ExplicitForAll)
    , (Opt_PolymorphicComponents,     turnOn, Opt_ExplicitForAll)
    , (Opt_FlexibleInstances,         turnOn, Opt_TypeSynonymInstances)
    , (Opt_FunctionalDependencies,    turnOn, Opt_MultiParamTypeClasses)

    , (Opt_RebindableSyntax, turnOff, Opt_ImplicitPrelude)      -- NB: turn off!

    , (Opt_GADTs,            turnOn, Opt_GADTSyntax)
    , (Opt_GADTs,            turnOn, Opt_MonoLocalBinds)
    , (Opt_TypeFamilies,     turnOn, Opt_MonoLocalBinds)

    , (Opt_TypeFamilies,     turnOn, Opt_KindSignatures)  -- Type families use kind signatures

<<<<<<< HEAD
=======
    -- We turn this on so that we can export associated type
    -- type synonyms in subordinates (e.g. MyClass(type AssocType))
    , (Opt_TypeFamilies,     turnOn, Opt_ExplicitNamespaces)
    , (Opt_TypeOperators, turnOn, Opt_ExplicitNamespaces)

>>>>>>> 2bc9d896
    , (Opt_ImpredicativeTypes,  turnOn, Opt_RankNTypes)

        -- Record wild-cards implies field disambiguation
        -- Otherwise if you write (C {..}) you may well get
        -- stuff like " 'a' not in scope ", which is a bit silly
        -- if the compiler has just filled in field 'a' of constructor 'C'
    , (Opt_RecordWildCards,     turnOn, Opt_DisambiguateRecordFields)

    , (Opt_ParallelArrays, turnOn, Opt_ParallelListComp)
  ]

optLevelFlags :: [([Int], DynFlag)]
optLevelFlags
  = [ ([0],     Opt_IgnoreInterfacePragmas)
    , ([0],     Opt_OmitInterfacePragmas)

    , ([1,2],   Opt_IgnoreAsserts)
    , ([1,2],   Opt_EnableRewriteRules)  -- Off for -O0; see Note [Scoping for Builtin rules]
                                         --              in PrelRules
    , ([1,2],   Opt_DoEtaReduction)
    , ([1,2],   Opt_CaseMerge)
    , ([1,2],   Opt_Strictness)
    , ([1,2],   Opt_CSE)
    , ([1,2],   Opt_FullLaziness)
    , ([1,2],   Opt_Specialise)
    , ([1,2],   Opt_FloatIn)

    , ([2],     Opt_LiberateCase)
    , ([2],     Opt_SpecConstr)
    , ([2],     Opt_RegsGraph)
    , ([0,1,2], Opt_LlvmTBAA)
    , ([0,1,2], Opt_RegLiveness)

--     , ([2],     Opt_StaticArgumentTransformation)
-- Max writes: I think it's probably best not to enable SAT with -O2 for the
-- 6.10 release. The version of SAT in HEAD at the moment doesn't incorporate
-- several improvements to the heuristics, and I'm concerned that without
-- those changes SAT will interfere with some attempts to write "high
-- performance Haskell", as we saw in some posts on Haskell-Cafe earlier
-- this year. In particular, the version in HEAD lacks the tail call
-- criterion, so many things that look like reasonable loops will be
-- turned into functions with extra (unneccesary) thunk creation.

    , ([0,1,2], Opt_DoLambdaEtaExpansion)
                -- This one is important for a tiresome reason:
                -- we want to make sure that the bindings for data
                -- constructors are eta-expanded.  This is probably
                -- a good thing anyway, but it seems fragile.
    ]

-- -----------------------------------------------------------------------------
-- Standard sets of warning options

standardWarnings :: [WarningFlag]
standardWarnings
    = [ Opt_WarnWarningsDeprecations,
        Opt_WarnDeprecatedFlags,
        Opt_WarnUnrecognisedPragmas,
        Opt_WarnOverlappingPatterns,
        Opt_WarnMissingFields,
        Opt_WarnMissingMethods,
        Opt_WarnDuplicateExports,
        Opt_WarnLazyUnliftedBindings,
        Opt_WarnDodgyForeignImports,
        Opt_WarnWrongDoBind,
        Opt_WarnAlternativeLayoutRuleTransitional,
        Opt_WarnPointlessPragmas,
        Opt_WarnUnsupportedCallingConventions
      ]

minusWOpts :: [WarningFlag]
-- Things you get with -W
minusWOpts
    = standardWarnings ++
      [ Opt_WarnUnusedBinds,
        Opt_WarnUnusedMatches,
        Opt_WarnUnusedImports,
        Opt_WarnIncompletePatterns,
        Opt_WarnDodgyExports,
        Opt_WarnDodgyImports
      ]

minusWallOpts :: [WarningFlag]
-- Things you get with -Wall
minusWallOpts
    = minusWOpts ++
      [ Opt_WarnTypeDefaults,
        Opt_WarnNameShadowing,
        Opt_WarnMissingSigs,
        Opt_WarnHiShadows,
        Opt_WarnOrphans,
        Opt_WarnUnusedDoBind
      ]

enableGlasgowExts :: DynP ()
enableGlasgowExts = do setDynFlag Opt_PrintExplicitForalls
                       mapM_ setExtensionFlag glasgowExtsFlags

disableGlasgowExts :: DynP ()
disableGlasgowExts = do unSetDynFlag Opt_PrintExplicitForalls
                        mapM_ unSetExtensionFlag glasgowExtsFlags

glasgowExtsFlags :: [ExtensionFlag]
glasgowExtsFlags = [
             Opt_ForeignFunctionInterface
           , Opt_UnliftedFFITypes
           , Opt_ImplicitParams
           , Opt_ScopedTypeVariables
           , Opt_UnboxedTuples
           , Opt_TypeSynonymInstances
           , Opt_StandaloneDeriving
           , Opt_DeriveDataTypeable
           , Opt_DeriveFunctor
           , Opt_DeriveFoldable
           , Opt_DeriveTraversable
           , Opt_DeriveGeneric
           , Opt_FlexibleContexts
           , Opt_FlexibleInstances
           , Opt_ConstrainedClassMethods
           , Opt_MultiParamTypeClasses
           , Opt_FunctionalDependencies
           , Opt_MagicHash
           , Opt_PolymorphicComponents
           , Opt_ExistentialQuantification
           , Opt_UnicodeSyntax
           , Opt_PostfixOperators
           , Opt_PatternGuards
           , Opt_LiberalTypeSynonyms
           , Opt_RankNTypes
           , Opt_TypeOperators
           , Opt_ExplicitNamespaces
           , Opt_DoRec
           , Opt_ParallelListComp
           , Opt_EmptyDataDecls
           , Opt_KindSignatures
           , Opt_GeneralizedNewtypeDeriving ]

#ifdef GHCI
-- Consult the RTS to find whether GHC itself has been built profiled
-- If so, you can't use Template Haskell
foreign import ccall unsafe "rts_isProfiled" rtsIsProfiledIO :: IO CInt

rtsIsProfiled :: Bool
rtsIsProfiled = unsafePerformIO rtsIsProfiledIO /= 0
#endif

setWarnSafe :: Bool -> DynP ()
setWarnSafe True  = getCurLoc >>= \l -> upd (\d -> d { warnSafeOnLoc = l })
setWarnSafe False = return ()

setWarnUnsafe :: Bool -> DynP ()
setWarnUnsafe True  = getCurLoc >>= \l -> upd (\d -> d { warnUnsafeOnLoc = l })
setWarnUnsafe False = return ()

setPackageTrust :: DynP ()
setPackageTrust = do
    setDynFlag Opt_PackageTrust
    l <- getCurLoc
    upd $ \d -> d { pkgTrustOnLoc = l }

setGenDeriving :: Bool -> DynP ()
setGenDeriving True  = getCurLoc >>= \l -> upd (\d -> d { newDerivOnLoc = l })
setGenDeriving False = return ()

checkTemplateHaskellOk :: Bool -> DynP ()
#ifdef GHCI
checkTemplateHaskellOk turn_on
  | turn_on && rtsIsProfiled
  = addErr "You can't use Template Haskell with a profiled compiler"
  | otherwise
  = getCurLoc >>= \l -> upd (\d -> d { thOnLoc = l })
#else
-- In stage 1 we don't know that the RTS has rts_isProfiled,
-- so we simply say "ok".  It doesn't matter because TH isn't
-- available in stage 1 anyway.
checkTemplateHaskellOk _ = return ()
#endif

{- **********************************************************************
%*                                                                      *
                DynFlags constructors
%*                                                                      *
%********************************************************************* -}

type DynP = EwM (CmdLineP DynFlags)

upd :: (DynFlags -> DynFlags) -> DynP ()
upd f = liftEwM (do dflags <- getCmdLineState
                    putCmdLineState $! f dflags)

updM :: (DynFlags -> DynP DynFlags) -> DynP ()
updM f = do dflags <- liftEwM getCmdLineState
            dflags' <- f dflags
            liftEwM $ putCmdLineState $! dflags'

--------------- Constructor functions for OptKind -----------------
noArg :: (DynFlags -> DynFlags) -> OptKind (CmdLineP DynFlags)
noArg fn = NoArg (upd fn)

noArgM :: (DynFlags -> DynP DynFlags) -> OptKind (CmdLineP DynFlags)
noArgM fn = NoArg (updM fn)

noArgDF :: (DynFlags -> DynFlags) -> String -> OptKind (CmdLineP DynFlags)
noArgDF fn deprec = NoArg (upd fn >> deprecate deprec)

hasArg :: (String -> DynFlags -> DynFlags) -> OptKind (CmdLineP DynFlags)
hasArg fn = HasArg (upd . fn)

hasArgDF :: (String -> DynFlags -> DynFlags) -> String -> OptKind (CmdLineP DynFlags)
hasArgDF fn deprec = HasArg (\s -> do upd (fn s)
                                      deprecate deprec)

sepArg :: (String -> DynFlags -> DynFlags) -> OptKind (CmdLineP DynFlags)
sepArg fn = SepArg (upd . fn)

intSuffix :: (Int -> DynFlags -> DynFlags) -> OptKind (CmdLineP DynFlags)
intSuffix fn = IntSuffix (\n -> upd (fn n))

optIntSuffixM :: (Maybe Int -> DynFlags -> DynP DynFlags)
              -> OptKind (CmdLineP DynFlags)
optIntSuffixM fn = OptIntSuffix (\mi -> updM (fn mi))

setDumpFlag :: DynFlag -> OptKind (CmdLineP DynFlags)
setDumpFlag dump_flag = NoArg (setDumpFlag' dump_flag)

--------------------------
setDynFlag, unSetDynFlag :: DynFlag -> DynP ()
setDynFlag   f = upd (\dfs -> dopt_set dfs f)
unSetDynFlag f = upd (\dfs -> dopt_unset dfs f)

--------------------------
setWarningFlag, unSetWarningFlag :: WarningFlag -> DynP ()
setWarningFlag   f = upd (\dfs -> wopt_set dfs f)
unSetWarningFlag f = upd (\dfs -> wopt_unset dfs f)

--------------------------
setExtensionFlag, unSetExtensionFlag :: ExtensionFlag -> DynP ()
setExtensionFlag f = do upd (\dfs -> xopt_set dfs f)
                        sequence_ deps
  where
    deps = [ if turn_on then setExtensionFlag   d
                        else unSetExtensionFlag d
           | (f', turn_on, d) <- impliedFlags, f' == f ]
        -- When you set f, set the ones it implies
        -- NB: use setExtensionFlag recursively, in case the implied flags
        --     implies further flags

unSetExtensionFlag f = upd (\dfs -> xopt_unset dfs f)
   -- When you un-set f, however, we don't un-set the things it implies
   --      (except for -fno-glasgow-exts, which is treated specially)

--------------------------
alterSettings :: (Settings -> Settings) -> DynFlags -> DynFlags
alterSettings f dflags = dflags { settings = f (settings dflags) }

--------------------------
setDumpFlag' :: DynFlag -> DynP ()
setDumpFlag' dump_flag
  = do setDynFlag dump_flag
       when want_recomp forceRecompile
  where
        -- Certain dumpy-things are really interested in what's going
        -- on during recompilation checking, so in those cases we
        -- don't want to turn it off.
    want_recomp = dump_flag `notElem` [Opt_D_dump_if_trace,
                                       Opt_D_dump_hi_diffs]

forceRecompile :: DynP ()
-- Whenver we -ddump, force recompilation (by switching off the
-- recompilation checker), else you don't see the dump! However,
-- don't switch it off in --make mode, else *everything* gets
-- recompiled which probably isn't what you want
forceRecompile = do dfs <- liftEwM getCmdLineState
                    when (force_recomp dfs) (setDynFlag Opt_ForceRecomp)
        where
          force_recomp dfs = isOneShot (ghcMode dfs)

setVerboseCore2Core :: DynP ()
setVerboseCore2Core = do forceRecompile
                         setDynFlag Opt_D_verbose_core2core
                         upd (\dfs -> dfs { shouldDumpSimplPhase = Nothing })

setDumpSimplPhases :: String -> DynP ()
setDumpSimplPhases s = do forceRecompile
                          upd (\dfs -> dfs { shouldDumpSimplPhase = Just spec })
  where
    spec = case s of { ('=' : s') -> s';  _ -> s }

setVerbosity :: Maybe Int -> DynP ()
setVerbosity mb_n = upd (\dfs -> dfs{ verbosity = mb_n `orElse` 3 })

addCmdlineHCInclude :: String -> DynP ()
addCmdlineHCInclude a = upd (\s -> s{cmdlineHcIncludes =  a : cmdlineHcIncludes s})

extraPkgConf_ :: FilePath -> DynP ()
extraPkgConf_  p = upd (\s -> s{ extraPkgConfs = p : extraPkgConfs s })

exposePackage, exposePackageId, hidePackage, ignorePackage,
        trustPackage, distrustPackage :: String -> DynP ()
exposePackage p =
  upd (\s -> s{ packageFlags = ExposePackage p : packageFlags s })
exposePackageId p =
  upd (\s -> s{ packageFlags = ExposePackageId p : packageFlags s })
hidePackage p =
  upd (\s -> s{ packageFlags = HidePackage p : packageFlags s })
ignorePackage p =
  upd (\s -> s{ packageFlags = IgnorePackage p : packageFlags s })
trustPackage p = exposePackage p >> -- both trust and distrust also expose a package
  upd (\s -> s{ packageFlags = TrustPackage p : packageFlags s })
distrustPackage p = exposePackage p >>
  upd (\s -> s{ packageFlags = DistrustPackage p : packageFlags s })

setPackageName :: String -> DynFlags -> DynFlags
setPackageName p s =  s{ thisPackage = stringToPackageId p }

-- If we're linking a binary, then only targets that produce object
-- code are allowed (requests for other target types are ignored).
setTarget :: HscTarget -> DynP ()
setTarget l = upd set
  where
   set dfs
     | ghcLink dfs /= LinkBinary || isObjectTarget l  = dfs{ hscTarget = l }
     | otherwise = dfs

-- Changes the target only if we're compiling object code.  This is
-- used by -fasm and -fllvm, which switch from one to the other, but
-- not from bytecode to object-code.  The idea is that -fasm/-fllvm
-- can be safely used in an OPTIONS_GHC pragma.
setObjTarget :: HscTarget -> DynP ()
setObjTarget l = updM set
  where
   set dflags
     | isObjectTarget (hscTarget dflags)
       = case l of
         HscC
          | cGhcUnregisterised /= "YES" ->
             do addWarn ("Compiler not unregisterised, so ignoring " ++ flag)
                return dflags
         HscAsm
          | cGhcWithNativeCodeGen /= "YES" ->
             do addWarn ("Compiler has no native codegen, so ignoring " ++
                         flag)
                return dflags
         HscLlvm
          | not ((arch == ArchX86_64) && (os == OSLinux || os == OSDarwin)) &&
            (not opt_Static || opt_PIC)
            ->
             do addWarn ("Ignoring " ++ flag ++ " as it is incompatible with -fPIC and -dynamic on this platform")
                return dflags
         _ -> return $ dflags { hscTarget = l }
     | otherwise = return dflags
     where platform = targetPlatform dflags
           arch = platformArch platform
           os   = platformOS   platform
           flag = showHscTargetFlag l

setOptLevel :: Int -> DynFlags -> DynP DynFlags
setOptLevel n dflags
   | hscTarget dflags == HscInterpreted && n > 0
        = do addWarn "-O conflicts with --interactive; -O ignored."
             return dflags
   | otherwise
        = return (updOptLevel n dflags)


-- -Odph is equivalent to
--
--    -O2                               optimise as much as possible
--    -fmax-simplifier-iterations20     this is necessary sometimes
--    -fsimplifier-phases=3             we use an additional simplifier phase for fusion
--
setDPHOpt :: DynFlags -> DynP DynFlags
setDPHOpt dflags = setOptLevel 2 (dflags { maxSimplIterations  = 20
                                         , simplPhases         = 3
                                         })

setMainIs :: String -> DynP ()
setMainIs arg
  | not (null main_fn) && isLower (head main_fn)
     -- The arg looked like "Foo.Bar.baz"
  = upd $ \d -> d{ mainFunIs = Just main_fn,
                   mainModIs = mkModule mainPackageId (mkModuleName main_mod) }

  | isUpper (head arg)  -- The arg looked like "Foo" or "Foo.Bar"
  = upd $ \d -> d{ mainModIs = mkModule mainPackageId (mkModuleName arg) }

  | otherwise                   -- The arg looked like "baz"
  = upd $ \d -> d{ mainFunIs = Just arg }
  where
    (main_mod, main_fn) = splitLongestPrefix arg (== '.')

-----------------------------------------------------------------------------
-- Paths & Libraries

addImportPath, addLibraryPath, addIncludePath, addFrameworkPath :: FilePath -> DynP ()

-- -i on its own deletes the import paths
addImportPath "" = upd (\s -> s{importPaths = []})
addImportPath p  = upd (\s -> s{importPaths = importPaths s ++ splitPathList p})

addLibraryPath p =
  upd (\s -> s{libraryPaths = libraryPaths s ++ splitPathList p})

addIncludePath p =
  upd (\s -> s{includePaths = includePaths s ++ splitPathList p})

addFrameworkPath p =
  upd (\s -> s{frameworkPaths = frameworkPaths s ++ splitPathList p})

#ifndef mingw32_TARGET_OS
split_marker :: Char
split_marker = ':'   -- not configurable (ToDo)
#endif

splitPathList :: String -> [String]
splitPathList s = filter notNull (splitUp s)
                -- empty paths are ignored: there might be a trailing
                -- ':' in the initial list, for example.  Empty paths can
                -- cause confusion when they are translated into -I options
                -- for passing to gcc.
  where
#ifndef mingw32_TARGET_OS
    splitUp xs = split split_marker xs
#else
     -- Windows: 'hybrid' support for DOS-style paths in directory lists.
     --
     -- That is, if "foo:bar:baz" is used, this interpreted as
     -- consisting of three entries, 'foo', 'bar', 'baz'.
     -- However, with "c:/foo:c:\\foo;x:/bar", this is interpreted
     -- as 3 elts, "c:/foo", "c:\\foo", "x:/bar"
     --
     -- Notice that no attempt is made to fully replace the 'standard'
     -- split marker ':' with the Windows / DOS one, ';'. The reason being
     -- that this will cause too much breakage for users & ':' will
     -- work fine even with DOS paths, if you're not insisting on being silly.
     -- So, use either.
    splitUp []             = []
    splitUp (x:':':div:xs) | div `elem` dir_markers
                           = ((x:':':div:p): splitUp rs)
                           where
                              (p,rs) = findNextPath xs
          -- we used to check for existence of the path here, but that
          -- required the IO monad to be threaded through the command-line
          -- parser which is quite inconvenient.  The
    splitUp xs = cons p (splitUp rs)
               where
                 (p,rs) = findNextPath xs

                 cons "" xs = xs
                 cons x  xs = x:xs

    -- will be called either when we've consumed nought or the
    -- "<Drive>:/" part of a DOS path, so splitting is just a Q of
    -- finding the next split marker.
    findNextPath xs =
        case break (`elem` split_markers) xs of
           (p, _:ds) -> (p, ds)
           (p, xs)   -> (p, xs)

    split_markers :: [Char]
    split_markers = [':', ';']

    dir_markers :: [Char]
    dir_markers = ['/', '\\']
#endif

-- -----------------------------------------------------------------------------
-- tmpDir, where we store temporary files.

setTmpDir :: FilePath -> DynFlags -> DynFlags
setTmpDir dir = alterSettings (\s -> s { sTmpDir = normalise dir })
  -- we used to fix /cygdrive/c/.. on Windows, but this doesn't
  -- seem necessary now --SDM 7/2/2008

-----------------------------------------------------------------------------
-- RTS opts

setRtsOpts :: String -> DynP ()
setRtsOpts arg  = upd $ \ d -> d {rtsOpts = Just arg}

setRtsOptsEnabled :: RtsOptsEnabled -> DynP ()
setRtsOptsEnabled arg  = upd $ \ d -> d {rtsOptsEnabled = arg}

-----------------------------------------------------------------------------
-- Hpc stuff

setOptHpcDir :: String -> DynP ()
setOptHpcDir arg  = upd $ \ d -> d{hpcDir = arg}

-----------------------------------------------------------------------------
-- Via-C compilation stuff

-- There are some options that we need to pass to gcc when compiling
-- Haskell code via C, but are only supported by recent versions of
-- gcc.  The configure script decides which of these options we need,
-- and puts them in the "settings" file in $topdir. The advantage of
-- having these in a separate file is that the file can be created at
-- install-time depending on the available gcc version, and even
-- re-generated later if gcc is upgraded.
--
-- The options below are not dependent on the version of gcc, only the
-- platform.

picCCOpts :: DynFlags -> [String]
picCCOpts dflags
    = case platformOS (targetPlatform dflags) of
      OSDarwin
          -- Apple prefers to do things the other way round.
          -- PIC is on by default.
          -- -mdynamic-no-pic:
          --     Turn off PIC code generation.
          -- -fno-common:
          --     Don't generate "common" symbols - these are unwanted
          --     in dynamic libraries.

       | opt_PIC   -> ["-fno-common", "-U __PIC__", "-D__PIC__"]
       | otherwise -> ["-mdynamic-no-pic"]
      OSMinGW32 -- no -fPIC for Windows
       | opt_PIC   -> ["-U __PIC__", "-D__PIC__"]
       | otherwise -> []
      _
      -- we need -fPIC for C files when we are compiling with -dynamic,
      -- otherwise things like stub.c files don't get compiled
      -- correctly.  They need to reference data in the Haskell
      -- objects, but can't without -fPIC.  See
      -- http://hackage.haskell.org/trac/ghc/wiki/Commentary/PositionIndependentCode
       | opt_PIC || not opt_Static -> ["-fPIC", "-U __PIC__", "-D__PIC__"]
       | otherwise                 -> []

-- -----------------------------------------------------------------------------
-- Splitting

can_split :: Bool
can_split = cSupportsSplitObjs == "YES"

-- -----------------------------------------------------------------------------
-- Compiler Info

compilerInfo :: DynFlags -> [(String, String)]
compilerInfo dflags
    = -- We always make "Project name" be first to keep parsing in
      -- other languages simple, i.e. when looking for other fields,
      -- you don't have to worry whether there is a leading '[' or not
      ("Project name",                 cProjectName)
      -- Next come the settings, so anything else can be overridden
      -- in the settings file (as "lookup" uses the first match for the
      -- key)
    : rawSettings dflags
   ++ [("Project version",             cProjectVersion),
       ("Booter version",              cBooterVersion),
       ("Stage",                       cStage),
       ("Build platform",              cBuildPlatformString),
       ("Host platform",               cHostPlatformString),
       ("Target platform",             cTargetPlatformString),
       ("Have interpreter",            cGhcWithInterpreter),
       ("Object splitting supported",  cSupportsSplitObjs),
       ("Have native code generator",  cGhcWithNativeCodeGen),
       ("Support SMP",                 cGhcWithSMP),
       ("Unregisterised",              cGhcUnregisterised),
       ("Tables next to code",         cGhcEnableTablesNextToCode),
       ("RTS ways",                    cGhcRTSWays),
       ("Leading underscore",          cLeadingUnderscore),
       ("Debug on",                    show debugIsOn),
       ("LibDir",                      topDir dflags),
       ("Global Package DB",           systemPackageConfig dflags),
       ("Gcc Linker flags",            show cGccLinkerOpts),
       ("Ld Linker flags",             show cLdLinkerOpts)
      ]
<|MERGE_RESOLUTION|>--- conflicted
+++ resolved
@@ -417,12 +417,8 @@
    | Opt_ConstraintKinds
    | Opt_PolyKinds                -- Kind polymorphism
    | Opt_DataKinds                -- Datatype promotion
-<<<<<<< HEAD
-
-=======
    | Opt_InstanceSigs
  
->>>>>>> 2bc9d896
    | Opt_StandaloneDeriving
    | Opt_DeriveDataTypeable
    | Opt_DeriveFunctor
@@ -1388,26 +1384,16 @@
 safeFlagCheck _  dflags | not (safeLanguageOn dflags || safeInferOn dflags)
                         = (dflags, [])
 
-<<<<<<< HEAD
-=======
 -- safe or safe-infer ON
->>>>>>> 2bc9d896
 safeFlagCheck cmdl dflags =
     case safeLanguageOn dflags of
         True -> (dflags', warns)
 
         -- throw error if -fpackage-trust by itself with no safe haskell flag
-<<<<<<< HEAD
-        False | not cmdl && safeInferOn dflags && packageTrustOn dflags
-              -> (dopt_unset dflags' Opt_PackageTrust,
-                  [L (pkgTrustOnLoc dflags') $
-                      "Warning: -fpackage-trust ignored;" ++
-=======
         False | not cmdl && packageTrustOn dflags
               -> (dopt_unset dflags' Opt_PackageTrust,
                   [L (pkgTrustOnLoc dflags') $
                       "-fpackage-trust ignored;" ++
->>>>>>> 2bc9d896
                       " must be specified with a Safe Haskell flag"]
                   )
 
@@ -1430,13 +1416,8 @@
 
         apFix f = if safeInferOn dflags then id else f
 
-<<<<<<< HEAD
-        safeFailure loc str = [L loc $ "Warning: " ++ str ++ " is not allowed in"
-                                      ++ " Safe Haskell; ignoring " ++ str]
-=======
         safeFailure loc str 
            = [L loc $ str ++ " is not allowed in Safe Haskell; ignoring " ++ str]
->>>>>>> 2bc9d896
 
 {- **********************************************************************
 %*                                                                      *
@@ -2038,10 +2019,7 @@
   ( "ConstraintKinds",                  Opt_ConstraintKinds, nop ),
   ( "PolyKinds",                        Opt_PolyKinds, nop ),
   ( "DataKinds",                        Opt_DataKinds, nop ),
-<<<<<<< HEAD
-=======
   ( "InstanceSigs",                     Opt_InstanceSigs, nop ),
->>>>>>> 2bc9d896
   ( "MonoPatBinds",                     Opt_MonoPatBinds,
     \ turn_on -> when turn_on $ deprecate "Experimental feature now removed; has no effect" ),
   ( "ExplicitForAll",                   Opt_ExplicitForAll, nop ),
@@ -2127,14 +2105,11 @@
 
     , (Opt_TypeFamilies,     turnOn, Opt_KindSignatures)  -- Type families use kind signatures
 
-<<<<<<< HEAD
-=======
     -- We turn this on so that we can export associated type
     -- type synonyms in subordinates (e.g. MyClass(type AssocType))
     , (Opt_TypeFamilies,     turnOn, Opt_ExplicitNamespaces)
     , (Opt_TypeOperators, turnOn, Opt_ExplicitNamespaces)
 
->>>>>>> 2bc9d896
     , (Opt_ImpredicativeTypes,  turnOn, Opt_RankNTypes)
 
         -- Record wild-cards implies field disambiguation
