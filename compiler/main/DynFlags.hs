-- |
-- Dynamic flags
--
--
-- (c) The University of Glasgow 2005
--

-- Most flags are dynamic flags, which means they can change from
-- compilation to compilation using @OPTIONS_GHC@ pragmas, and in a
-- multi-session GHC each session can be using different dynamic
-- flags.  Dynamic flags can also be set at the prompt in GHCi.
module DynFlags (
        -- * Dynamic flags and associated configuration types
        DynFlag(..),
        ExtensionFlag(..),
        glasgowExtsFlags,
        dopt,
        dopt_set,
        dopt_unset,
        xopt,
        xopt_set,
        xopt_unset,
        DynFlags(..),
        RtsOptsEnabled(..),
        HscTarget(..), isObjectTarget, defaultObjectTarget,
        GhcMode(..), isOneShot,
        GhcLink(..), isNoLink,
        PackageFlag(..),
        Option(..), showOpt,
        DynLibLoader(..),
        fFlags, fLangFlags, xFlags,
        DPHBackend(..), dphPackageMaybe,
        wayNames,

        -- ** SafeHaskell
        SafeHaskellMode(..),
        safeHaskellOn, safeLanguageOn,
        safeDirectImpsReq, safeImplicitImpsReq,

        Settings(..),
        ghcUsagePath, ghciUsagePath, topDir, tmpDir, rawSettings,
        extraGccViaCFlags, systemPackageConfig,
        pgm_L, pgm_P, pgm_F, pgm_c, pgm_s, pgm_a, pgm_l, pgm_dll, pgm_T,
        pgm_sysman, pgm_windres, pgm_lo, pgm_lc,
        opt_L, opt_P, opt_F, opt_c, opt_m, opt_a, opt_l,
        opt_windres, opt_lo, opt_lc,


        -- ** Manipulating DynFlags
        defaultDynFlags,                -- Settings -> DynFlags
        initDynFlags,                   -- DynFlags -> IO DynFlags

        getOpts,                        -- DynFlags -> (DynFlags -> [a]) -> [a]
        getVerbFlags,
        updOptLevel,
        setTmpDir,
        setPackageName,
        doingTickyProfiling,

        -- ** Parsing DynFlags
        parseDynamicFlagsCmdLine,
        parseDynamicFilePragma,
        allFlags,

        supportedLanguagesAndExtensions,

        -- ** DynFlag C compiler options
        picCCOpts,

        -- * Configuration of the stg-to-stg passes
        StgToDo(..),
        getStgToDo,

        -- * Compiler configuration suitable for display to the user
        compilerInfo
#ifdef GHCI
-- Only in stage 2 can we be sure that the RTS 
-- exposes the appropriate runtime boolean
        , rtsIsProfiled
#endif
  ) where

#include "HsVersions.h"

import Platform
import Module
import PackageConfig
import PrelNames        ( mAIN )
import StaticFlags
import {-# SOURCE #-} Packages (PackageState)
import DriverPhases     ( Phase(..), phaseInputExt )
import Config
import CmdLineParser
import Constants        ( mAX_CONTEXT_REDUCTION_DEPTH )
import Panic
import Util
import Maybes           ( orElse )
import SrcLoc
import FastString
import Outputable
#ifdef GHCI
import Foreign.C	( CInt )
#endif
import {-# SOURCE #-} ErrUtils ( Severity(..), Message, mkLocMessage )

#ifdef GHCI
import System.IO.Unsafe	( unsafePerformIO )
#endif
import Data.IORef
import Control.Monad    ( when )

import Data.Char
import Data.List
import Data.Map (Map)
import qualified Data.Map as Map
import Data.Set (Set)
import qualified Data.Set as Set
import System.FilePath
import System.IO        ( stderr, hPutChar )

-- -----------------------------------------------------------------------------
-- DynFlags

-- | Enumerates the simple on-or-off dynamic flags
data DynFlag

   -- debugging flags
   = Opt_D_dump_cmm
   | Opt_D_dump_raw_cmm
   | Opt_D_dump_cmmz
   | Opt_D_dump_cmmz_pretty
   -- All of the cmmz subflags (there are a lot!)  Automatically
   -- enabled if you run -ddump-cmmz
   | Opt_D_dump_cmmz_cbe
   | Opt_D_dump_cmmz_proc
   | Opt_D_dump_cmmz_spills
   | Opt_D_dump_cmmz_rewrite
   | Opt_D_dump_cmmz_dead
   | Opt_D_dump_cmmz_stub
   | Opt_D_dump_cmmz_sp
   | Opt_D_dump_cmmz_procmap
   | Opt_D_dump_cmmz_split
   | Opt_D_dump_cmmz_lower
   | Opt_D_dump_cmmz_info
   | Opt_D_dump_cmmz_cafs
   -- end cmmz subflags
   | Opt_D_dump_cps_cmm
   | Opt_D_dump_cvt_cmm
   | Opt_D_dump_asm
   | Opt_D_dump_asm_native
   | Opt_D_dump_asm_liveness
   | Opt_D_dump_asm_coalesce
   | Opt_D_dump_asm_regalloc
   | Opt_D_dump_asm_regalloc_stages
   | Opt_D_dump_asm_conflicts
   | Opt_D_dump_asm_stats
   | Opt_D_dump_asm_expanded
   | Opt_D_dump_llvm
   | Opt_D_dump_core_stats
   | Opt_D_dump_cpranal
   | Opt_D_dump_deriv
   | Opt_D_dump_ds
   | Opt_D_dump_flatC
   | Opt_D_dump_foreign
   | Opt_D_dump_inlinings
   | Opt_D_dump_rule_firings
   | Opt_D_dump_rule_rewrites
   | Opt_D_dump_occur_anal
   | Opt_D_dump_parsed
   | Opt_D_dump_rn
   | Opt_D_dump_core_pipeline -- TODO FIXME: dump after simplifier stats
   | Opt_D_dump_simpl
   | Opt_D_dump_simpl_iterations
   | Opt_D_dump_simpl_phases
   | Opt_D_dump_spec
   | Opt_D_dump_supercomp
   | Opt_D_dump_prep
   | Opt_D_dump_stg
   | Opt_D_dump_stranal
   | Opt_D_dump_tc
   | Opt_D_dump_types
   | Opt_D_dump_rules
   | Opt_D_dump_cse
   | Opt_D_dump_worker_wrapper
   | Opt_D_dump_rn_trace
   | Opt_D_dump_rn_stats
   | Opt_D_dump_opt_cmm
   | Opt_D_dump_simpl_stats
   | Opt_D_dump_cs_trace	-- Constraint solver in type checker
   | Opt_D_dump_tc_trace
   | Opt_D_dump_if_trace
   | Opt_D_dump_vt_trace
   | Opt_D_dump_splices
   | Opt_D_dump_BCOs
   | Opt_D_dump_vect
   | Opt_D_dump_hpc
   | Opt_D_dump_rtti
   | Opt_D_source_stats
   | Opt_D_verbose_core2core
   | Opt_D_verbose_stg2stg
   | Opt_D_dump_hi
   | Opt_D_dump_hi_diffs
   | Opt_D_dump_minimal_imports
   | Opt_D_dump_mod_cycles
   | Opt_D_dump_view_pattern_commoning
   | Opt_D_faststring_stats
   | Opt_DumpToFile                     -- ^ Append dump output to files instead of stdout.
   | Opt_D_no_debug_output
   | Opt_DoCoreLinting
   | Opt_DoStgLinting
   | Opt_DoCmmLinting
   | Opt_DoAsmLinting

   | Opt_WarnIsError                    -- -Werror; makes warnings fatal
   | Opt_WarnDuplicateExports
   | Opt_WarnHiShadows
   | Opt_WarnImplicitPrelude
   | Opt_WarnIncompletePatterns
   | Opt_WarnIncompleteUniPatterns
   | Opt_WarnIncompletePatternsRecUpd
   | Opt_WarnMissingFields
   | Opt_WarnMissingImportList
   | Opt_WarnMissingMethods
   | Opt_WarnMissingSigs
   | Opt_WarnMissingLocalSigs
   | Opt_WarnNameShadowing
   | Opt_WarnOverlappingPatterns
   | Opt_WarnTypeDefaults
   | Opt_WarnMonomorphism
   | Opt_WarnUnusedBinds
   | Opt_WarnUnusedImports
   | Opt_WarnUnusedMatches
   | Opt_WarnWarningsDeprecations
   | Opt_WarnDeprecatedFlags
   | Opt_WarnDodgyExports
   | Opt_WarnDodgyImports
   | Opt_WarnOrphans
   | Opt_WarnAutoOrphans
   | Opt_WarnIdentities
   | Opt_WarnTabs
   | Opt_WarnUnrecognisedPragmas
   | Opt_WarnDodgyForeignImports
   | Opt_WarnLazyUnliftedBindings
   | Opt_WarnUnusedDoBind
   | Opt_WarnWrongDoBind
   | Opt_WarnAlternativeLayoutRuleTransitional

   | Opt_PrintExplicitForalls

   -- optimisation opts
   | Opt_Strictness
   | Opt_FullLaziness
   | Opt_FloatIn
   | Opt_Specialise
   | Opt_StaticArgumentTransformation
   | Opt_CSE
   | Opt_LiberateCase
   | Opt_SpecConstr
   | Opt_Supercompilation
   | Opt_DoLambdaEtaExpansion
   | Opt_IgnoreAsserts
   | Opt_DoEtaReduction
   | Opt_CaseMerge
   | Opt_UnboxStrictFields
   | Opt_MethodSharing	-- Now a no-op; remove in GHC 7.2
   | Opt_DictsCheap
   | Opt_EnableRewriteRules		-- Apply rewrite rules during simplification
   | Opt_Vectorise
   | Opt_RegsGraph                      -- do graph coloring register allocation
   | Opt_RegsIterative                  -- do iterative coalescing graph coloring register allocation

   -- Interface files
   | Opt_IgnoreInterfacePragmas
   | Opt_OmitInterfacePragmas
   | Opt_ExposeAllUnfoldings

   -- profiling opts
   | Opt_AutoSccsOnAllToplevs
   | Opt_AutoSccsOnExportedToplevs
   | Opt_AutoSccsOnIndividualCafs

   -- misc opts
   | Opt_Pp
   | Opt_ForceRecomp
   | Opt_ExcessPrecision
   | Opt_EagerBlackHoling
   | Opt_ReadUserPackageConf
   | Opt_NoHsMain
   | Opt_SplitObjs
   | Opt_StgStats
   | Opt_HideAllPackages
   | Opt_DistrustAllPackages
   | Opt_PrintBindResult
   | Opt_Haddock
   | Opt_HaddockOptions
   | Opt_Hpc_No_Auto
   | Opt_BreakOnException
   | Opt_BreakOnError
   | Opt_PrintEvldWithShow
   | Opt_PrintBindContents
   | Opt_GenManifest
   | Opt_EmbedManifest
   | Opt_EmitExternalCore
   | Opt_SharedImplib
   | Opt_BuildingCabalPackage
   | Opt_SSE2
   | Opt_GhciSandbox
   | Opt_HelpfulErrors

	-- temporary flags
   | Opt_RunCPS
   | Opt_RunCPSZ
   | Opt_ConvertToZipCfgAndBack
   | Opt_AutoLinkPackages
   | Opt_ImplicitImportQualified
   | Opt_TryNewCodeGen

   -- keeping stuff
   | Opt_KeepHiDiffs
   | Opt_KeepHcFiles
   | Opt_KeepSFiles
   | Opt_KeepTmpFiles
   | Opt_KeepRawTokenStream
   | Opt_KeepLlvmFiles

   deriving (Eq, Show)

data Language = Haskell98 | Haskell2010

-- | The various SafeHaskell modes
data SafeHaskellMode
   = Sf_None
   | Sf_SafeImports
   | Sf_SafeLanguage
   | Sf_Trustworthy
   | Sf_TrustworthyWithSafeLanguage
   | Sf_Safe
   deriving (Eq)

instance Outputable SafeHaskellMode where
    ppr Sf_None = ptext $ sLit "None"
    ppr Sf_SafeImports = ptext $ sLit "SafeImports"
    ppr Sf_SafeLanguage = ptext $ sLit "SafeLanguage"
    ppr Sf_Trustworthy = ptext $ sLit "Trustworthy"
    ppr Sf_TrustworthyWithSafeLanguage = ptext $ sLit "Trustworthy + SafeLanguage"
    ppr Sf_Safe = ptext $ sLit "Safe"

data ExtensionFlag
   = Opt_Cpp
   | Opt_OverlappingInstances
   | Opt_UndecidableInstances
   | Opt_IncoherentInstances
   | Opt_MonomorphismRestriction
   | Opt_MonoPatBinds
   | Opt_MonoLocalBinds
   | Opt_RelaxedPolyRec		-- Deprecated
   | Opt_ExtendedDefaultRules           -- Use GHC's extended rules for defaulting
   | Opt_ForeignFunctionInterface
   | Opt_UnliftedFFITypes
   | Opt_GHCForeignImportPrim
   | Opt_ParallelArrays                 -- Syntactic support for parallel arrays
   | Opt_Arrows                         -- Arrow-notation syntax
   | Opt_TemplateHaskell
   | Opt_QuasiQuotes
   | Opt_ImplicitParams
   | Opt_ImplicitPrelude
   | Opt_ScopedTypeVariables
   | Opt_UnboxedTuples
   | Opt_BangPatterns
   | Opt_TypeFamilies
   | Opt_OverloadedStrings
   | Opt_DisambiguateRecordFields
   | Opt_RecordWildCards
   | Opt_RecordPuns
   | Opt_ViewPatterns
   | Opt_GADTs
   | Opt_GADTSyntax
   | Opt_NPlusKPatterns
   | Opt_DoAndIfThenElse
   | Opt_RebindableSyntax

   | Opt_StandaloneDeriving
   | Opt_DeriveDataTypeable
   | Opt_DeriveFunctor
   | Opt_DeriveTraversable
   | Opt_DeriveFoldable
   | Opt_DeriveGeneric            -- Allow deriving Generic/1
   | Opt_DefaultSignatures        -- Allow extra signatures for defmeths
   | Opt_Generics                 -- Old generic classes, now deprecated

   | Opt_TypeSynonymInstances
   | Opt_FlexibleContexts
   | Opt_FlexibleInstances
   | Opt_ConstrainedClassMethods
   | Opt_MultiParamTypeClasses
   | Opt_FunctionalDependencies
   | Opt_UnicodeSyntax
   | Opt_PolymorphicComponents
   | Opt_ExistentialQuantification
   | Opt_MagicHash
   | Opt_EmptyDataDecls
   | Opt_KindSignatures
   | Opt_ParallelListComp
   | Opt_TransformListComp
   | Opt_MonadComprehensions
   | Opt_GeneralizedNewtypeDeriving
   | Opt_RecursiveDo
   | Opt_DoRec
   | Opt_PostfixOperators
   | Opt_TupleSections
   | Opt_PatternGuards
   | Opt_LiberalTypeSynonyms
   | Opt_Rank2Types
   | Opt_RankNTypes
   | Opt_ImpredicativeTypes
   | Opt_TypeOperators
   | Opt_PackageImports
   | Opt_ExplicitForAll
   | Opt_AlternativeLayoutRule
   | Opt_AlternativeLayoutRuleTransitional
   | Opt_DatatypeContexts
   | Opt_NondecreasingIndentation
   | Opt_RelaxedLayout
   deriving (Eq, Show)

-- | Contains not only a collection of 'DynFlag's but also a plethora of
-- information relating to the compilation of a single file or GHC session
data DynFlags = DynFlags {
  ghcMode               :: GhcMode,
  ghcLink               :: GhcLink,
  hscTarget             :: HscTarget,
  hscOutName            :: String,      -- ^ Name of the output file
  extCoreName           :: String,      -- ^ Name of the .hcr output file
  verbosity             :: Int,         -- ^ Verbosity level: see Note [Verbosity levels]
  optLevel              :: Int,         -- ^ Optimisation level
  simplPhases           :: Int,         -- ^ Number of simplifier phases
  maxSimplIterations    :: Int,         -- ^ Max simplifier iterations
  shouldDumpSimplPhase  :: Maybe String,
  ruleCheck             :: Maybe String,
  strictnessBefore      :: [Int],       -- ^ Additional demand analysis

  specConstrThreshold   :: Maybe Int,   -- ^ Threshold for SpecConstr
  specConstrCount       :: Maybe Int,   -- ^ Max number of specialisations for any one function
  liberateCaseThreshold :: Maybe Int,   -- ^ Threshold for LiberateCase
  floatLamArgs          :: Maybe Int,   -- ^ Arg count for lambda floating
  			   	 	--   See CoreMonad.FloatOutSwitches

  targetPlatform        :: Platform.Platform, -- ^ The platform we're compiling for. Used by the NCG.
  cmdlineHcIncludes     :: [String],    -- ^ @\-\#includes@
  importPaths           :: [FilePath],
  mainModIs             :: Module,
  mainFunIs             :: Maybe String,
  ctxtStkDepth          :: Int,         -- ^ Typechecker context stack depth

  dphBackend            :: DPHBackend,

  thisPackage           :: PackageId,   -- ^ name of package currently being compiled

  -- ways
  ways                  :: [Way],       -- ^ Way flags from the command line
  buildTag              :: String,      -- ^ The global \"way\" (e.g. \"p\" for prof)
  rtsBuildTag           :: String,      -- ^ The RTS \"way\"

  -- For object splitting
  splitInfo             :: Maybe (String,Int),

  -- paths etc.
  objectDir             :: Maybe String,
  dylibInstallName      :: Maybe String,
  hiDir                 :: Maybe String,
  stubDir               :: Maybe String,

  objectSuf             :: String,
  hcSuf                 :: String,
  hiSuf                 :: String,

  outputFile            :: Maybe String,
  outputHi              :: Maybe String,
  dynLibLoader          :: DynLibLoader,

  -- | This is set by 'DriverPipeline.runPipeline' based on where
  --    its output is going.
  dumpPrefix            :: Maybe FilePath,

  -- | Override the 'dumpPrefix' set by 'DriverPipeline.runPipeline'.
  --    Set by @-ddump-file-prefix@
  dumpPrefixForce       :: Maybe FilePath,

  includePaths          :: [String],
  libraryPaths          :: [String],
  frameworkPaths        :: [String],    -- used on darwin only
  cmdlineFrameworks     :: [String],    -- ditto

  rtsOpts               :: Maybe String,
  rtsOptsEnabled        :: RtsOptsEnabled,

  hpcDir                :: String,      -- ^ Path to store the .mix files

  -- Plugins
  pluginModNames        :: [ModuleName],
  pluginModNameOpts     :: [(ModuleName,String)],

  settings              :: Settings,

  --  For ghc -M
  depMakefile           :: FilePath,
  depIncludePkgDeps     :: Bool,
  depExcludeMods        :: [ModuleName],
  depSuffixes           :: [String],

  --  Package flags
  extraPkgConfs         :: [FilePath],
        -- ^ The @-package-conf@ flags given on the command line, in the order
        -- they appeared.

  packageFlags          :: [PackageFlag],
        -- ^ The @-package@ and @-hide-package@ flags from the command-line

  -- Package state
  -- NB. do not modify this field, it is calculated by
  -- Packages.initPackages and Packages.updatePackages.
  pkgDatabase           :: Maybe [PackageConfig],
  pkgState              :: PackageState,

  -- Temporary files
  -- These have to be IORefs, because the defaultCleanupHandler needs to
  -- know what to clean when an exception happens
  filesToClean          :: IORef [FilePath],
  dirsToClean           :: IORef (Map FilePath FilePath),

  -- Names of files which were generated from -ddump-to-file; used to
  -- track which ones we need to truncate because it's our first run
  -- through
  generatedDumps        :: IORef (Set FilePath),

  -- hsc dynamic flags
  flags                 :: [DynFlag],
  -- Don't change this without updating extensionFlags:
  language              :: Maybe Language,
  -- | Safe Haskell mode
  safeHaskell           :: SafeHaskellMode,
  -- Don't change this without updating extensionFlags:
  extensions            :: [OnOff ExtensionFlag],
  -- extensionFlags should always be equal to
  --     flattenExtensionFlags language extensions
  extensionFlags        :: [ExtensionFlag],

  -- | Message output action: use "ErrUtils" instead of this if you can
  log_action            :: Severity -> SrcSpan -> PprStyle -> Message -> IO (),

  haddockOptions :: Maybe String
 }

data Settings = Settings {
  sGhcUsagePath          :: FilePath,    -- Filled in by SysTools
  sGhciUsagePath         :: FilePath,    -- ditto
  sTopDir                :: FilePath,
  sTmpDir                :: String,      -- no trailing '/'
  -- You shouldn't need to look things up in rawSettings directly.
  -- They should have their own fields instead.
  sRawSettings           :: [(String, String)],
  sExtraGccViaCFlags     :: [String],
  sSystemPackageConfig   :: FilePath,
  -- commands for particular phases
  sPgm_L                 :: String,
  sPgm_P                 :: (String,[Option]),
  sPgm_F                 :: String,
  sPgm_c                 :: (String,[Option]),
  sPgm_s                 :: (String,[Option]),
  sPgm_a                 :: (String,[Option]),
  sPgm_l                 :: (String,[Option]),
  sPgm_dll               :: (String,[Option]),
  sPgm_T                 :: String,
  sPgm_sysman            :: String,
  sPgm_windres           :: String,
  sPgm_lo                :: (String,[Option]), -- LLVM: opt llvm optimiser
  sPgm_lc                :: (String,[Option]), -- LLVM: llc static compiler
  -- options for particular phases
  sOpt_L                 :: [String],
  sOpt_P                 :: [String],
  sOpt_F                 :: [String],
  sOpt_c                 :: [String],
  sOpt_m                 :: [String],
  sOpt_a                 :: [String],
  sOpt_l                 :: [String],
  sOpt_windres           :: [String],
  sOpt_lo                :: [String], -- LLVM: llvm optimiser
  sOpt_lc                :: [String]  -- LLVM: llc static compiler

 }

ghcUsagePath          :: DynFlags -> FilePath
ghcUsagePath dflags = sGhcUsagePath (settings dflags)
ghciUsagePath         :: DynFlags -> FilePath
ghciUsagePath dflags = sGhciUsagePath (settings dflags)
topDir                :: DynFlags -> FilePath
topDir dflags = sTopDir (settings dflags)
tmpDir                :: DynFlags -> String
tmpDir dflags = sTmpDir (settings dflags)
rawSettings           :: DynFlags -> [(String, String)]
rawSettings dflags = sRawSettings (settings dflags)
extraGccViaCFlags     :: DynFlags -> [String]
extraGccViaCFlags dflags = sExtraGccViaCFlags (settings dflags)
systemPackageConfig   :: DynFlags -> FilePath
systemPackageConfig dflags = sSystemPackageConfig (settings dflags)
pgm_L                 :: DynFlags -> String
pgm_L dflags = sPgm_L (settings dflags)
pgm_P                 :: DynFlags -> (String,[Option])
pgm_P dflags = sPgm_P (settings dflags)
pgm_F                 :: DynFlags -> String
pgm_F dflags = sPgm_F (settings dflags)
pgm_c                 :: DynFlags -> (String,[Option])
pgm_c dflags = sPgm_c (settings dflags)
pgm_s                 :: DynFlags -> (String,[Option])
pgm_s dflags = sPgm_s (settings dflags)
pgm_a                 :: DynFlags -> (String,[Option])
pgm_a dflags = sPgm_a (settings dflags)
pgm_l                 :: DynFlags -> (String,[Option])
pgm_l dflags = sPgm_l (settings dflags)
pgm_dll               :: DynFlags -> (String,[Option])
pgm_dll dflags = sPgm_dll (settings dflags)
pgm_T                 :: DynFlags -> String
pgm_T dflags = sPgm_T (settings dflags)
pgm_sysman            :: DynFlags -> String
pgm_sysman dflags = sPgm_sysman (settings dflags)
pgm_windres           :: DynFlags -> String
pgm_windres dflags = sPgm_windres (settings dflags)
pgm_lo                :: DynFlags -> (String,[Option])
pgm_lo dflags = sPgm_lo (settings dflags)
pgm_lc                :: DynFlags -> (String,[Option])
pgm_lc dflags = sPgm_lc (settings dflags)
opt_L                 :: DynFlags -> [String]
opt_L dflags = sOpt_L (settings dflags)
opt_P                 :: DynFlags -> [String]
opt_P dflags = sOpt_P (settings dflags)
opt_F                 :: DynFlags -> [String]
opt_F dflags = sOpt_F (settings dflags)
opt_c                 :: DynFlags -> [String]
opt_c dflags = sOpt_c (settings dflags)
opt_m                 :: DynFlags -> [String]
opt_m dflags = sOpt_m (settings dflags)
opt_a                 :: DynFlags -> [String]
opt_a dflags = sOpt_a (settings dflags)
opt_l                 :: DynFlags -> [String]
opt_l dflags = sOpt_l (settings dflags)
opt_windres           :: DynFlags -> [String]
opt_windres dflags = sOpt_windres (settings dflags)
opt_lo                :: DynFlags -> [String]
opt_lo dflags = sOpt_lo (settings dflags)
opt_lc                :: DynFlags -> [String]
opt_lc dflags = sOpt_lc (settings dflags)

wayNames :: DynFlags -> [WayName]
wayNames = map wayName . ways

-- | The target code type of the compilation (if any).
--
-- Whenever you change the target, also make sure to set 'ghcLink' to
-- something sensible.
--
-- 'HscNothing' can be used to avoid generating any output, however, note
-- that:
--
--  * This will not run the desugaring step, thus no warnings generated in
--    this step will be output.  In particular, this includes warnings related
--    to pattern matching.  You can run the desugarer manually using
--    'GHC.desugarModule'.
--
--  * If a program uses Template Haskell the typechecker may try to run code
--    from an imported module.  This will fail if no code has been generated
--    for this module.  You can use 'GHC.needsTemplateHaskell' to detect
--    whether this might be the case and choose to either switch to a
--    different target or avoid typechecking such modules.  (The latter may
--    preferable for security reasons.)
--
data HscTarget
  = HscC           -- ^ Generate C code.
  | HscAsm         -- ^ Generate assembly using the native code generator.
  | HscLlvm        -- ^ Generate assembly using the llvm code generator.
  | HscInterpreted -- ^ Generate bytecode.  (Requires 'LinkInMemory')
  | HscNothing     -- ^ Don't generate any code.  See notes above.
  deriving (Eq, Show)

showHscTargetFlag :: HscTarget -> String
showHscTargetFlag HscC           = "-fvia-c"
showHscTargetFlag HscAsm         = "-fasm"
showHscTargetFlag HscLlvm        = "-fllvm"
showHscTargetFlag HscInterpreted = "-fbyte-code"
showHscTargetFlag HscNothing     = "-fno-code"

-- | Will this target result in an object file on the disk?
isObjectTarget :: HscTarget -> Bool
isObjectTarget HscC     = True
isObjectTarget HscAsm   = True
isObjectTarget HscLlvm  = True
isObjectTarget _        = False

-- | The 'GhcMode' tells us whether we're doing multi-module
-- compilation (controlled via the "GHC" API) or one-shot
-- (single-module) compilation.  This makes a difference primarily to
-- the "Finder": in one-shot mode we look for interface files for
-- imported modules, but in multi-module mode we look for source files
-- in order to check whether they need to be recompiled.
data GhcMode
  = CompManager         -- ^ @\-\-make@, GHCi, etc.
  | OneShot             -- ^ @ghc -c Foo.hs@
  | MkDepend            -- ^ @ghc -M@, see "Finder" for why we need this
  deriving Eq

instance Outputable GhcMode where
  ppr CompManager = ptext (sLit "CompManager")
  ppr OneShot     = ptext (sLit "OneShot")
  ppr MkDepend    = ptext (sLit "MkDepend")

isOneShot :: GhcMode -> Bool
isOneShot OneShot = True
isOneShot _other  = False

-- | What to do in the link step, if there is one.
data GhcLink
  = NoLink              -- ^ Don't link at all
  | LinkBinary          -- ^ Link object code into a binary
  | LinkInMemory        -- ^ Use the in-memory dynamic linker (works for both
                        --   bytecode and object code).
  | LinkDynLib          -- ^ Link objects into a dynamic lib (DLL on Windows, DSO on ELF platforms)
  deriving (Eq, Show)

isNoLink :: GhcLink -> Bool
isNoLink NoLink = True
isNoLink _      = False

-- Is it worth evaluating this Bool and caching it in the DynFlags value
-- during initDynFlags?
doingTickyProfiling :: DynFlags -> Bool
doingTickyProfiling _ = opt_Ticky
  -- XXX -ticky is a static flag, because it implies -debug which is also
  -- static.  If the way flags were made dynamic, we could fix this.

data PackageFlag
  = ExposePackage   String
  | ExposePackageId String
  | HidePackage     String
  | IgnorePackage   String
  | TrustPackage    String
  | DistrustPackage String
  deriving Eq

defaultHscTarget :: HscTarget
defaultHscTarget = defaultObjectTarget

-- | The 'HscTarget' value corresponding to the default way to create
-- object files on the current platform.
defaultObjectTarget :: HscTarget
defaultObjectTarget
  | cGhcUnregisterised    == "YES"      =  HscC
  | cGhcWithNativeCodeGen == "YES"      =  HscAsm
  | otherwise                           =  HscLlvm

data DynLibLoader
  = Deployable
  | SystemDependent
  deriving Eq

data RtsOptsEnabled = RtsOptsNone | RtsOptsSafeOnly | RtsOptsAll
  deriving (Show)

-- | Used by 'GHC.newSession' to partially initialize a new 'DynFlags' value
initDynFlags :: DynFlags -> IO DynFlags
initDynFlags dflags = do
 -- someday these will be dynamic flags
 ways <- readIORef v_Ways
 refFilesToClean <- newIORef []
 refDirsToClean <- newIORef Map.empty
 refGeneratedDumps <- newIORef Set.empty
 return dflags{
        ways            = ways,
        buildTag        = mkBuildTag (filter (not . wayRTSOnly) ways),
        rtsBuildTag     = mkBuildTag ways,
        filesToClean    = refFilesToClean,
        dirsToClean     = refDirsToClean,
        generatedDumps   = refGeneratedDumps
        }

-- | The normal 'DynFlags'. Note that they is not suitable for use in this form
-- and must be fully initialized by 'GHC.newSession' first.
defaultDynFlags :: Settings -> DynFlags
defaultDynFlags mySettings =
     DynFlags {
        ghcMode                 = CompManager,
        ghcLink                 = LinkBinary,
        hscTarget               = defaultHscTarget,
        hscOutName              = "",
        extCoreName             = "",
        verbosity               = 0,
        optLevel                = 0,
        simplPhases             = 2,
        maxSimplIterations      = 4,
        shouldDumpSimplPhase    = Nothing,
        ruleCheck               = Nothing,
        specConstrThreshold     = Just 2000,
        specConstrCount         = Just 3,
        liberateCaseThreshold   = Just 2000,
        floatLamArgs            = Just 0,	-- Default: float only if no fvs
        strictnessBefore        = [],

        targetPlatform          = defaultTargetPlatform,
        cmdlineHcIncludes       = [],
        importPaths             = ["."],
        mainModIs               = mAIN,
        mainFunIs               = Nothing,
        ctxtStkDepth            = mAX_CONTEXT_REDUCTION_DEPTH,

        dphBackend              = DPHNone,

        thisPackage             = mainPackageId,

        objectDir               = Nothing,
        dylibInstallName        = Nothing,
        hiDir                   = Nothing,
        stubDir                 = Nothing,

        objectSuf               = phaseInputExt StopLn,
        hcSuf                   = phaseInputExt HCc,
        hiSuf                   = "hi",

        pluginModNames          = [],
        pluginModNameOpts       = [],

        outputFile              = Nothing,
        outputHi                = Nothing,
        dynLibLoader            = SystemDependent,
        dumpPrefix              = Nothing,
        dumpPrefixForce         = Nothing,
        includePaths            = [],
        libraryPaths            = [],
        frameworkPaths          = [],
        cmdlineFrameworks       = [],
        rtsOpts                 = Nothing,
        rtsOptsEnabled          = RtsOptsSafeOnly,

        hpcDir                  = ".hpc",

        extraPkgConfs           = [],
        packageFlags            = [],
        pkgDatabase             = Nothing,
        pkgState                = panic "no package state yet: call GHC.setSessionDynFlags",
        ways                    = panic "defaultDynFlags: No ways",
        buildTag                = panic "defaultDynFlags: No buildTag",
        rtsBuildTag             = panic "defaultDynFlags: No rtsBuildTag",
        splitInfo               = Nothing,
        settings                = mySettings,
        -- ghc -M values
        depMakefile       = "Makefile",
        depIncludePkgDeps = False,
        depExcludeMods    = [],
        depSuffixes       = [],
        -- end of ghc -M values
        filesToClean   = panic "defaultDynFlags: No filesToClean",
        dirsToClean    = panic "defaultDynFlags: No dirsToClean",
        generatedDumps = panic "defaultDynFlags: No generatedDumps",
        haddockOptions = Nothing,
        flags = defaultFlags,
        language = Nothing,
        safeHaskell = Sf_None,
        extensions = [],
        extensionFlags = flattenExtensionFlags Nothing [],

        log_action = \severity srcSpan style msg ->
                        case severity of
                          SevOutput -> printSDoc msg style
                          SevInfo   -> printErrs msg style
                          SevFatal  -> printErrs msg style
                          _         -> do 
                                hPutChar stderr '\n'
                                printErrs (mkLocMessage srcSpan msg) style
                     -- careful (#2302): printErrs prints in UTF-8, whereas
                     -- converting to string first and using hPutStr would
                     -- just emit the low 8 bits of each unicode char.
      }

{-
Note [Verbosity levels]
~~~~~~~~~~~~~~~~~~~~~~~
    0   |   print errors & warnings only
    1   |   minimal verbosity: print "compiling M ... done." for each module.
    2   |   equivalent to -dshow-passes
    3   |   equivalent to existing "ghc -v"
    4   |   "ghc -v -ddump-most"
    5   |   "ghc -v -ddump-all"
-}

data OnOff a = On a
             | Off a

-- OnOffs accumulate in reverse order, so we use foldr in order to
-- process them in the right order
flattenExtensionFlags :: Maybe Language -> [OnOff ExtensionFlag]
                      -> [ExtensionFlag]
flattenExtensionFlags ml = foldr f defaultExtensionFlags
    where f (On f)  flags = f : delete f flags
          f (Off f) flags =     delete f flags
          defaultExtensionFlags = languageExtensions ml

languageExtensions :: Maybe Language -> [ExtensionFlag]

languageExtensions Nothing
    -- Nothing => the default case
    = Opt_MonoPatBinds   -- Experimentally, I'm making this non-standard
                         -- behaviour the default, to see if anyone notices
                         -- SLPJ July 06
      -- In due course I'd like Opt_MonoLocalBinds to be on by default
      -- But NB it's implied by GADTs etc
      -- SLPJ September 2010
    : Opt_NondecreasingIndentation -- This has been on by default for some time
    : delete Opt_DatatypeContexts  -- The Haskell' committee decided to
                                   -- remove datatype contexts from the
                                   -- language:
   -- http://www.haskell.org/pipermail/haskell-prime/2011-January/003335.html
      (languageExtensions (Just Haskell2010))

languageExtensions (Just Haskell98)
    = [Opt_ImplicitPrelude,
       Opt_MonomorphismRestriction,
       Opt_NPlusKPatterns,
       Opt_DatatypeContexts,
       Opt_NondecreasingIndentation
           -- strictly speaking non-standard, but we always had this
           -- on implicitly before the option was added in 7.1, and
           -- turning it off breaks code, so we're keeping it on for
           -- backwards compatibility.  Cabal uses -XHaskell98 by
           -- default unless you specify another language.
      ]

languageExtensions (Just Haskell2010)
    = [Opt_ImplicitPrelude,
       Opt_MonomorphismRestriction,
       Opt_DatatypeContexts,
       Opt_EmptyDataDecls,
       Opt_ForeignFunctionInterface,
       Opt_PatternGuards,
       Opt_DoAndIfThenElse,
       Opt_RelaxedPolyRec]

-- | Test whether a 'DynFlag' is set
dopt :: DynFlag -> DynFlags -> Bool
dopt f dflags  = f `elem` (flags dflags)

-- | Set a 'DynFlag'
dopt_set :: DynFlags -> DynFlag -> DynFlags
dopt_set dfs f = dfs{ flags = f : flags dfs }

-- | Unset a 'DynFlag'
dopt_unset :: DynFlags -> DynFlag -> DynFlags
dopt_unset dfs f = dfs{ flags = filter (/= f) (flags dfs) }

-- | Test whether a 'ExtensionFlag' is set
xopt :: ExtensionFlag -> DynFlags -> Bool
xopt f dflags = f `elem` extensionFlags dflags

-- | Set a 'ExtensionFlag'
xopt_set :: DynFlags -> ExtensionFlag -> DynFlags
xopt_set dfs f
    = let onoffs = On f : extensions dfs
      in dfs { extensions = onoffs,
               extensionFlags = flattenExtensionFlags (language dfs) onoffs }

-- | Unset a 'ExtensionFlag'
xopt_unset :: DynFlags -> ExtensionFlag -> DynFlags
xopt_unset dfs f
    = let onoffs = Off f : extensions dfs
      in dfs { extensions = onoffs,
               extensionFlags = flattenExtensionFlags (language dfs) onoffs }

-- | Set the Haskell language standard to use
setLanguage :: Language -> DynP ()
setLanguage l = upd f
    where f dfs = let mLang = Just l
                      oneoffs = extensions dfs
                  in dfs {
                         language = mLang,
                         extensionFlags = flattenExtensionFlags mLang oneoffs
                     }

safeLanguageOn :: DynFlags -> Bool
safeLanguageOn dflags = s == Sf_SafeLanguage
                     || s == Sf_TrustworthyWithSafeLanguage
                     || s == Sf_Safe
                          where s = safeHaskell dflags

-- | Test if SafeHaskell is on in some form
safeHaskellOn :: DynFlags -> Bool
safeHaskellOn dflags = safeHaskell dflags /= Sf_None

-- | Set a 'SafeHaskell' flag
setSafeHaskell :: SafeHaskellMode -> DynP ()
setSafeHaskell s = updM f
    where f dfs = do
              let sf = safeHaskell dfs
              safeM <- combineSafeFlags sf s
              return $ dfs { safeHaskell = safeM }

-- | Are all direct imports required to be safe for this SafeHaskell mode?
-- Direct imports are when the code explicitly imports a module
safeDirectImpsReq :: DynFlags -> Bool
safeDirectImpsReq = safeLanguageOn

-- | Are all implicit imports required to be safe for this SafeHaskell mode?
-- Implicit imports are things in the prelude. e.g System.IO when print is used.
safeImplicitImpsReq :: DynFlags -> Bool
safeImplicitImpsReq = safeLanguageOn

-- | Combine two SafeHaskell modes correctly. Used for dealing with multiple flags.
-- This makes SafeHaskell very much a monoid but for now I prefer this as I don't
-- want to export this functionality from the module but do want to export the
-- type constructors.
combineSafeFlags :: SafeHaskellMode -> SafeHaskellMode -> DynP SafeHaskellMode
combineSafeFlags a b =
    case (a,b) of
        (Sf_None, sf) -> return sf
        (sf, Sf_None) -> return sf

        (Sf_SafeImports, sf) -> return sf
        (sf, Sf_SafeImports) -> return sf

        (Sf_SafeLanguage, Sf_Safe) -> err
        (Sf_Safe, Sf_SafeLanguage) -> err

        (Sf_SafeLanguage, Sf_Trustworthy) -> return Sf_TrustworthyWithSafeLanguage
        (Sf_Trustworthy, Sf_SafeLanguage) -> return Sf_TrustworthyWithSafeLanguage

        (Sf_TrustworthyWithSafeLanguage, Sf_Trustworthy)  -> return Sf_TrustworthyWithSafeLanguage
        (Sf_TrustworthyWithSafeLanguage, Sf_SafeLanguage) -> return Sf_TrustworthyWithSafeLanguage
        (Sf_Trustworthy, Sf_TrustworthyWithSafeLanguage)  -> return Sf_TrustworthyWithSafeLanguage
        (Sf_SafeLanguage, Sf_TrustworthyWithSafeLanguage) -> return Sf_TrustworthyWithSafeLanguage

        (Sf_Trustworthy, Sf_Safe) -> err
        (Sf_Safe, Sf_Trustworthy) -> err

        (a,b) | a == b -> return a
              | otherwise -> err

    where err = do
              let s = "Incompatible SafeHaskell flags! (" ++ showPpr a ++ ", " ++ showPpr b ++ ")"
              addErr s
              return $ panic s -- Just for saftey instead of returning say, a

-- | Retrieve the options corresponding to a particular @opt_*@ field in the correct order
getOpts :: DynFlags             -- ^ 'DynFlags' to retrieve the options from
        -> (DynFlags -> [a])    -- ^ Relevant record accessor: one of the @opt_*@ accessors
        -> [a]                  -- ^ Correctly ordered extracted options
getOpts dflags opts = reverse (opts dflags)
        -- We add to the options from the front, so we need to reverse the list

-- | Gets the verbosity flag for the current verbosity level. This is fed to
-- other tools, so GHC-specific verbosity flags like @-ddump-most@ are not included
getVerbFlags :: DynFlags -> [String]
getVerbFlags dflags
  | verbosity dflags >= 4 = ["-v"]
  | otherwise             = []

setObjectDir, setHiDir, setStubDir, setOutputDir, setDylibInstallName,
         setObjectSuf, setHiSuf, setHcSuf, parseDynLibLoaderMode,
         setPgmP, addOptl, addOptP,
         addCmdlineFramework, addHaddockOpts
   :: String -> DynFlags -> DynFlags
setOutputFile, setOutputHi, setDumpPrefixForce
   :: Maybe String -> DynFlags -> DynFlags

setObjectDir  f d = d{ objectDir  = Just f}
setHiDir      f d = d{ hiDir      = Just f}
setStubDir    f d = d{ stubDir    = Just f, includePaths = f : includePaths d }
  -- -stubdir D adds an implicit -I D, so that gcc can find the _stub.h file
  -- \#included from the .hc file when compiling via C (i.e. unregisterised
  -- builds).
setOutputDir  f = setObjectDir f . setHiDir f . setStubDir f
setDylibInstallName  f d = d{ dylibInstallName = Just f}

setObjectSuf  f d = d{ objectSuf  = f}
setHiSuf      f d = d{ hiSuf      = f}
setHcSuf      f d = d{ hcSuf      = f}

setOutputFile f d = d{ outputFile = f}
setOutputHi   f d = d{ outputHi   = f}

addPluginModuleName :: String -> DynFlags -> DynFlags
addPluginModuleName name d = d { pluginModNames = (mkModuleName name) : (pluginModNames d) }

addPluginModuleNameOption :: String -> DynFlags -> DynFlags
addPluginModuleNameOption optflag d = d { pluginModNameOpts = (mkModuleName m, option) : (pluginModNameOpts d) }
  where (m, rest) = break (== ':') optflag
        option = case rest of
          [] -> "" -- should probably signal an error
          (_:plug_opt) -> plug_opt -- ignore the ':' from break

parseDynLibLoaderMode f d =
 case splitAt 8 f of
   ("deploy", "")       -> d{ dynLibLoader = Deployable }
   ("sysdep", "")       -> d{ dynLibLoader = SystemDependent }
   _                    -> ghcError (CmdLineError ("Unknown dynlib loader: " ++ f))

setDumpPrefixForce f d = d { dumpPrefixForce = f}

-- XXX HACK: Prelude> words "'does not' work" ===> ["'does","not'","work"]
-- Config.hs should really use Option.
setPgmP   f = let (pgm:args) = words f in alterSettings (\s -> s { sPgm_P   = (pgm, map Option args)})
addOptl   f = alterSettings (\s -> s { sOpt_l   = f : sOpt_l s})
addOptP   f = alterSettings (\s -> s { sOpt_P   = f : sOpt_P s})


setDepMakefile :: FilePath -> DynFlags -> DynFlags
setDepMakefile f d = d { depMakefile = deOptDep f }

setDepIncludePkgDeps :: Bool -> DynFlags -> DynFlags
setDepIncludePkgDeps b d = d { depIncludePkgDeps = b }

addDepExcludeMod :: String -> DynFlags -> DynFlags
addDepExcludeMod m d
    = d { depExcludeMods = mkModuleName (deOptDep m) : depExcludeMods d }

addDepSuffix :: FilePath -> DynFlags -> DynFlags
addDepSuffix s d = d { depSuffixes = deOptDep s : depSuffixes d }

-- XXX Legacy code:
-- We used to use "-optdep-flag -optdeparg", so for legacy applications
-- we need to strip the "-optdep" off of the arg
deOptDep :: String -> String
deOptDep x = case stripPrefix "-optdep" x of
             Just rest -> rest
             Nothing -> x

addCmdlineFramework f d = d{ cmdlineFrameworks = f : cmdlineFrameworks d}

addHaddockOpts f d = d{ haddockOptions = Just f}

-- -----------------------------------------------------------------------------
-- Command-line options

-- | When invoking external tools as part of the compilation pipeline, we
-- pass these a sequence of options on the command-line. Rather than
-- just using a list of Strings, we use a type that allows us to distinguish
-- between filepaths and 'other stuff'. The reason for this is that
-- this type gives us a handle on transforming filenames, and filenames only,
-- to whatever format they're expected to be on a particular platform.
data Option
 = FileOption -- an entry that _contains_ filename(s) / filepaths.
              String  -- a non-filepath prefix that shouldn't be
                      -- transformed (e.g., "/out=")
              String  -- the filepath/filename portion
 | Option     String
 deriving ( Eq )

showOpt :: Option -> String
showOpt (FileOption pre f) = pre ++ f
showOpt (Option s)  = s

-----------------------------------------------------------------------------
-- Setting the optimisation level

updOptLevel :: Int -> DynFlags -> DynFlags
-- ^ Sets the 'DynFlags' to be appropriate to the optimisation level
updOptLevel n dfs
  = dfs2{ optLevel = final_n }
  where
   final_n = max 0 (min 2 n)    -- Clamp to 0 <= n <= 2
   dfs1 = foldr (flip dopt_unset) dfs  remove_dopts
   dfs2 = foldr (flip dopt_set)   dfs1 extra_dopts

   extra_dopts  = [ f | (ns,f) <- optLevelFlags, final_n `elem` ns ]
   remove_dopts = [ f | (ns,f) <- optLevelFlags, final_n `notElem` ns ]

-- -----------------------------------------------------------------------------
-- StgToDo:  abstraction of stg-to-stg passes to run.

data StgToDo
  = StgDoMassageForProfiling  -- should be (next to) last
  -- There's also setStgVarInfo, but its absolute "lastness"
  -- is so critical that it is hardwired in (no flag).
  | D_stg_stats

getStgToDo :: DynFlags -> [StgToDo]
getStgToDo dflags
  = todo2
  where
        stg_stats = dopt Opt_StgStats dflags

        todo1 = if stg_stats then [D_stg_stats] else []

        todo2 | WayProf `elem` wayNames dflags
              = StgDoMassageForProfiling : todo1
              | otherwise
              = todo1

{- **********************************************************************
%*									*
		DynFlags parser
%*									*
%********************************************************************* -}

-- -----------------------------------------------------------------------------
-- Parsing the dynamic flags.

-- | Parse dynamic flags from a list of command line arguments.  Returns the
-- the parsed 'DynFlags', the left-over arguments, and a list of warnings.
-- Throws a 'UsageError' if errors occurred during parsing (such as unknown
-- flags or missing arguments).
parseDynamicFlagsCmdLine :: Monad m =>
                     DynFlags -> [Located String]
                  -> m (DynFlags, [Located String], [Located String])
                     -- ^ Updated 'DynFlags', left-over arguments, and
                     -- list of warnings.
parseDynamicFlagsCmdLine dflags args = parseDynamicFlags dflags args True

-- | Like 'parseDynamicFlagsCmdLine' but does not allow the package flags
-- (-package, -hide-package, -ignore-package, -hide-all-packages, -package-conf).
-- Used to parse flags set in a modules pragma.
parseDynamicFilePragma :: Monad m =>
                     DynFlags -> [Located String]
                  -> m (DynFlags, [Located String], [Located String])
                     -- ^ Updated 'DynFlags', left-over arguments, and
                     -- list of warnings.
parseDynamicFilePragma dflags args = parseDynamicFlags dflags args False

parseDynamicFlags :: Monad m =>
                      DynFlags -> [Located String] -> Bool
                  -> m (DynFlags, [Located String], [Located String])
parseDynamicFlags dflags0 args cmdline = do
  -- XXX Legacy support code
  -- We used to accept things like
  --     optdep-f  -optdepdepend
  --     optdep-f  -optdep depend
  --     optdep -f -optdepdepend
  --     optdep -f -optdep depend
  -- but the spaces trip up proper argument handling. So get rid of them.
  let f (L p "-optdep" : L _ x : xs) = (L p ("-optdep" ++ x)) : f xs
      f (x : xs) = x : f xs
      f xs = xs
      args' = f args

      -- Note: -ignore-package (package_flags) must precede -i* (dynamic_flags)
      flag_spec | cmdline   = package_flags ++ dynamic_flags
                | otherwise = dynamic_flags

  let safeLevel = if safeLanguageOn dflags0
                     then determineSafeLevel cmdline else NeverAllowed
  let ((leftover, errs, warns), dflags1)
          = runCmdLine (processArgs flag_spec args' safeLevel cmdline) dflags0
  when (not (null errs)) $ ghcError $ errorsToGhcException errs

  -- check for disabled flags in safe haskell
  -- Hack: unfortunately flags that are completely disabled can't be stopped from being
  -- enabled on the command line before a -XSafe or -XSafeLanguage flag is encountered.
  -- the easiest way to fix this is to just check that they aren't enabled now. The down
  -- side is that flags marked as NeverAllowed must also be checked here placing a sync
  -- burden on the ghc hacker.
  let (dflags2, sh_warns) = if (safeLanguageOn dflags1)
                                then shFlagsDisallowed dflags1
                                else (dflags1, [])

  return (dflags2, leftover, sh_warns ++ warns)

-- | Extensions that can't be enabled at all when compiling in Safe mode
-- checkSafeHaskellFlags :: MonadIO m => DynFlags -> m ()
shFlagsDisallowed :: DynFlags -> (DynFlags, [Located String])
shFlagsDisallowed dflags = foldl check_method (dflags, []) bad_flags
    where
        check_method (df, warns) (test,str,fix)
            | test df   = (fix df, warns ++ safeFailure str)
            | otherwise = (df, warns)

        bad_flags = [(xopt Opt_GeneralizedNewtypeDeriving, "-XGeneralizedNewtypeDeriving",
                     flip xopt_unset Opt_GeneralizedNewtypeDeriving),
                     (xopt Opt_TemplateHaskell, "-XTemplateHaskell",
                     flip xopt_unset Opt_TemplateHaskell)]

        safeFailure str = [L noSrcSpan $ "Warning: " ++ str ++ " is not allowed in"
                                      ++ " SafeHaskell; ignoring " ++ str]


{- **********************************************************************
%*									*
		DynFlags specifications
%*									*
%********************************************************************* -}

allFlags :: [String]
allFlags = map ('-':) $
           [ flagName flag | flag <- dynamic_flags, ok (flagOptKind flag) ] ++
           map ("fno-"++) flags ++
           map ("f"++) flags ++
           map ("f"++) flags' ++
           map ("X"++) supportedExtensions
    where ok (PrefixPred _ _) = False
          ok _   = True
          flags  = [ name | (name, _, _, _) <- fFlags ]
          flags' = [ name | (name, _, _, _) <- fLangFlags ]

--------------- The main flags themselves ------------------
dynamic_flags :: [Flag (CmdLineP DynFlags)]
dynamic_flags = [
    flagA "n"        (NoArg (addWarn "The -n flag is deprecated and no longer has any effect"))
  , flagA "cpp"      (NoArg (setExtensionFlag Opt_Cpp)) 
  , flagA "F"        (NoArg (setDynFlag Opt_Pp)) 
  , flagA "#include" 
         (HasArg (\s -> do { addCmdlineHCInclude s
                           ; addWarn "-#include and INCLUDE pragmas are deprecated: They no longer have any effect" }))
  , flagA "v"        (OptIntSuffix setVerbosity)

        ------- Specific phases  --------------------------------------------
    -- need to appear before -pgmL to be parsed as LLVM flags.
  , flagA "pgmlo"          (hasArg (\f -> alterSettings (\s -> s { sPgm_lo  = (f,[])})))
  , flagA "pgmlc"          (hasArg (\f -> alterSettings (\s -> s { sPgm_lc  = (f,[])})))
  , flagA "pgmL"           (hasArg (\f -> alterSettings (\s -> s { sPgm_L   = f})))
  , flagA "pgmP"           (hasArg setPgmP)
  , flagA "pgmF"           (hasArg (\f -> alterSettings (\s -> s { sPgm_F   = f})))
  , flagA "pgmc"           (hasArg (\f -> alterSettings (\s -> s { sPgm_c   = (f,[])})))
  , flagA "pgmm"           (HasArg (\_ -> addWarn "The -keep-raw-s-files flag does nothing; it will be removed in a future GHC release"))
  , flagA "pgms"           (hasArg (\f -> alterSettings (\s -> s { sPgm_s   = (f,[])})))
  , flagA "pgma"           (hasArg (\f -> alterSettings (\s -> s { sPgm_a   = (f,[])})))
  , flagA "pgml"           (hasArg (\f -> alterSettings (\s -> s { sPgm_l   = (f,[])})))
  , flagA "pgmdll"         (hasArg (\f -> alterSettings (\s -> s { sPgm_dll = (f,[])})))
  , flagA "pgmwindres"     (hasArg (\f -> alterSettings (\s -> s { sPgm_windres = f})))

    -- need to appear before -optl/-opta to be parsed as LLVM flags.
  , flagA "optlo"          (hasArg (\f -> alterSettings (\s -> s { sOpt_lo  = f : sOpt_lo s})))
  , flagA "optlc"          (hasArg (\f -> alterSettings (\s -> s { sOpt_lc  = f : sOpt_lc s})))
  , flagA "optL"           (hasArg (\f -> alterSettings (\s -> s { sOpt_L   = f : sOpt_L s})))
  , flagA "optP"           (hasArg addOptP)
  , flagA "optF"           (hasArg (\f -> alterSettings (\s -> s { sOpt_F   = f : sOpt_F s})))
  , flagA "optc"           (hasArg (\f -> alterSettings (\s -> s { sOpt_c   = f : sOpt_c s})))
  , flagA "optm"           (hasArg (\f -> alterSettings (\s -> s { sOpt_m   = f : sOpt_m s})))
  , flagA "opta"           (hasArg (\f -> alterSettings (\s -> s { sOpt_a   = f : sOpt_a s})))
  , flagA "optl"           (hasArg addOptl)
  , flagA "optwindres"     (hasArg (\f -> alterSettings (\s -> s { sOpt_windres = f : sOpt_windres s})))

  , flagA "split-objs"
         (NoArg (if can_split 
                 then setDynFlag Opt_SplitObjs
                 else addWarn "ignoring -fsplit-objs"))

        -------- ghc -M -----------------------------------------------------
  , flagA "dep-suffix"     (hasArg addDepSuffix)
  , flagA "optdep-s"       (hasArgDF addDepSuffix "Use -dep-suffix instead")
  , flagA "dep-makefile"   (hasArg setDepMakefile)
  , flagA "optdep-f"       (hasArgDF setDepMakefile "Use -dep-makefile instead")
  , flagA "optdep-w"       (NoArg  (deprecate "doesn't do anything"))
  , flagA "include-pkg-deps"         (noArg (setDepIncludePkgDeps True))
  , flagA "optdep--include-prelude"  (noArgDF (setDepIncludePkgDeps True) "Use -include-pkg-deps instead")
  , flagA "optdep--include-pkg-deps" (noArgDF (setDepIncludePkgDeps True) "Use -include-pkg-deps instead")
  , flagA "exclude-module"           (hasArg addDepExcludeMod)
  , flagA "optdep--exclude-module"   (hasArgDF addDepExcludeMod "Use -exclude-module instead")
  , flagA "optdep-x"                 (hasArgDF addDepExcludeMod "Use -exclude-module instead")

        -------- Linking ----------------------------------------------------
  , flagA "no-link"            (noArg (\d -> d{ ghcLink=NoLink }))
  , flagA "shared"             (noArg (\d -> d{ ghcLink=LinkDynLib }))
  , flagA "dynload"            (hasArg parseDynLibLoaderMode)
  , flagA "dylib-install-name" (hasArg setDylibInstallName)

        ------- Libraries ---------------------------------------------------
  , flagA "L"   (Prefix addLibraryPath)
  , flagA "l"   (hasArg (addOptl . ("-l" ++)))

        ------- Frameworks --------------------------------------------------
        -- -framework-path should really be -F ...
  , flagA "framework-path" (HasArg addFrameworkPath)
  , flagA "framework"      (hasArg addCmdlineFramework)

        ------- Output Redirection ------------------------------------------
  , flagA "odir"              (hasArg setObjectDir)
  , flagA "o"                 (SepArg (upd . setOutputFile . Just))
  , flagA "ohi"               (hasArg (setOutputHi . Just ))
  , flagA "osuf"              (hasArg setObjectSuf)
  , flagA "hcsuf"             (hasArg setHcSuf)
  , flagA "hisuf"             (hasArg setHiSuf)
  , flagA "hidir"             (hasArg setHiDir)
  , flagA "tmpdir"            (hasArg setTmpDir)
  , flagA "stubdir"           (hasArg setStubDir)
  , flagA "outputdir"         (hasArg setOutputDir)
  , flagA "ddump-file-prefix" (hasArg (setDumpPrefixForce . Just))

        ------- Keeping temporary files -------------------------------------
     -- These can be singular (think ghc -c) or plural (think ghc --make)
  , flagA "keep-hc-file"     (NoArg (setDynFlag Opt_KeepHcFiles))
  , flagA "keep-hc-files"    (NoArg (setDynFlag Opt_KeepHcFiles))
  , flagA "keep-s-file"      (NoArg (setDynFlag Opt_KeepSFiles))
  , flagA "keep-s-files"     (NoArg (setDynFlag Opt_KeepSFiles))
  , flagA "keep-raw-s-file"  (NoArg (addWarn "The -keep-raw-s-file flag does nothing; it will be removed in a future GHC release"))
  , flagA "keep-raw-s-files" (NoArg (addWarn "The -keep-raw-s-files flag does nothing; it will be removed in a future GHC release"))
  , flagA "keep-llvm-file"   (NoArg (setDynFlag Opt_KeepLlvmFiles))
  , flagA "keep-llvm-files"  (NoArg (setDynFlag Opt_KeepLlvmFiles))
     -- This only makes sense as plural
  , flagA "keep-tmp-files"   (NoArg (setDynFlag Opt_KeepTmpFiles))

        ------- Miscellaneous ----------------------------------------------
  , flagA "no-auto-link-packages" (NoArg (unSetDynFlag Opt_AutoLinkPackages))
  , flagA "no-hs-main"     (NoArg (setDynFlag Opt_NoHsMain))
  , flagA "with-rtsopts"   (HasArg setRtsOpts)
  , flagA "rtsopts"        (NoArg (setRtsOptsEnabled RtsOptsAll))
  , flagA "rtsopts=all"    (NoArg (setRtsOptsEnabled RtsOptsAll))
  , flagA "rtsopts=some"   (NoArg (setRtsOptsEnabled RtsOptsSafeOnly))
  , flagA "rtsopts=none"   (NoArg (setRtsOptsEnabled RtsOptsNone))
  , flagA "no-rtsopts"     (NoArg (setRtsOptsEnabled RtsOptsNone))
  , flagA "main-is"        (SepArg setMainIs)
  , flagA "haddock"        (NoArg (setDynFlag Opt_Haddock))
  , flagA "haddock-opts"   (hasArg addHaddockOpts)
  , flagA "hpcdir"         (SepArg setOptHpcDir)

        ------- recompilation checker --------------------------------------
  , flagA "recomp"         (NoArg (do { unSetDynFlag Opt_ForceRecomp
                                     ; deprecate "Use -fno-force-recomp instead" }))
  , flagA "no-recomp"      (NoArg (do { setDynFlag Opt_ForceRecomp
                                     ; deprecate "Use -fforce-recomp instead" }))

        ------ HsCpp opts ---------------------------------------------------
  , flagA "D"              (AnySuffix (upd . addOptP))
  , flagA "U"              (AnySuffix (upd . addOptP))

        ------- Include/Import Paths ----------------------------------------
  , flagA "I"              (Prefix    addIncludePath)
  , flagA "i"              (OptPrefix addImportPath)

        ------ Debugging ----------------------------------------------------
<<<<<<< HEAD
  , Flag "dstg-stats"     (NoArg (setDynFlag Opt_StgStats))

  , Flag "ddump-cmm"               (setDumpFlag Opt_D_dump_cmm)
  , Flag "ddump-raw-cmm"           (setDumpFlag Opt_D_dump_raw_cmm)
  , Flag "ddump-cmmz"              (setDumpFlag Opt_D_dump_cmmz)
  , Flag "ddump-cmmz-pretty"       (setDumpFlag Opt_D_dump_cmmz_pretty)
  , Flag "ddump-cmmz-cbe"          (setDumpFlag Opt_D_dump_cmmz_cbe)
  , Flag "ddump-cmmz-spills"       (setDumpFlag Opt_D_dump_cmmz_spills)
  , Flag "ddump-cmmz-proc"         (setDumpFlag Opt_D_dump_cmmz_proc)
  , Flag "ddump-cmmz-rewrite"      (setDumpFlag Opt_D_dump_cmmz_rewrite)
  , Flag "ddump-cmmz-dead"         (setDumpFlag Opt_D_dump_cmmz_dead)
  , Flag "ddump-cmmz-stub"         (setDumpFlag Opt_D_dump_cmmz_stub)
  , Flag "ddump-cmmz-sp"           (setDumpFlag Opt_D_dump_cmmz_sp)
  , Flag "ddump-cmmz-procmap"      (setDumpFlag Opt_D_dump_cmmz_procmap)
  , Flag "ddump-cmmz-split"        (setDumpFlag Opt_D_dump_cmmz_split)
  , Flag "ddump-cmmz-lower"        (setDumpFlag Opt_D_dump_cmmz_lower)
  , Flag "ddump-cmmz-info"         (setDumpFlag Opt_D_dump_cmmz_info)
  , Flag "ddump-cmmz-cafs"         (setDumpFlag Opt_D_dump_cmmz_cafs)
  , Flag "ddump-core-stats"        (setDumpFlag Opt_D_dump_core_stats)
  , Flag "ddump-cps-cmm"           (setDumpFlag Opt_D_dump_cps_cmm)
  , Flag "ddump-cvt-cmm"           (setDumpFlag Opt_D_dump_cvt_cmm)
  , Flag "ddump-asm"               (setDumpFlag Opt_D_dump_asm)
  , Flag "ddump-asm-native"        (setDumpFlag Opt_D_dump_asm_native)
  , Flag "ddump-asm-liveness"      (setDumpFlag Opt_D_dump_asm_liveness)
  , Flag "ddump-asm-coalesce"      (setDumpFlag Opt_D_dump_asm_coalesce)
  , Flag "ddump-asm-regalloc"      (setDumpFlag Opt_D_dump_asm_regalloc)
  , Flag "ddump-asm-conflicts"     (setDumpFlag Opt_D_dump_asm_conflicts)
  , Flag "ddump-asm-regalloc-stages" (setDumpFlag Opt_D_dump_asm_regalloc_stages)
  , Flag "ddump-asm-stats"         (setDumpFlag Opt_D_dump_asm_stats)
  , Flag "ddump-asm-expanded"      (setDumpFlag Opt_D_dump_asm_expanded)
  , Flag "ddump-llvm"              (NoArg (do { setObjTarget HscLlvm
                                              ; setDumpFlag' Opt_D_dump_llvm}))
  , Flag "ddump-cpranal"           (setDumpFlag Opt_D_dump_cpranal)
  , Flag "ddump-deriv"             (setDumpFlag Opt_D_dump_deriv)
  , Flag "ddump-ds"                (setDumpFlag Opt_D_dump_ds)
  , Flag "ddump-flatC"             (setDumpFlag Opt_D_dump_flatC)
  , Flag "ddump-foreign"           (setDumpFlag Opt_D_dump_foreign)
  , Flag "ddump-inlinings"         (setDumpFlag Opt_D_dump_inlinings)
  , Flag "ddump-rule-firings"      (setDumpFlag Opt_D_dump_rule_firings)
  , Flag "ddump-rule-rewrites"     (setDumpFlag Opt_D_dump_rule_rewrites)
  , Flag "ddump-occur-anal"        (setDumpFlag Opt_D_dump_occur_anal)
  , Flag "ddump-parsed"            (setDumpFlag Opt_D_dump_parsed)
  , Flag "ddump-rn"                (setDumpFlag Opt_D_dump_rn)
  , Flag "ddump-simpl"             (setDumpFlag Opt_D_dump_simpl)
  , Flag "ddump-simpl-iterations"  (setDumpFlag Opt_D_dump_simpl_iterations)
  , Flag "ddump-simpl-phases"      (OptPrefix setDumpSimplPhases)
  , Flag "ddump-spec"              (setDumpFlag Opt_D_dump_spec)
  , Flag "ddump-supercomp"         (setDumpFlag Opt_D_dump_supercomp)
  , Flag "ddump-prep"              (setDumpFlag Opt_D_dump_prep)
  , Flag "ddump-stg"               (setDumpFlag Opt_D_dump_stg)
  , Flag "ddump-stranal"           (setDumpFlag Opt_D_dump_stranal)
  , Flag "ddump-tc"                (setDumpFlag Opt_D_dump_tc)
  , Flag "ddump-types"             (setDumpFlag Opt_D_dump_types)
  , Flag "ddump-rules"             (setDumpFlag Opt_D_dump_rules)
  , Flag "ddump-cse"               (setDumpFlag Opt_D_dump_cse)
  , Flag "ddump-worker-wrapper"    (setDumpFlag Opt_D_dump_worker_wrapper)
  , Flag "ddump-rn-trace"          (setDumpFlag Opt_D_dump_rn_trace)
  , Flag "ddump-if-trace"          (setDumpFlag Opt_D_dump_if_trace)
  , Flag "ddump-cs-trace"          (setDumpFlag Opt_D_dump_cs_trace)
  , Flag "ddump-tc-trace"          (setDumpFlag Opt_D_dump_tc_trace)
  , Flag "ddump-vt-trace"          (setDumpFlag Opt_D_dump_vt_trace)
  , Flag "ddump-splices"           (setDumpFlag Opt_D_dump_splices)
  , Flag "ddump-rn-stats"          (setDumpFlag Opt_D_dump_rn_stats)
  , Flag "ddump-opt-cmm"           (setDumpFlag Opt_D_dump_opt_cmm)
  , Flag "ddump-simpl-stats"       (setDumpFlag Opt_D_dump_simpl_stats)
  , Flag "ddump-bcos"              (setDumpFlag Opt_D_dump_BCOs)
  , Flag "dsource-stats"           (setDumpFlag Opt_D_source_stats)
  , Flag "dverbose-core2core"      (NoArg (do { setVerbosity (Just 2)
                                              ; setVerboseCore2Core }))
  , Flag "dverbose-stg2stg"        (setDumpFlag Opt_D_verbose_stg2stg)
  , Flag "ddump-hi"                (setDumpFlag Opt_D_dump_hi)
  , Flag "ddump-minimal-imports"   (setDumpFlag Opt_D_dump_minimal_imports)
  , Flag "ddump-vect"              (setDumpFlag Opt_D_dump_vect)
  , Flag "ddump-hpc"               (setDumpFlag Opt_D_dump_hpc)
  , Flag "ddump-mod-cycles"        (setDumpFlag Opt_D_dump_mod_cycles)
  , Flag "ddump-view-pattern-commoning" (setDumpFlag Opt_D_dump_view_pattern_commoning)
  , Flag "ddump-to-file"           (setDumpFlag Opt_DumpToFile)
  , Flag "ddump-hi-diffs"          (setDumpFlag Opt_D_dump_hi_diffs)
  , Flag "ddump-rtti"      	   (setDumpFlag Opt_D_dump_rtti)
  , Flag "dcore-lint"              (NoArg (setDynFlag Opt_DoCoreLinting))
  , Flag "dstg-lint"               (NoArg (setDynFlag Opt_DoStgLinting))
  , Flag "dcmm-lint"               (NoArg (setDynFlag Opt_DoCmmLinting))
  , Flag "dasm-lint"               (NoArg (setDynFlag Opt_DoAsmLinting))
  , Flag "dshow-passes"            (NoArg (do forceRecompile
                                              setVerbosity (Just 2)))
  , Flag "dfaststring-stats"       (NoArg (setDynFlag Opt_D_faststring_stats))
=======
  , flagA "dstg-stats"     (NoArg (setDynFlag Opt_StgStats))

  , flagA "ddump-cmm"               (setDumpFlag Opt_D_dump_cmm)
  , flagA "ddump-raw-cmm"           (setDumpFlag Opt_D_dump_raw_cmm)
  , flagA "ddump-cmmz"              (setDumpFlag Opt_D_dump_cmmz)
  , flagA "ddump-cmmz-pretty"       (setDumpFlag Opt_D_dump_cmmz_pretty)
  , flagA "ddump-cmmz-cbe"          (setDumpFlag Opt_D_dump_cmmz_cbe)
  , flagA "ddump-cmmz-spills"       (setDumpFlag Opt_D_dump_cmmz_spills)
  , flagA "ddump-cmmz-proc"         (setDumpFlag Opt_D_dump_cmmz_proc)
  , flagA "ddump-cmmz-rewrite"      (setDumpFlag Opt_D_dump_cmmz_rewrite)
  , flagA "ddump-cmmz-dead"         (setDumpFlag Opt_D_dump_cmmz_dead)
  , flagA "ddump-cmmz-stub"         (setDumpFlag Opt_D_dump_cmmz_stub)
  , flagA "ddump-cmmz-sp"           (setDumpFlag Opt_D_dump_cmmz_sp)
  , flagA "ddump-cmmz-procmap"      (setDumpFlag Opt_D_dump_cmmz_procmap)
  , flagA "ddump-cmmz-split"        (setDumpFlag Opt_D_dump_cmmz_split)
  , flagA "ddump-cmmz-lower"        (setDumpFlag Opt_D_dump_cmmz_lower)
  , flagA "ddump-cmmz-info"         (setDumpFlag Opt_D_dump_cmmz_info)
  , flagA "ddump-cmmz-cafs"         (setDumpFlag Opt_D_dump_cmmz_cafs)
  , flagA "ddump-core-stats"        (setDumpFlag Opt_D_dump_core_stats)
  , flagA "ddump-cps-cmm"           (setDumpFlag Opt_D_dump_cps_cmm)
  , flagA "ddump-cvt-cmm"           (setDumpFlag Opt_D_dump_cvt_cmm)
  , flagA "ddump-asm"               (setDumpFlag Opt_D_dump_asm)
  , flagA "ddump-asm-native"        (setDumpFlag Opt_D_dump_asm_native)
  , flagA "ddump-asm-liveness"      (setDumpFlag Opt_D_dump_asm_liveness)
  , flagA "ddump-asm-coalesce"      (setDumpFlag Opt_D_dump_asm_coalesce)
  , flagA "ddump-asm-regalloc"      (setDumpFlag Opt_D_dump_asm_regalloc)
  , flagA "ddump-asm-conflicts"     (setDumpFlag Opt_D_dump_asm_conflicts)
  , flagA "ddump-asm-regalloc-stages" (setDumpFlag Opt_D_dump_asm_regalloc_stages)
  , flagA "ddump-asm-stats"         (setDumpFlag Opt_D_dump_asm_stats)
  , flagA "ddump-asm-expanded"      (setDumpFlag Opt_D_dump_asm_expanded)
  , flagA "ddump-llvm"              (NoArg (do { setObjTarget HscLlvm
                                               ; setDumpFlag' Opt_D_dump_llvm}))
  , flagA "ddump-cpranal"           (setDumpFlag Opt_D_dump_cpranal)
  , flagA "ddump-deriv"             (setDumpFlag Opt_D_dump_deriv)
  , flagA "ddump-ds"                (setDumpFlag Opt_D_dump_ds)
  , flagA "ddump-flatC"             (setDumpFlag Opt_D_dump_flatC)
  , flagA "ddump-foreign"           (setDumpFlag Opt_D_dump_foreign)
  , flagA "ddump-inlinings"         (setDumpFlag Opt_D_dump_inlinings)
  , flagA "ddump-rule-firings"      (setDumpFlag Opt_D_dump_rule_firings)
  , flagA "ddump-rule-rewrites"     (setDumpFlag Opt_D_dump_rule_rewrites)
  , flagA "ddump-occur-anal"        (setDumpFlag Opt_D_dump_occur_anal)
  , flagA "ddump-parsed"            (setDumpFlag Opt_D_dump_parsed)
  , flagA "ddump-rn"                (setDumpFlag Opt_D_dump_rn)
  , flagA "ddump-core-pipeline"     (setDumpFlag Opt_D_dump_core_pipeline)
  , flagA "ddump-simpl"             (setDumpFlag Opt_D_dump_simpl)
  , flagA "ddump-simpl-iterations"  (setDumpFlag Opt_D_dump_simpl_iterations)
  , flagA "ddump-simpl-phases"      (OptPrefix setDumpSimplPhases)
  , flagA "ddump-spec"              (setDumpFlag Opt_D_dump_spec)
  , flagA "ddump-prep"              (setDumpFlag Opt_D_dump_prep)
  , flagA "ddump-stg"               (setDumpFlag Opt_D_dump_stg)
  , flagA "ddump-stranal"           (setDumpFlag Opt_D_dump_stranal)
  , flagA "ddump-tc"                (setDumpFlag Opt_D_dump_tc)
  , flagA "ddump-types"             (setDumpFlag Opt_D_dump_types)
  , flagA "ddump-rules"             (setDumpFlag Opt_D_dump_rules)
  , flagA "ddump-cse"               (setDumpFlag Opt_D_dump_cse)
  , flagA "ddump-worker-wrapper"    (setDumpFlag Opt_D_dump_worker_wrapper)
  , flagA "ddump-rn-trace"          (setDumpFlag Opt_D_dump_rn_trace)
  , flagA "ddump-if-trace"          (setDumpFlag Opt_D_dump_if_trace)
  , flagA "ddump-cs-trace"          (setDumpFlag Opt_D_dump_cs_trace)
  , flagA "ddump-tc-trace"          (setDumpFlag Opt_D_dump_tc_trace)
  , flagA "ddump-vt-trace"          (setDumpFlag Opt_D_dump_vt_trace)
  , flagA "ddump-splices"           (setDumpFlag Opt_D_dump_splices)
  , flagA "ddump-rn-stats"          (setDumpFlag Opt_D_dump_rn_stats)
  , flagA "ddump-opt-cmm"           (setDumpFlag Opt_D_dump_opt_cmm)
  , flagA "ddump-simpl-stats"       (setDumpFlag Opt_D_dump_simpl_stats)
  , flagA "ddump-bcos"              (setDumpFlag Opt_D_dump_BCOs)
  , flagA "dsource-stats"           (setDumpFlag Opt_D_source_stats)
  , flagA "dverbose-core2core"      (NoArg (do { setVerbosity (Just 2)
                                               ; setVerboseCore2Core }))
  , flagA "dverbose-stg2stg"        (setDumpFlag Opt_D_verbose_stg2stg)
  , flagA "ddump-hi"                (setDumpFlag Opt_D_dump_hi)
  , flagA "ddump-minimal-imports"   (setDumpFlag Opt_D_dump_minimal_imports)
  , flagA "ddump-vect"              (setDumpFlag Opt_D_dump_vect)
  , flagA "ddump-hpc"               (setDumpFlag Opt_D_dump_hpc)
  , flagA "ddump-mod-cycles"        (setDumpFlag Opt_D_dump_mod_cycles)
  , flagA "ddump-view-pattern-commoning" (setDumpFlag Opt_D_dump_view_pattern_commoning)
  , flagA "ddump-to-file"           (setDumpFlag Opt_DumpToFile)
  , flagA "ddump-hi-diffs"          (setDumpFlag Opt_D_dump_hi_diffs)
  , flagA "ddump-rtti"      	   (setDumpFlag Opt_D_dump_rtti)
  , flagA "dcore-lint"              (NoArg (setDynFlag Opt_DoCoreLinting))
  , flagA "dstg-lint"               (NoArg (setDynFlag Opt_DoStgLinting))
  , flagA "dcmm-lint"               (NoArg (setDynFlag Opt_DoCmmLinting))
  , flagA "dasm-lint"               (NoArg (setDynFlag Opt_DoAsmLinting))
  , flagA "dshow-passes"            (NoArg (do forceRecompile
                                               setVerbosity (Just 2)))
  , flagA "dfaststring-stats"       (NoArg (setDynFlag Opt_D_faststring_stats))
>>>>>>> a9d48fd9

        ------ Machine dependant (-m<blah>) stuff ---------------------------

  , flagA "monly-2-regs" (NoArg (addWarn "The -monly-2-regs flag does nothing; it will be removed in a future GHC release"))
  , flagA "monly-3-regs" (NoArg (addWarn "The -monly-3-regs flag does nothing; it will be removed in a future GHC release"))
  , flagA "monly-4-regs" (NoArg (addWarn "The -monly-4-regs flag does nothing; it will be removed in a future GHC release"))
  , flagA "msse2"        (NoArg (setDynFlag Opt_SSE2))

     ------ Warning opts -------------------------------------------------
  , flagA "W"      (NoArg (mapM_ setDynFlag   minusWOpts))
  , flagA "Werror" (NoArg (setDynFlag         Opt_WarnIsError))
  , flagA "Wwarn"  (NoArg (unSetDynFlag       Opt_WarnIsError))
  , flagA "Wall"   (NoArg (mapM_ setDynFlag   minusWallOpts))
  , flagA "Wnot"   (NoArg (do { mapM_ unSetDynFlag minusWallOpts
                             ; deprecate "Use -w instead" }))
  , flagA "w"      (NoArg (mapM_ unSetDynFlag minuswRemovesOpts))
        
        ------ Plugin flags ------------------------------------------------
  , flagA "fplugin"     (hasArg addPluginModuleName)
  , flagA "fplugin-opt" (hasArg addPluginModuleNameOption)
    
        ------ Optimisation flags ------------------------------------------
  , flagA "O"      (noArgM (setOptLevel 1))
  , flagA "Onot"   (noArgM (\dflags -> do deprecate "Use -O0 instead"
                                          setOptLevel 0 dflags))
  , flagA "Odph"   (noArgM setDPHOpt)
  , flagA "O"      (optIntSuffixM (\mb_n -> setOptLevel (mb_n `orElse` 1)))
                -- If the number is missing, use 1

  , flagA "fsimplifier-phases"          (intSuffix (\n d -> d{ simplPhases = n }))
  , flagA "fmax-simplifier-iterations"  (intSuffix (\n d -> d{ maxSimplIterations = n }))
  , flagA "fspec-constr-threshold"      (intSuffix (\n d -> d{ specConstrThreshold = Just n }))
  , flagA "fno-spec-constr-threshold"   (noArg (\d -> d{ specConstrThreshold = Nothing }))
  , flagA "fspec-constr-count"          (intSuffix (\n d -> d{ specConstrCount = Just n }))
  , flagA "fno-spec-constr-count"       (noArg (\d -> d{ specConstrCount = Nothing }))
  , flagA "fliberate-case-threshold"    (intSuffix (\n d -> d{ liberateCaseThreshold = Just n }))
  , flagA "fno-liberate-case-threshold" (noArg (\d -> d{ liberateCaseThreshold = Nothing }))
  , flagA "frule-check"                 (SepArg (\s -> upd (\d -> d{ ruleCheck = Just s })))
  , flagA "fcontext-stack"              (intSuffix (\n d -> d{ ctxtStkDepth = n }))
  , flagA "fstrictness-before"          (intSuffix (\n d -> d{ strictnessBefore = n : strictnessBefore d }))
  , flagA "ffloat-lam-args"             (intSuffix (\n d -> d{ floatLamArgs = Just n }))
  , flagA "ffloat-all-lams"             (noArg (\d -> d{ floatLamArgs = Nothing }))

        ------ Profiling ----------------------------------------------------

  -- XXX Should the -f* flags be deprecated?
  -- They don't seem to be documented
  , flagA "fauto-sccs-on-all-toplevs"   	   (NoArg (setDynFlag Opt_AutoSccsOnAllToplevs))
  , flagA "auto-all"                    	   (NoArg (setDynFlag Opt_AutoSccsOnAllToplevs))
  , flagA "no-auto-all"                 	   (NoArg (unSetDynFlag Opt_AutoSccsOnAllToplevs))
  , flagA "fauto-sccs-on-exported-toplevs"  (NoArg (setDynFlag Opt_AutoSccsOnExportedToplevs))
  , flagA "auto"                            (NoArg (setDynFlag Opt_AutoSccsOnExportedToplevs))
  , flagA "no-auto"                         (NoArg (unSetDynFlag Opt_AutoSccsOnExportedToplevs))
  , flagA "fauto-sccs-on-individual-cafs"   (NoArg (setDynFlag Opt_AutoSccsOnIndividualCafs))
  , flagA "caf-all"                         (NoArg (setDynFlag Opt_AutoSccsOnIndividualCafs))
  , flagA "no-caf-all"                      (NoArg (unSetDynFlag Opt_AutoSccsOnIndividualCafs))

        ------ DPH flags ----------------------------------------------------

  , flagA "fdph-seq"         (NoArg (setDPHBackend DPHSeq))
  , flagA "fdph-par"         (NoArg (setDPHBackend DPHPar))
  , flagA "fdph-this"        (NoArg (setDPHBackend DPHThis))
  , flagA "fdph-none"        (NoArg (setDPHBackend DPHNone))

        ------ Compiler flags -----------------------------------------------

  , flagA "fasm"             (NoArg (setObjTarget HscAsm))
  , flagA "fvia-c"           (NoArg
         (addWarn "The -fvia-c flag does nothing; it will be removed in a future GHC release"))
  , flagA "fvia-C"           (NoArg
         (addWarn "The -fvia-C flag does nothing; it will be removed in a future GHC release"))
  , flagA "fllvm"            (NoArg (setObjTarget HscLlvm))

  , flagA "fno-code"         (NoArg (do { upd $ \d -> d{ ghcLink=NoLink }
                                        ; setTarget HscNothing }))
  , flagA "fbyte-code"       (NoArg (setTarget HscInterpreted))
  , flagA "fobject-code"     (NoArg (setTarget defaultHscTarget))
  , flagA "fglasgow-exts"    (NoArg (enableGlasgowExts >> deprecate "Use individual extensions instead"))
  , flagA "fno-glasgow-exts" (NoArg (disableGlasgowExts >> deprecate "Use individual extensions instead"))
 ]
 ++ map (mkFlag turnOn  "f"    setDynFlag  ) fFlags
 ++ map (mkFlag turnOff "fno-" unSetDynFlag) fFlags
 ++ map (mkFlag turnOn  "f"    setExtensionFlag  ) fLangFlags
 ++ map (mkFlag turnOff "fno-" unSetExtensionFlag) fLangFlags
 ++ map (mkFlag turnOn  "X"    setExtensionFlag  ) xFlags
 ++ map (mkFlag turnOff "XNo"  unSetExtensionFlag) xFlags
 ++ map (mkFlag turnOn  "X"    setLanguage) languageFlags
 ++ map (mkFlag turnOn  "X"    setSafeHaskell) safeHaskellFlags

package_flags :: [Flag (CmdLineP DynFlags)]
package_flags = [
        ------- Packages ----------------------------------------------------
    -- specifying these to be flagC is redundant since they are actually
    -- static flags, but best to do this anyway.
    flagC "package-conf"          (HasArg extraPkgConf_)
  , flagC "no-user-package-conf"  (NoArg (unSetDynFlag Opt_ReadUserPackageConf))
  , flagC "package-name"      	  (hasArg setPackageName)
  , flagC "package-id"        	  (HasArg exposePackageId)
  , flagC "package"           	  (HasArg exposePackage)
  , flagC "hide-package"      	  (HasArg hidePackage)
  , flagC "hide-all-packages" 	  (NoArg (setDynFlag Opt_HideAllPackages))
  , flagC "ignore-package"    	  (HasArg ignorePackage)
  , flagC "syslib"            	  (HasArg (\s -> do { exposePackage s
                                                    ; deprecate "Use -package instead" }))
  , flagC "trust"                 (HasArg trustPackage)
  , flagC "distrust"              (HasArg distrustPackage)
  , flagC "distrust-all-packages" (NoArg (setDynFlag Opt_DistrustAllPackages))
  ]

type TurnOnFlag = Bool   -- True  <=> we are turning the flag on
       	       	    	 -- False <=> we are turning the flag off
turnOn  :: TurnOnFlag; turnOn = True
turnOff :: TurnOnFlag; turnOff = False

type FlagSpec flag
   = ( String	-- Flag in string form
     , FlagSafety
     , flag     -- Flag in internal form
     , TurnOnFlag -> DynP ())    -- Extra action to run when the flag is found
                                 -- Typically, emit a warning or error

mkFlag :: TurnOnFlag            -- ^ True <=> it should be turned on
       -> String                -- ^ The flag prefix
       -> (flag -> DynP ())	-- ^ What to do when the flag is found
       -> FlagSpec flag		-- ^ Specification of this particular flag
       -> Flag (CmdLineP DynFlags)
mkFlag turn_on flagPrefix f (name, fsafe, flag, extra_action)
    = Flag (flagPrefix ++ name) fsafe (NoArg (f flag >> extra_action turn_on))

deprecatedForExtension :: String -> TurnOnFlag -> DynP ()
deprecatedForExtension lang turn_on
    = deprecate ("use -X"  ++ flag ++ " or pragma {-# LANGUAGE " ++ flag ++ " #-} instead")
    where 
      flag | turn_on    = lang
           | otherwise = "No"++lang

useInstead :: String -> TurnOnFlag -> DynP ()
useInstead flag turn_on
  = deprecate ("Use -f" ++ no ++ flag ++ " instead")
  where
    no = if turn_on then "" else "no-"

nop :: TurnOnFlag -> DynP ()
nop _ = return ()

-- | These @-f\<blah\>@ flags can all be reversed with @-fno-\<blah\>@
fFlags :: [FlagSpec DynFlag]
fFlags = [
<<<<<<< HEAD
  ( "warn-dodgy-foreign-imports",       Opt_WarnDodgyForeignImports, nop ),
  ( "warn-dodgy-exports",               Opt_WarnDodgyExports, nop ),
  ( "warn-dodgy-imports",               Opt_WarnDodgyImports, nop ),
  ( "warn-duplicate-exports",           Opt_WarnDuplicateExports, nop ),
  ( "warn-hi-shadowing",                Opt_WarnHiShadows, nop ),
  ( "warn-implicit-prelude",            Opt_WarnImplicitPrelude, nop ),
  ( "warn-incomplete-patterns",         Opt_WarnIncompletePatterns, nop ),
  ( "warn-incomplete-uni-patterns",     Opt_WarnIncompleteUniPatterns, nop ),
  ( "warn-incomplete-record-updates",   Opt_WarnIncompletePatternsRecUpd, nop ),
  ( "warn-missing-fields",              Opt_WarnMissingFields, nop ),
  ( "warn-missing-import-lists",        Opt_WarnMissingImportList, nop ),
  ( "warn-missing-methods",             Opt_WarnMissingMethods, nop ),
  ( "warn-missing-signatures",          Opt_WarnMissingSigs, nop ),
  ( "warn-missing-local-sigs",          Opt_WarnMissingLocalSigs, nop ),
  ( "warn-name-shadowing",              Opt_WarnNameShadowing, nop ),
  ( "warn-overlapping-patterns",        Opt_WarnOverlappingPatterns, nop ),
  ( "warn-type-defaults",               Opt_WarnTypeDefaults, nop ),
  ( "warn-monomorphism-restriction",    Opt_WarnMonomorphism, nop ),
  ( "warn-unused-binds",                Opt_WarnUnusedBinds, nop ),
  ( "warn-unused-imports",              Opt_WarnUnusedImports, nop ),
  ( "warn-unused-matches",              Opt_WarnUnusedMatches, nop ),
  ( "warn-warnings-deprecations",       Opt_WarnWarningsDeprecations, nop ),
  ( "warn-deprecations",                Opt_WarnWarningsDeprecations, nop ),
  ( "warn-deprecated-flags",            Opt_WarnDeprecatedFlags, nop ),
  ( "warn-orphans",                     Opt_WarnOrphans, nop ),
  ( "warn-identities",                  Opt_WarnIdentities, nop ),
  ( "warn-auto-orphans",                Opt_WarnAutoOrphans, nop ),
  ( "warn-tabs",                        Opt_WarnTabs, nop ),
  ( "warn-unrecognised-pragmas",        Opt_WarnUnrecognisedPragmas, nop ),
  ( "warn-lazy-unlifted-bindings",      Opt_WarnLazyUnliftedBindings, nop),
  ( "warn-unused-do-bind",              Opt_WarnUnusedDoBind, nop ),
  ( "warn-wrong-do-bind",               Opt_WarnWrongDoBind, nop ),
  ( "warn-alternative-layout-rule-transitional", Opt_WarnAlternativeLayoutRuleTransitional, nop ),
  ( "print-explicit-foralls",           Opt_PrintExplicitForalls, nop ),
  ( "strictness",                       Opt_Strictness, nop ),
  ( "specialise",                       Opt_Specialise, nop ),
  ( "float-in",                         Opt_FloatIn, nop ),
  ( "static-argument-transformation",   Opt_StaticArgumentTransformation, nop ),
  ( "full-laziness",                    Opt_FullLaziness, nop ),
  ( "liberate-case",                    Opt_LiberateCase, nop ),
  ( "spec-constr",                      Opt_SpecConstr, nop ),
  ( "supercompilation",                 Opt_Supercompilation, nop ),
  ( "cse",                              Opt_CSE, nop ),
  ( "ignore-interface-pragmas",         Opt_IgnoreInterfacePragmas, nop ),
  ( "omit-interface-pragmas",           Opt_OmitInterfacePragmas, nop ),
  ( "expose-all-unfoldings",            Opt_ExposeAllUnfoldings, nop ),
  ( "do-lambda-eta-expansion",          Opt_DoLambdaEtaExpansion, nop ),
  ( "ignore-asserts",                   Opt_IgnoreAsserts, nop ),
  ( "do-eta-reduction",                 Opt_DoEtaReduction, nop ),
  ( "case-merge",                       Opt_CaseMerge, nop ),
  ( "unbox-strict-fields",              Opt_UnboxStrictFields, nop ),
  ( "method-sharing",                   Opt_MethodSharing, 
=======
  ( "warn-dodgy-foreign-imports",       AlwaysAllowed, Opt_WarnDodgyForeignImports, nop ),
  ( "warn-dodgy-exports",               AlwaysAllowed, Opt_WarnDodgyExports, nop ),
  ( "warn-dodgy-imports",               AlwaysAllowed, Opt_WarnDodgyImports, nop ),
  ( "warn-duplicate-exports",           AlwaysAllowed, Opt_WarnDuplicateExports, nop ),
  ( "warn-hi-shadowing",                AlwaysAllowed, Opt_WarnHiShadows, nop ),
  ( "warn-implicit-prelude",            AlwaysAllowed, Opt_WarnImplicitPrelude, nop ),
  ( "warn-incomplete-patterns",         AlwaysAllowed, Opt_WarnIncompletePatterns, nop ),
  ( "warn-incomplete-uni-patterns",     AlwaysAllowed, Opt_WarnIncompleteUniPatterns, nop ),
  ( "warn-incomplete-record-updates",   AlwaysAllowed, Opt_WarnIncompletePatternsRecUpd, nop ),
  ( "warn-missing-fields",              AlwaysAllowed, Opt_WarnMissingFields, nop ),
  ( "warn-missing-import-lists",        AlwaysAllowed, Opt_WarnMissingImportList, nop ),
  ( "warn-missing-methods",             AlwaysAllowed, Opt_WarnMissingMethods, nop ),
  ( "warn-missing-signatures",          AlwaysAllowed, Opt_WarnMissingSigs, nop ),
  ( "warn-missing-local-sigs",          AlwaysAllowed, Opt_WarnMissingLocalSigs, nop ),
  ( "warn-name-shadowing",              AlwaysAllowed, Opt_WarnNameShadowing, nop ),
  ( "warn-overlapping-patterns",        AlwaysAllowed, Opt_WarnOverlappingPatterns, nop ),
  ( "warn-type-defaults",               AlwaysAllowed, Opt_WarnTypeDefaults, nop ),
  ( "warn-monomorphism-restriction",    AlwaysAllowed, Opt_WarnMonomorphism, nop ),
  ( "warn-unused-binds",                AlwaysAllowed, Opt_WarnUnusedBinds, nop ),
  ( "warn-unused-imports",              AlwaysAllowed, Opt_WarnUnusedImports, nop ),
  ( "warn-unused-matches",              AlwaysAllowed, Opt_WarnUnusedMatches, nop ),
  ( "warn-warnings-deprecations",       AlwaysAllowed, Opt_WarnWarningsDeprecations, nop ),
  ( "warn-deprecations",                AlwaysAllowed, Opt_WarnWarningsDeprecations, nop ),
  ( "warn-deprecated-flags",            AlwaysAllowed, Opt_WarnDeprecatedFlags, nop ),
  ( "warn-orphans",                     AlwaysAllowed, Opt_WarnOrphans, nop ),
  ( "warn-identities",                  AlwaysAllowed, Opt_WarnIdentities, nop ),
  ( "warn-auto-orphans",                AlwaysAllowed, Opt_WarnAutoOrphans, nop ),
  ( "warn-tabs",                        AlwaysAllowed, Opt_WarnTabs, nop ),
  ( "warn-unrecognised-pragmas",        AlwaysAllowed, Opt_WarnUnrecognisedPragmas, nop ),
  ( "warn-lazy-unlifted-bindings",      AlwaysAllowed, Opt_WarnLazyUnliftedBindings, nop),
  ( "warn-unused-do-bind",              AlwaysAllowed, Opt_WarnUnusedDoBind, nop ),
  ( "warn-wrong-do-bind",               AlwaysAllowed, Opt_WarnWrongDoBind, nop ),
  ( "warn-alternative-layout-rule-transitional", AlwaysAllowed, Opt_WarnAlternativeLayoutRuleTransitional, nop ),
  ( "print-explicit-foralls",           AlwaysAllowed, Opt_PrintExplicitForalls, nop ),
  ( "strictness",                       AlwaysAllowed, Opt_Strictness, nop ),
  ( "specialise",                       AlwaysAllowed, Opt_Specialise, nop ),
  ( "float-in",                         AlwaysAllowed, Opt_FloatIn, nop ),
  ( "static-argument-transformation",   AlwaysAllowed, Opt_StaticArgumentTransformation, nop ),
  ( "full-laziness",                    AlwaysAllowed, Opt_FullLaziness, nop ),
  ( "liberate-case",                    AlwaysAllowed, Opt_LiberateCase, nop ),
  ( "spec-constr",                      AlwaysAllowed, Opt_SpecConstr, nop ),
  ( "cse",                              AlwaysAllowed, Opt_CSE, nop ),
  ( "ignore-interface-pragmas",         AlwaysAllowed, Opt_IgnoreInterfacePragmas, nop ),
  ( "omit-interface-pragmas",           AlwaysAllowed, Opt_OmitInterfacePragmas, nop ),
  ( "expose-all-unfoldings",            AlwaysAllowed, Opt_ExposeAllUnfoldings, nop ),
  ( "do-lambda-eta-expansion",          AlwaysAllowed, Opt_DoLambdaEtaExpansion, nop ),
  ( "ignore-asserts",                   AlwaysAllowed, Opt_IgnoreAsserts, nop ),
  ( "do-eta-reduction",                 AlwaysAllowed, Opt_DoEtaReduction, nop ),
  ( "case-merge",                       AlwaysAllowed, Opt_CaseMerge, nop ),
  ( "unbox-strict-fields",              AlwaysAllowed, Opt_UnboxStrictFields, nop ),
  ( "method-sharing",                   AlwaysAllowed, Opt_MethodSharing, 
>>>>>>> a9d48fd9
     \_ -> deprecate "doesn't do anything any more"),
     -- Remove altogether in GHC 7.2
  ( "dicts-cheap",                      AlwaysAllowed, Opt_DictsCheap, nop ),
  ( "excess-precision",                 AlwaysAllowed, Opt_ExcessPrecision, nop ),
  ( "eager-blackholing",                AlwaysAllowed, Opt_EagerBlackHoling, nop ),
  ( "print-bind-result",                AlwaysAllowed, Opt_PrintBindResult, nop ),
  ( "force-recomp",                     AlwaysAllowed, Opt_ForceRecomp, nop ),
  ( "hpc-no-auto",                      AlwaysAllowed, Opt_Hpc_No_Auto, nop ),
  ( "rewrite-rules",                    AlwaysAllowed, Opt_EnableRewriteRules, useInstead "enable-rewrite-rules" ),
  ( "enable-rewrite-rules",             AlwaysAllowed, Opt_EnableRewriteRules, nop ),
  ( "break-on-exception",               AlwaysAllowed, Opt_BreakOnException, nop ),
  ( "break-on-error",                   AlwaysAllowed, Opt_BreakOnError, nop ),
  ( "print-evld-with-show",             AlwaysAllowed, Opt_PrintEvldWithShow, nop ),
  ( "print-bind-contents",              AlwaysAllowed, Opt_PrintBindContents, nop ),
  ( "run-cps",                          AlwaysAllowed, Opt_RunCPS, nop ),
  ( "run-cpsz",                         AlwaysAllowed, Opt_RunCPSZ, nop ),
  ( "new-codegen",                      AlwaysAllowed, Opt_TryNewCodeGen, nop ),
  ( "convert-to-zipper-and-back",       AlwaysAllowed, Opt_ConvertToZipCfgAndBack, nop ),
  ( "vectorise",                        AlwaysAllowed, Opt_Vectorise, nop ),
  ( "regs-graph",                       AlwaysAllowed, Opt_RegsGraph, nop ),
  ( "regs-iterative",                   AlwaysAllowed, Opt_RegsIterative, nop ),
  ( "gen-manifest",                     AlwaysAllowed, Opt_GenManifest, nop ),
  ( "embed-manifest",                   AlwaysAllowed, Opt_EmbedManifest, nop ),
  ( "ext-core",                         AlwaysAllowed, Opt_EmitExternalCore, nop ),
  ( "shared-implib",                    AlwaysAllowed, Opt_SharedImplib, nop ),
  ( "ghci-sandbox",                     AlwaysAllowed, Opt_GhciSandbox, nop ),
  ( "helpful-errors",                   AlwaysAllowed, Opt_HelpfulErrors, nop ),
  ( "building-cabal-package",           AlwaysAllowed, Opt_BuildingCabalPackage, nop ),
  ( "implicit-import-qualified",        AlwaysAllowed, Opt_ImplicitImportQualified, nop )
  ]

-- | These @-f\<blah\>@ flags can all be reversed with @-fno-\<blah\>@
fLangFlags :: [FlagSpec ExtensionFlag]
fLangFlags = [
  ( "th",                               NeverAllowed, Opt_TemplateHaskell,
    deprecatedForExtension "TemplateHaskell" >> checkTemplateHaskellOk ),
  ( "fi",                               RestrictedFunction, Opt_ForeignFunctionInterface,
    deprecatedForExtension "ForeignFunctionInterface" ),
  ( "ffi",                              RestrictedFunction, Opt_ForeignFunctionInterface,
    deprecatedForExtension "ForeignFunctionInterface" ),
  ( "arrows",                           AlwaysAllowed, Opt_Arrows,
    deprecatedForExtension "Arrows" ),
  ( "generics",                         AlwaysAllowed, Opt_Generics,
    deprecatedForExtension "Generics" ),
  ( "implicit-prelude",                 AlwaysAllowed, Opt_ImplicitPrelude,
    deprecatedForExtension "ImplicitPrelude" ),
  ( "bang-patterns",                    AlwaysAllowed, Opt_BangPatterns,
    deprecatedForExtension "BangPatterns" ),
  ( "monomorphism-restriction",         AlwaysAllowed, Opt_MonomorphismRestriction,
    deprecatedForExtension "MonomorphismRestriction" ),
  ( "mono-pat-binds",                   AlwaysAllowed, Opt_MonoPatBinds,
    deprecatedForExtension "MonoPatBinds" ),
  ( "extended-default-rules",           AlwaysAllowed, Opt_ExtendedDefaultRules,
    deprecatedForExtension "ExtendedDefaultRules" ),
  ( "implicit-params",                  AlwaysAllowed, Opt_ImplicitParams,
    deprecatedForExtension "ImplicitParams" ),
  ( "scoped-type-variables",            AlwaysAllowed, Opt_ScopedTypeVariables,
    deprecatedForExtension "ScopedTypeVariables" ),
  ( "parr",                             AlwaysAllowed, Opt_ParallelArrays,
    deprecatedForExtension "ParallelArrays" ),
  ( "PArr",                             AlwaysAllowed, Opt_ParallelArrays,
    deprecatedForExtension "ParallelArrays" ),
  ( "allow-overlapping-instances",      RestrictedFunction, Opt_OverlappingInstances,
    deprecatedForExtension "OverlappingInstances" ),
  ( "allow-undecidable-instances",      AlwaysAllowed, Opt_UndecidableInstances,
    deprecatedForExtension "UndecidableInstances" ),
  ( "allow-incoherent-instances",       AlwaysAllowed, Opt_IncoherentInstances,
    deprecatedForExtension "IncoherentInstances" )
  ]

supportedLanguages :: [String]
supportedLanguages = [ name | (name, _, _, _) <- languageFlags ]

supportedLanguageOverlays :: [String]
supportedLanguageOverlays = [ name | (name, _, _, _) <- safeHaskellFlags ]

supportedExtensions :: [String]
supportedExtensions = [ name' | (name, _, _, _) <- xFlags, name' <- [name, "No" ++ name] ]

supportedLanguagesAndExtensions :: [String]
supportedLanguagesAndExtensions =
    supportedLanguages ++ supportedLanguageOverlays ++ supportedExtensions

-- | These -X<blah> flags cannot be reversed with -XNo<blah>
languageFlags :: [FlagSpec Language]
languageFlags = [
  ( "Haskell98",   AlwaysAllowed, Haskell98, nop ),
  ( "Haskell2010", AlwaysAllowed, Haskell2010, nop )
  ]

-- | These -X<blah> flags cannot be reversed with -XNo<blah>
-- They are used to place hard requirements on what GHC Haskell language
-- features can be used.
safeHaskellFlags :: [FlagSpec SafeHaskellMode]
safeHaskellFlags = [mkF Sf_SafeImports, mkF' Sf_SafeLanguage,
                    mkF Sf_Trustworthy, mkF' Sf_Safe]
    where mkF  flag = (showPpr flag, AlwaysAllowed, flag, nop)
          mkF' flag = (showPpr flag, EnablesSafe,   flag, nop)

-- | These -X<blah> flags can all be reversed with -XNo<blah>
xFlags :: [FlagSpec ExtensionFlag]
xFlags = [
  ( "CPP",                              AlwaysAllowed,  Opt_Cpp, nop ),
  ( "PostfixOperators",                 AlwaysAllowed, Opt_PostfixOperators, nop ),
  ( "TupleSections",                    AlwaysAllowed, Opt_TupleSections, nop ),
  ( "PatternGuards",                    AlwaysAllowed, Opt_PatternGuards, nop ),
  ( "UnicodeSyntax",                    AlwaysAllowed, Opt_UnicodeSyntax, nop ),
  ( "MagicHash",                        AlwaysAllowed, Opt_MagicHash, nop ),
  ( "PolymorphicComponents",            AlwaysAllowed, Opt_PolymorphicComponents, nop ),
  ( "ExistentialQuantification",        AlwaysAllowed, Opt_ExistentialQuantification, nop ),
  ( "KindSignatures",                   AlwaysAllowed, Opt_KindSignatures, nop ),
  ( "EmptyDataDecls",                   AlwaysAllowed, Opt_EmptyDataDecls, nop ),
  ( "ParallelListComp",                 AlwaysAllowed, Opt_ParallelListComp, nop ),
  ( "TransformListComp",                AlwaysAllowed, Opt_TransformListComp, nop ),
  ( "MonadComprehensions",              AlwaysAllowed, Opt_MonadComprehensions, nop),
  ( "ForeignFunctionInterface",   RestrictedFunction, Opt_ForeignFunctionInterface, nop ),
  ( "UnliftedFFITypes",                 AlwaysAllowed, Opt_UnliftedFFITypes, nop ),
  ( "GHCForeignImportPrim",             AlwaysAllowed, Opt_GHCForeignImportPrim, nop ),
  ( "LiberalTypeSynonyms",              AlwaysAllowed, Opt_LiberalTypeSynonyms, nop ),
  ( "Rank2Types",                       AlwaysAllowed, Opt_Rank2Types, nop ),
  ( "RankNTypes",                       AlwaysAllowed, Opt_RankNTypes, nop ),
  ( "ImpredicativeTypes",               AlwaysAllowed, Opt_ImpredicativeTypes, nop), 
  ( "TypeOperators",                    AlwaysAllowed, Opt_TypeOperators, nop ),
  ( "RecursiveDo",                      AlwaysAllowed, Opt_RecursiveDo,     -- Enables 'mdo'
    deprecatedForExtension "DoRec"),
  ( "DoRec",                            AlwaysAllowed, Opt_DoRec, nop ),    -- Enables 'rec' keyword 
  ( "Arrows",                           AlwaysAllowed, Opt_Arrows, nop ),
  ( "ParallelArrays",                   AlwaysAllowed, Opt_ParallelArrays, nop ),
  ( "TemplateHaskell",                  NeverAllowed, Opt_TemplateHaskell, checkTemplateHaskellOk ),
  ( "QuasiQuotes",                      AlwaysAllowed, Opt_QuasiQuotes, nop ),
  ( "Generics",                         AlwaysAllowed, Opt_Generics,
    \ _ -> deprecate "it does nothing; look into -XDefaultSignatures and -XDeriveGeneric for generic programming support." ),
  ( "ImplicitPrelude",                  AlwaysAllowed, Opt_ImplicitPrelude, nop ),
  ( "RecordWildCards",                  AlwaysAllowed, Opt_RecordWildCards, nop ),
  ( "NamedFieldPuns",                   AlwaysAllowed, Opt_RecordPuns, nop ),
  ( "RecordPuns",                       AlwaysAllowed, Opt_RecordPuns,
    deprecatedForExtension "NamedFieldPuns" ),
  ( "DisambiguateRecordFields",         AlwaysAllowed, Opt_DisambiguateRecordFields, nop ),
  ( "OverloadedStrings",                AlwaysAllowed, Opt_OverloadedStrings, nop ),
  ( "GADTs",                            AlwaysAllowed, Opt_GADTs, nop ),
  ( "GADTSyntax",                       AlwaysAllowed, Opt_GADTSyntax, nop ),
  ( "ViewPatterns",                     AlwaysAllowed, Opt_ViewPatterns, nop ),
  ( "TypeFamilies",                     AlwaysAllowed, Opt_TypeFamilies, nop ),
  ( "BangPatterns",                     AlwaysAllowed, Opt_BangPatterns, nop ),
  ( "MonomorphismRestriction",          AlwaysAllowed, Opt_MonomorphismRestriction, nop ),
  ( "NPlusKPatterns",                   AlwaysAllowed, Opt_NPlusKPatterns, nop ),
  ( "DoAndIfThenElse",                  AlwaysAllowed, Opt_DoAndIfThenElse, nop ),
  ( "RebindableSyntax",                 AlwaysAllowed, Opt_RebindableSyntax, nop ),
  ( "MonoPatBinds",                     AlwaysAllowed, Opt_MonoPatBinds, nop ),
  ( "ExplicitForAll",                   AlwaysAllowed, Opt_ExplicitForAll, nop ),
  ( "AlternativeLayoutRule",            AlwaysAllowed, Opt_AlternativeLayoutRule, nop ),
  ( "AlternativeLayoutRuleTransitional",AlwaysAllowed, Opt_AlternativeLayoutRuleTransitional, nop ),
  ( "DatatypeContexts",                 AlwaysAllowed, Opt_DatatypeContexts,
    \ turn_on -> when turn_on $ deprecate "It was widely considered a misfeature, and has been removed from the Haskell language." ),
  ( "NondecreasingIndentation",         AlwaysAllowed, Opt_NondecreasingIndentation, nop ),
  ( "RelaxedLayout",                    AlwaysAllowed, Opt_RelaxedLayout, nop ),
  ( "MonoLocalBinds",                   AlwaysAllowed, Opt_MonoLocalBinds, nop ),
  ( "RelaxedPolyRec",                   AlwaysAllowed, Opt_RelaxedPolyRec, 
    \ turn_on -> if not turn_on 
                 then deprecate "You can't turn off RelaxedPolyRec any more"
                 else return () ),
  ( "ExtendedDefaultRules",             AlwaysAllowed, Opt_ExtendedDefaultRules, nop ),
  ( "ImplicitParams",                   AlwaysAllowed, Opt_ImplicitParams, nop ),
  ( "ScopedTypeVariables",              AlwaysAllowed, Opt_ScopedTypeVariables, nop ),

  ( "PatternSignatures",                AlwaysAllowed, Opt_ScopedTypeVariables, 
    deprecatedForExtension "ScopedTypeVariables" ),

  ( "UnboxedTuples",                    AlwaysAllowed, Opt_UnboxedTuples, nop ),
  ( "StandaloneDeriving",               AlwaysAllowed, Opt_StandaloneDeriving, nop ),
  ( "DeriveDataTypeable",               AlwaysAllowed, Opt_DeriveDataTypeable, nop ),
  ( "DeriveFunctor",                    AlwaysAllowed, Opt_DeriveFunctor, nop ),
  ( "DeriveTraversable",                AlwaysAllowed, Opt_DeriveTraversable, nop ),
  ( "DeriveFoldable",                   AlwaysAllowed, Opt_DeriveFoldable, nop ),
  ( "DeriveGeneric",                    AlwaysAllowed, Opt_DeriveGeneric, nop ),
  ( "DefaultSignatures",                AlwaysAllowed, Opt_DefaultSignatures, nop ),
  ( "TypeSynonymInstances",             AlwaysAllowed, Opt_TypeSynonymInstances, nop ),
  ( "FlexibleContexts",                 AlwaysAllowed, Opt_FlexibleContexts, nop ),
  ( "FlexibleInstances",                AlwaysAllowed, Opt_FlexibleInstances, nop ),
  ( "ConstrainedClassMethods",          AlwaysAllowed, Opt_ConstrainedClassMethods, nop ),
  ( "MultiParamTypeClasses",            AlwaysAllowed, Opt_MultiParamTypeClasses, nop ),
  ( "FunctionalDependencies",           AlwaysAllowed, Opt_FunctionalDependencies, nop ),
  ( "GeneralizedNewtypeDeriving",       AlwaysAllowed, Opt_GeneralizedNewtypeDeriving, nop ),
  ( "OverlappingInstances",        RestrictedFunction, Opt_OverlappingInstances, nop ),
  ( "UndecidableInstances",             AlwaysAllowed, Opt_UndecidableInstances, nop ),
  ( "IncoherentInstances",              AlwaysAllowed, Opt_IncoherentInstances, nop ),
  ( "PackageImports",                   AlwaysAllowed, Opt_PackageImports, nop )
  ]

defaultFlags :: [DynFlag]
defaultFlags 
  = [ Opt_AutoLinkPackages,
      Opt_ReadUserPackageConf,

      Opt_SharedImplib,

#if GHC_DEFAULT_NEW_CODEGEN
      Opt_TryNewCodeGen,
#endif

      Opt_GenManifest,
      Opt_EmbedManifest,
      Opt_PrintBindContents,
      Opt_GhciSandbox,
      Opt_HelpfulErrors
    ]

    ++ [f | (ns,f) <- optLevelFlags, 0 `elem` ns]
             -- The default -O0 options

    ++ standardWarnings

impliedFlags :: [(ExtensionFlag, TurnOnFlag, ExtensionFlag)]
impliedFlags
  = [ (Opt_RankNTypes,                turnOn, Opt_ExplicitForAll)
    , (Opt_Rank2Types,                turnOn, Opt_ExplicitForAll)
    , (Opt_ScopedTypeVariables,       turnOn, Opt_ExplicitForAll)
    , (Opt_LiberalTypeSynonyms,       turnOn, Opt_ExplicitForAll)
    , (Opt_ExistentialQuantification, turnOn, Opt_ExplicitForAll)
    , (Opt_PolymorphicComponents,     turnOn, Opt_ExplicitForAll)
    , (Opt_FlexibleInstances,         turnOn, Opt_TypeSynonymInstances)
    , (Opt_FunctionalDependencies,    turnOn, Opt_MultiParamTypeClasses)

    , (Opt_RebindableSyntax, turnOff, Opt_ImplicitPrelude)      -- NB: turn off!

    , (Opt_GADTs,            turnOn, Opt_GADTSyntax)
    , (Opt_GADTs,            turnOn, Opt_MonoLocalBinds)
    , (Opt_TypeFamilies,     turnOn, Opt_MonoLocalBinds)

    , (Opt_TypeFamilies,     turnOn, Opt_KindSignatures)  -- Type families use kind signatures
      						     -- all over the place

    , (Opt_ImpredicativeTypes,  turnOn, Opt_RankNTypes)

	-- Record wild-cards implies field disambiguation
	-- Otherwise if you write (C {..}) you may well get
	-- stuff like " 'a' not in scope ", which is a bit silly
 	-- if the compiler has just filled in field 'a' of constructor 'C'
    , (Opt_RecordWildCards,     turnOn, Opt_DisambiguateRecordFields)
    
    , (Opt_ParallelArrays, turnOn, Opt_ParallelListComp)
  ]

optLevelFlags :: [([Int], DynFlag)]
optLevelFlags
  = [ ([0],     Opt_IgnoreInterfacePragmas)
    , ([0],     Opt_OmitInterfacePragmas)

    , ([1,2],   Opt_IgnoreAsserts)
    , ([1,2],   Opt_EnableRewriteRules)  -- Off for -O0; see Note [Scoping for Builtin rules]
                                         --              in PrelRules
    , ([1,2],   Opt_DoEtaReduction)
    , ([1,2],   Opt_CaseMerge)
    , ([1,2],   Opt_Strictness)
    , ([1,2],   Opt_CSE)
    , ([1,2],   Opt_FullLaziness)
    , ([1,2],   Opt_Specialise)
    , ([1,2],   Opt_FloatIn)

    , ([2],     Opt_LiberateCase)
    , ([2],     Opt_SpecConstr)
    , ([2],     Opt_RegsGraph)

--     , ([2],     Opt_StaticArgumentTransformation)
-- Max writes: I think it's probably best not to enable SAT with -O2 for the
-- 6.10 release. The version of SAT in HEAD at the moment doesn't incorporate
-- several improvements to the heuristics, and I'm concerned that without
-- those changes SAT will interfere with some attempts to write "high
-- performance Haskell", as we saw in some posts on Haskell-Cafe earlier
-- this year. In particular, the version in HEAD lacks the tail call
-- criterion, so many things that look like reasonable loops will be
-- turned into functions with extra (unneccesary) thunk creation.

    , ([0,1,2], Opt_DoLambdaEtaExpansion)
                -- This one is important for a tiresome reason:
                -- we want to make sure that the bindings for data
                -- constructors are eta-expanded.  This is probably
                -- a good thing anyway, but it seems fragile.
    ]

-- -----------------------------------------------------------------------------
-- Standard sets of warning options

standardWarnings :: [DynFlag]
standardWarnings
    = [ Opt_WarnWarningsDeprecations,
        Opt_WarnDeprecatedFlags,
        Opt_WarnUnrecognisedPragmas,
        Opt_WarnOverlappingPatterns,
        Opt_WarnMissingFields,
        Opt_WarnMissingMethods,
        Opt_WarnDuplicateExports,
        Opt_WarnLazyUnliftedBindings,
        Opt_WarnDodgyForeignImports,
        Opt_WarnWrongDoBind,
        Opt_WarnAlternativeLayoutRuleTransitional
      ]

minusWOpts :: [DynFlag]
-- Things you get with -W
minusWOpts
    = standardWarnings ++
      [ Opt_WarnUnusedBinds,
        Opt_WarnUnusedMatches,
        Opt_WarnUnusedImports,
        Opt_WarnIncompletePatterns,
        Opt_WarnDodgyExports,
        Opt_WarnDodgyImports
      ]

minusWallOpts :: [DynFlag]
-- Things you get with -Wall
minusWallOpts
    = minusWOpts ++
      [ Opt_WarnTypeDefaults,
        Opt_WarnNameShadowing,
        Opt_WarnMissingSigs,
        Opt_WarnHiShadows,
        Opt_WarnOrphans,
        Opt_WarnUnusedDoBind
      ]

minuswRemovesOpts :: [DynFlag]
-- minuswRemovesOpts should be every warning option 
minuswRemovesOpts
    = minusWallOpts ++
      [Opt_WarnTabs,
       Opt_WarnIncompletePatternsRecUpd,
       Opt_WarnIncompleteUniPatterns,
       Opt_WarnMonomorphism,
       Opt_WarnUnrecognisedPragmas,
       Opt_WarnAutoOrphans,
       Opt_WarnImplicitPrelude
     ]       

enableGlasgowExts :: DynP ()
enableGlasgowExts = do setDynFlag Opt_PrintExplicitForalls
                       mapM_ setExtensionFlag glasgowExtsFlags

disableGlasgowExts :: DynP ()
disableGlasgowExts = do unSetDynFlag Opt_PrintExplicitForalls
                        mapM_ unSetExtensionFlag glasgowExtsFlags

glasgowExtsFlags :: [ExtensionFlag]
glasgowExtsFlags = [
             Opt_ForeignFunctionInterface
           , Opt_UnliftedFFITypes
           , Opt_ImplicitParams
           , Opt_ScopedTypeVariables
           , Opt_UnboxedTuples
           , Opt_TypeSynonymInstances
           , Opt_StandaloneDeriving
           , Opt_DeriveDataTypeable
           , Opt_DeriveFunctor
           , Opt_DeriveFoldable
           , Opt_DeriveTraversable
           , Opt_DeriveGeneric
           , Opt_FlexibleContexts
           , Opt_FlexibleInstances
           , Opt_ConstrainedClassMethods
           , Opt_MultiParamTypeClasses
           , Opt_FunctionalDependencies
           , Opt_MagicHash
           , Opt_PolymorphicComponents
           , Opt_ExistentialQuantification
           , Opt_UnicodeSyntax
           , Opt_PostfixOperators
           , Opt_PatternGuards
           , Opt_LiberalTypeSynonyms
           , Opt_RankNTypes
           , Opt_TypeOperators
           , Opt_DoRec
           , Opt_ParallelListComp
           , Opt_EmptyDataDecls
           , Opt_KindSignatures
           , Opt_GeneralizedNewtypeDeriving ]

#ifdef GHCI
-- Consult the RTS to find whether GHC itself has been built profiled
-- If so, you can't use Template Haskell
foreign import ccall unsafe "rts_isProfiled" rtsIsProfiledIO :: IO CInt

rtsIsProfiled :: Bool
rtsIsProfiled = unsafePerformIO rtsIsProfiledIO /= 0
#endif

checkTemplateHaskellOk :: Bool -> DynP ()
#ifdef GHCI
checkTemplateHaskellOk turn_on
  | turn_on && rtsIsProfiled
  = addErr "You can't use Template Haskell with a profiled compiler"
  | otherwise
  = return ()
#else
-- In stage 1 we don't know that the RTS has rts_isProfiled,
-- so we simply say "ok".  It doesn't matter because TH isn't
-- available in stage 1 anyway.
checkTemplateHaskellOk _ = return ()
#endif

{- **********************************************************************
%*									*
		DynFlags constructors
%*									*
%********************************************************************* -}

type DynP = EwM (CmdLineP DynFlags)

upd :: (DynFlags -> DynFlags) -> DynP ()
upd f = liftEwM (do dflags <- getCmdLineState
                    putCmdLineState $! f dflags)

updM :: (DynFlags -> DynP DynFlags) -> DynP ()
updM f = do dflags <- liftEwM getCmdLineState
            dflags' <- f dflags
            liftEwM $ putCmdLineState $! dflags'

--------------- Constructor functions for OptKind -----------------
noArg :: (DynFlags -> DynFlags) -> OptKind (CmdLineP DynFlags)
noArg fn = NoArg (upd fn)

noArgM :: (DynFlags -> DynP DynFlags) -> OptKind (CmdLineP DynFlags)
noArgM fn = NoArg (updM fn)

noArgDF :: (DynFlags -> DynFlags) -> String -> OptKind (CmdLineP DynFlags)
noArgDF fn deprec = NoArg (upd fn >> deprecate deprec)

hasArg :: (String -> DynFlags -> DynFlags) -> OptKind (CmdLineP DynFlags)
hasArg fn = HasArg (upd . fn)

hasArgDF :: (String -> DynFlags -> DynFlags) -> String -> OptKind (CmdLineP DynFlags)
hasArgDF fn deprec = HasArg (\s -> do { upd (fn s)
                                      ; deprecate deprec })

intSuffix :: (Int -> DynFlags -> DynFlags) -> OptKind (CmdLineP DynFlags)
intSuffix fn = IntSuffix (\n -> upd (fn n))

optIntSuffixM :: (Maybe Int -> DynFlags -> DynP DynFlags)
              -> OptKind (CmdLineP DynFlags)
optIntSuffixM fn = OptIntSuffix (\mi -> updM (fn mi))

setDumpFlag :: DynFlag -> OptKind (CmdLineP DynFlags)
setDumpFlag dump_flag = NoArg (setDumpFlag' dump_flag)

--------------------------
setDynFlag, unSetDynFlag :: DynFlag -> DynP ()
setDynFlag   f = upd (\dfs -> dopt_set dfs f)
unSetDynFlag f = upd (\dfs -> dopt_unset dfs f)

--------------------------
setExtensionFlag, unSetExtensionFlag :: ExtensionFlag -> DynP ()
setExtensionFlag f = do { upd (\dfs -> xopt_set dfs f)
                        ; sequence_ deps }
  where
    deps = [ if turn_on then setExtensionFlag   d
                        else unSetExtensionFlag d
           | (f', turn_on, d) <- impliedFlags, f' == f ]
        -- When you set f, set the ones it implies
        -- NB: use setExtensionFlag recursively, in case the implied flags
        --     implies further flags

unSetExtensionFlag f = upd (\dfs -> xopt_unset dfs f)
   -- When you un-set f, however, we don't un-set the things it implies
   --      (except for -fno-glasgow-exts, which is treated specially)

--------------------------
alterSettings :: (Settings -> Settings) -> DynFlags -> DynFlags
alterSettings f dflags = dflags { settings = f (settings dflags) }

--------------------------
setDumpFlag' :: DynFlag -> DynP ()
setDumpFlag' dump_flag
  = do { setDynFlag dump_flag
       ; when want_recomp forceRecompile }
  where
	-- Certain dumpy-things are really interested in what's going
        -- on during recompilation checking, so in those cases we
        -- don't want to turn it off.
    want_recomp = dump_flag `notElem` [Opt_D_dump_if_trace,
                          	       Opt_D_dump_hi_diffs]

forceRecompile :: DynP ()
-- Whenver we -ddump, force recompilation (by switching off the 
-- recompilation checker), else you don't see the dump! However, 
-- don't switch it off in --make mode, else *everything* gets
-- recompiled which probably isn't what you want
forceRecompile = do { dfs <- liftEwM getCmdLineState
	       	    ; when (force_recomp dfs) (setDynFlag Opt_ForceRecomp) }
        where
	  force_recomp dfs = isOneShot (ghcMode dfs)

setVerboseCore2Core :: DynP ()
setVerboseCore2Core = do forceRecompile
                         setDynFlag Opt_D_verbose_core2core 
                         upd (\dfs -> dfs { shouldDumpSimplPhase = Nothing })

setDumpSimplPhases :: String -> DynP ()
setDumpSimplPhases s = do forceRecompile
                          upd (\dfs -> dfs { shouldDumpSimplPhase = Just spec })
  where
    spec = case s of { ('=' : s') -> s';  _ -> s }

setVerbosity :: Maybe Int -> DynP ()
setVerbosity mb_n = upd (\dfs -> dfs{ verbosity = mb_n `orElse` 3 })

addCmdlineHCInclude :: String -> DynP ()
addCmdlineHCInclude a = upd (\s -> s{cmdlineHcIncludes =  a : cmdlineHcIncludes s})

extraPkgConf_ :: FilePath -> DynP ()
extraPkgConf_  p = upd (\s -> s{ extraPkgConfs = p : extraPkgConfs s })

exposePackage, exposePackageId, hidePackage, ignorePackage,
        trustPackage, distrustPackage :: String -> DynP ()
exposePackage p =
  upd (\s -> s{ packageFlags = ExposePackage p : packageFlags s })
exposePackageId p =
  upd (\s -> s{ packageFlags = ExposePackageId p : packageFlags s })
hidePackage p =
  upd (\s -> s{ packageFlags = HidePackage p : packageFlags s })
ignorePackage p =
  upd (\s -> s{ packageFlags = IgnorePackage p : packageFlags s })
trustPackage p = exposePackage p >> -- both trust and distrust also expose a package
  upd (\s -> s{ packageFlags = TrustPackage p : packageFlags s })
distrustPackage p = exposePackage p >>
  upd (\s -> s{ packageFlags = DistrustPackage p : packageFlags s })

setPackageName :: String -> DynFlags -> DynFlags
setPackageName p s =  s{ thisPackage = stringToPackageId p }

-- If we're linking a binary, then only targets that produce object
-- code are allowed (requests for other target types are ignored).
setTarget :: HscTarget -> DynP ()
setTarget l = upd set
  where
   set dfs
     | ghcLink dfs /= LinkBinary || isObjectTarget l  = dfs{ hscTarget = l }
     | otherwise = dfs

-- Changes the target only if we're compiling object code.  This is
-- used by -fasm and -fllvm, which switch from one to the other, but
-- not from bytecode to object-code.  The idea is that -fasm/-fllvm
-- can be safely used in an OPTIONS_GHC pragma.
setObjTarget :: HscTarget -> DynP ()
setObjTarget l = updM set
  where
   set dflags
     | isObjectTarget (hscTarget dflags)
       = case l of
         HscC
          | cGhcUnregisterised /= "YES" ->
             do addWarn ("Compiler not unregisterised, so ignoring " ++ flag)
                return dflags
         HscAsm
          | cGhcWithNativeCodeGen /= "YES" ->
             do addWarn ("Compiler has no native codegen, so ignoring " ++
                         flag)
                return dflags
         HscLlvm
          | cGhcUnregisterised == "YES" ->
             do addWarn ("Compiler unregisterised, so ignoring " ++ flag)
                return dflags
          | not ((arch == ArchX86_64) && (os == OSLinux || os == OSDarwin)) &&
            (not opt_Static || opt_PIC)
            ->
             do addWarn ("Ignoring " ++ flag ++ " as it is incompatible with -fPIC and -dynamic on this platform")
                return dflags
         _ -> return $ dflags { hscTarget = l }
     | otherwise = return dflags
     where platform = targetPlatform dflags
           arch = platformArch platform
           os   = platformOS   platform
           flag = showHscTargetFlag l

setOptLevel :: Int -> DynFlags -> DynP DynFlags
setOptLevel n dflags
   | hscTarget dflags == HscInterpreted && n > 0
        = do addWarn "-O conflicts with --interactive; -O ignored."
             return dflags
   | otherwise
        = return (updOptLevel n dflags)


-- -Odph is equivalent to
--
--    -O2                               optimise as much as possible
--    -fmax-simplifier-iterations20     this is necessary sometimes
--    -fsimplifier-phases=3             we use an additional simplifier phase for fusion
--
setDPHOpt :: DynFlags -> DynP DynFlags
setDPHOpt dflags = setOptLevel 2 (dflags { maxSimplIterations  = 20
                                         , simplPhases         = 3
                                         })

-- Determines the package used by the vectoriser for the symbols of the vectorised code.
-- 'DPHNone' indicates that no data-parallel backend library is available; hence, the
-- vectoriser cannot be used.
--
data DPHBackend = DPHPar    -- "dph-par"
                | DPHSeq    -- "dph-seq"
                | DPHThis   -- the currently compiled package
                | DPHNone   -- no DPH library available
        deriving(Eq, Ord, Enum, Show)

setDPHBackend :: DPHBackend -> DynP ()
setDPHBackend backend = upd $ \dflags -> dflags { dphBackend = backend }

-- Query the DPH backend package to be used by the vectoriser and desugaring of DPH syntax.
--
dphPackageMaybe :: DynFlags -> Maybe PackageId
dphPackageMaybe dflags 
  = case dphBackend dflags of
      DPHPar  -> Just dphParPackageId
      DPHSeq  -> Just dphSeqPackageId
      DPHThis -> Just (thisPackage dflags)
      DPHNone -> Nothing

setMainIs :: String -> DynP ()
setMainIs arg
  | not (null main_fn) && isLower (head main_fn)
     -- The arg looked like "Foo.Bar.baz"
  = upd $ \d -> d{ mainFunIs = Just main_fn,
                   mainModIs = mkModule mainPackageId (mkModuleName main_mod) }

  | isUpper (head arg)  -- The arg looked like "Foo" or "Foo.Bar"
  = upd $ \d -> d{ mainModIs = mkModule mainPackageId (mkModuleName arg) }

  | otherwise                   -- The arg looked like "baz"
  = upd $ \d -> d{ mainFunIs = Just arg }
  where
    (main_mod, main_fn) = splitLongestPrefix arg (== '.')

-----------------------------------------------------------------------------
-- Paths & Libraries

addImportPath, addLibraryPath, addIncludePath, addFrameworkPath :: FilePath -> DynP ()

-- -i on its own deletes the import paths
addImportPath "" = upd (\s -> s{importPaths = []})
addImportPath p  = upd (\s -> s{importPaths = importPaths s ++ splitPathList p})

addLibraryPath p =
  upd (\s -> s{libraryPaths = libraryPaths s ++ splitPathList p})

addIncludePath p =
  upd (\s -> s{includePaths = includePaths s ++ splitPathList p})

addFrameworkPath p =
  upd (\s -> s{frameworkPaths = frameworkPaths s ++ splitPathList p})

#ifndef mingw32_TARGET_OS
split_marker :: Char
split_marker = ':'   -- not configurable (ToDo)
#endif

splitPathList :: String -> [String]
splitPathList s = filter notNull (splitUp s)
                -- empty paths are ignored: there might be a trailing
                -- ':' in the initial list, for example.  Empty paths can
                -- cause confusion when they are translated into -I options
                -- for passing to gcc.
  where
#ifndef mingw32_TARGET_OS
    splitUp xs = split split_marker xs
#else
     -- Windows: 'hybrid' support for DOS-style paths in directory lists.
     --
     -- That is, if "foo:bar:baz" is used, this interpreted as
     -- consisting of three entries, 'foo', 'bar', 'baz'.
     -- However, with "c:/foo:c:\\foo;x:/bar", this is interpreted
     -- as 3 elts, "c:/foo", "c:\\foo", "x:/bar"
     --
     -- Notice that no attempt is made to fully replace the 'standard'
     -- split marker ':' with the Windows / DOS one, ';'. The reason being
     -- that this will cause too much breakage for users & ':' will
     -- work fine even with DOS paths, if you're not insisting on being silly.
     -- So, use either.
    splitUp []             = []
    splitUp (x:':':div:xs) | div `elem` dir_markers
                           = ((x:':':div:p): splitUp rs)
                           where
                              (p,rs) = findNextPath xs
          -- we used to check for existence of the path here, but that
          -- required the IO monad to be threaded through the command-line
          -- parser which is quite inconvenient.  The
    splitUp xs = cons p (splitUp rs)
               where
                 (p,rs) = findNextPath xs

                 cons "" xs = xs
                 cons x  xs = x:xs

    -- will be called either when we've consumed nought or the
    -- "<Drive>:/" part of a DOS path, so splitting is just a Q of
    -- finding the next split marker.
    findNextPath xs =
        case break (`elem` split_markers) xs of
           (p, _:ds) -> (p, ds)
           (p, xs)   -> (p, xs)

    split_markers :: [Char]
    split_markers = [':', ';']

    dir_markers :: [Char]
    dir_markers = ['/', '\\']
#endif

-- -----------------------------------------------------------------------------
-- tmpDir, where we store temporary files.

setTmpDir :: FilePath -> DynFlags -> DynFlags
setTmpDir dir = alterSettings (\s -> s { sTmpDir = normalise dir })
  -- we used to fix /cygdrive/c/.. on Windows, but this doesn't
  -- seem necessary now --SDM 7/2/2008

-----------------------------------------------------------------------------
-- RTS opts

setRtsOpts :: String -> DynP ()
setRtsOpts arg  = upd $ \ d -> d {rtsOpts = Just arg}

setRtsOptsEnabled :: RtsOptsEnabled -> DynP ()
setRtsOptsEnabled arg  = upd $ \ d -> d {rtsOptsEnabled = arg}

-----------------------------------------------------------------------------
-- Hpc stuff

setOptHpcDir :: String -> DynP ()
setOptHpcDir arg  = upd $ \ d -> d{hpcDir = arg}

-----------------------------------------------------------------------------
-- Via-C compilation stuff

-- There are some options that we need to pass to gcc when compiling
-- Haskell code via C, but are only supported by recent versions of
-- gcc.  The configure script decides which of these options we need,
-- and puts them in the "settings" file in $topdir. The advantage of
-- having these in a separate file is that the file can be created at
-- install-time depending on the available gcc version, and even
-- re-generated later if gcc is upgraded.
--
-- The options below are not dependent on the version of gcc, only the
-- platform.

picCCOpts :: DynFlags -> [String]
picCCOpts _dflags
#if darwin_TARGET_OS
      -- Apple prefers to do things the other way round.
      -- PIC is on by default.
      -- -mdynamic-no-pic:
      --     Turn off PIC code generation.
      -- -fno-common:
      --     Don't generate "common" symbols - these are unwanted
      --     in dynamic libraries.

    | opt_PIC
        = ["-fno-common", "-U __PIC__","-D__PIC__"]
    | otherwise
        = ["-mdynamic-no-pic"]
#elif mingw32_TARGET_OS
      -- no -fPIC for Windows
    | opt_PIC
        = ["-U __PIC__","-D__PIC__"]
    | otherwise
        = []
#else
      -- we need -fPIC for C files when we are compiling with -dynamic,
      -- otherwise things like stub.c files don't get compiled
      -- correctly.  They need to reference data in the Haskell
      -- objects, but can't without -fPIC.  See
      -- http://hackage.haskell.org/trac/ghc/wiki/Commentary/PositionIndependentCode
    | opt_PIC || not opt_Static
        = ["-fPIC", "-U __PIC__", "-D__PIC__"]
    | otherwise
        = []
#endif

-- -----------------------------------------------------------------------------
-- Splitting

can_split :: Bool
can_split = cSupportsSplitObjs == "YES"

-- -----------------------------------------------------------------------------
-- Compiler Info

compilerInfo :: DynFlags -> [(String, String)]
compilerInfo dflags
    = -- We always make "Project name" be first to keep parsing in
      -- other languages simple, i.e. when looking for other fields,
      -- you don't have to worry whether there is a leading '[' or not
      ("Project name",                 cProjectName)
      -- Next come the settings, so anything else can be overridden
      -- in the settings file (as "lookup" uses the first match for the
      -- key)
    : rawSettings dflags
   ++ [("Project version",             cProjectVersion),
       ("Booter version",              cBooterVersion),
       ("Stage",                       cStage),
       ("Build platform",              cBuildPlatformString),
       ("Host platform",               cHostPlatformString),
       ("Target platform",             cTargetPlatformString),
       ("Have interpreter",            cGhcWithInterpreter),
       ("Object splitting supported",  cSupportsSplitObjs),
       ("Have native code generator",  cGhcWithNativeCodeGen),
       ("Support SMP",                 cGhcWithSMP),
       ("Unregisterised",              cGhcUnregisterised),
       ("Tables next to code",         cGhcEnableTablesNextToCode),
       ("RTS ways",                    cGhcRTSWays),
       ("Leading underscore",          cLeadingUnderscore),
       ("Debug on",                    show debugIsOn),
       ("LibDir",                      topDir dflags),
       ("Global Package DB",           systemPackageConfig dflags),
       ("Gcc Linker flags",            show cGccLinkerOpts),
       ("Ld Linker flags",             show cLdLinkerOpts)
      ]
<|MERGE_RESOLUTION|>--- conflicted
+++ resolved
@@ -1420,94 +1420,6 @@
   , flagA "i"              (OptPrefix addImportPath)
 
         ------ Debugging ----------------------------------------------------
-<<<<<<< HEAD
-  , Flag "dstg-stats"     (NoArg (setDynFlag Opt_StgStats))
-
-  , Flag "ddump-cmm"               (setDumpFlag Opt_D_dump_cmm)
-  , Flag "ddump-raw-cmm"           (setDumpFlag Opt_D_dump_raw_cmm)
-  , Flag "ddump-cmmz"              (setDumpFlag Opt_D_dump_cmmz)
-  , Flag "ddump-cmmz-pretty"       (setDumpFlag Opt_D_dump_cmmz_pretty)
-  , Flag "ddump-cmmz-cbe"          (setDumpFlag Opt_D_dump_cmmz_cbe)
-  , Flag "ddump-cmmz-spills"       (setDumpFlag Opt_D_dump_cmmz_spills)
-  , Flag "ddump-cmmz-proc"         (setDumpFlag Opt_D_dump_cmmz_proc)
-  , Flag "ddump-cmmz-rewrite"      (setDumpFlag Opt_D_dump_cmmz_rewrite)
-  , Flag "ddump-cmmz-dead"         (setDumpFlag Opt_D_dump_cmmz_dead)
-  , Flag "ddump-cmmz-stub"         (setDumpFlag Opt_D_dump_cmmz_stub)
-  , Flag "ddump-cmmz-sp"           (setDumpFlag Opt_D_dump_cmmz_sp)
-  , Flag "ddump-cmmz-procmap"      (setDumpFlag Opt_D_dump_cmmz_procmap)
-  , Flag "ddump-cmmz-split"        (setDumpFlag Opt_D_dump_cmmz_split)
-  , Flag "ddump-cmmz-lower"        (setDumpFlag Opt_D_dump_cmmz_lower)
-  , Flag "ddump-cmmz-info"         (setDumpFlag Opt_D_dump_cmmz_info)
-  , Flag "ddump-cmmz-cafs"         (setDumpFlag Opt_D_dump_cmmz_cafs)
-  , Flag "ddump-core-stats"        (setDumpFlag Opt_D_dump_core_stats)
-  , Flag "ddump-cps-cmm"           (setDumpFlag Opt_D_dump_cps_cmm)
-  , Flag "ddump-cvt-cmm"           (setDumpFlag Opt_D_dump_cvt_cmm)
-  , Flag "ddump-asm"               (setDumpFlag Opt_D_dump_asm)
-  , Flag "ddump-asm-native"        (setDumpFlag Opt_D_dump_asm_native)
-  , Flag "ddump-asm-liveness"      (setDumpFlag Opt_D_dump_asm_liveness)
-  , Flag "ddump-asm-coalesce"      (setDumpFlag Opt_D_dump_asm_coalesce)
-  , Flag "ddump-asm-regalloc"      (setDumpFlag Opt_D_dump_asm_regalloc)
-  , Flag "ddump-asm-conflicts"     (setDumpFlag Opt_D_dump_asm_conflicts)
-  , Flag "ddump-asm-regalloc-stages" (setDumpFlag Opt_D_dump_asm_regalloc_stages)
-  , Flag "ddump-asm-stats"         (setDumpFlag Opt_D_dump_asm_stats)
-  , Flag "ddump-asm-expanded"      (setDumpFlag Opt_D_dump_asm_expanded)
-  , Flag "ddump-llvm"              (NoArg (do { setObjTarget HscLlvm
-                                              ; setDumpFlag' Opt_D_dump_llvm}))
-  , Flag "ddump-cpranal"           (setDumpFlag Opt_D_dump_cpranal)
-  , Flag "ddump-deriv"             (setDumpFlag Opt_D_dump_deriv)
-  , Flag "ddump-ds"                (setDumpFlag Opt_D_dump_ds)
-  , Flag "ddump-flatC"             (setDumpFlag Opt_D_dump_flatC)
-  , Flag "ddump-foreign"           (setDumpFlag Opt_D_dump_foreign)
-  , Flag "ddump-inlinings"         (setDumpFlag Opt_D_dump_inlinings)
-  , Flag "ddump-rule-firings"      (setDumpFlag Opt_D_dump_rule_firings)
-  , Flag "ddump-rule-rewrites"     (setDumpFlag Opt_D_dump_rule_rewrites)
-  , Flag "ddump-occur-anal"        (setDumpFlag Opt_D_dump_occur_anal)
-  , Flag "ddump-parsed"            (setDumpFlag Opt_D_dump_parsed)
-  , Flag "ddump-rn"                (setDumpFlag Opt_D_dump_rn)
-  , Flag "ddump-simpl"             (setDumpFlag Opt_D_dump_simpl)
-  , Flag "ddump-simpl-iterations"  (setDumpFlag Opt_D_dump_simpl_iterations)
-  , Flag "ddump-simpl-phases"      (OptPrefix setDumpSimplPhases)
-  , Flag "ddump-spec"              (setDumpFlag Opt_D_dump_spec)
-  , Flag "ddump-supercomp"         (setDumpFlag Opt_D_dump_supercomp)
-  , Flag "ddump-prep"              (setDumpFlag Opt_D_dump_prep)
-  , Flag "ddump-stg"               (setDumpFlag Opt_D_dump_stg)
-  , Flag "ddump-stranal"           (setDumpFlag Opt_D_dump_stranal)
-  , Flag "ddump-tc"                (setDumpFlag Opt_D_dump_tc)
-  , Flag "ddump-types"             (setDumpFlag Opt_D_dump_types)
-  , Flag "ddump-rules"             (setDumpFlag Opt_D_dump_rules)
-  , Flag "ddump-cse"               (setDumpFlag Opt_D_dump_cse)
-  , Flag "ddump-worker-wrapper"    (setDumpFlag Opt_D_dump_worker_wrapper)
-  , Flag "ddump-rn-trace"          (setDumpFlag Opt_D_dump_rn_trace)
-  , Flag "ddump-if-trace"          (setDumpFlag Opt_D_dump_if_trace)
-  , Flag "ddump-cs-trace"          (setDumpFlag Opt_D_dump_cs_trace)
-  , Flag "ddump-tc-trace"          (setDumpFlag Opt_D_dump_tc_trace)
-  , Flag "ddump-vt-trace"          (setDumpFlag Opt_D_dump_vt_trace)
-  , Flag "ddump-splices"           (setDumpFlag Opt_D_dump_splices)
-  , Flag "ddump-rn-stats"          (setDumpFlag Opt_D_dump_rn_stats)
-  , Flag "ddump-opt-cmm"           (setDumpFlag Opt_D_dump_opt_cmm)
-  , Flag "ddump-simpl-stats"       (setDumpFlag Opt_D_dump_simpl_stats)
-  , Flag "ddump-bcos"              (setDumpFlag Opt_D_dump_BCOs)
-  , Flag "dsource-stats"           (setDumpFlag Opt_D_source_stats)
-  , Flag "dverbose-core2core"      (NoArg (do { setVerbosity (Just 2)
-                                              ; setVerboseCore2Core }))
-  , Flag "dverbose-stg2stg"        (setDumpFlag Opt_D_verbose_stg2stg)
-  , Flag "ddump-hi"                (setDumpFlag Opt_D_dump_hi)
-  , Flag "ddump-minimal-imports"   (setDumpFlag Opt_D_dump_minimal_imports)
-  , Flag "ddump-vect"              (setDumpFlag Opt_D_dump_vect)
-  , Flag "ddump-hpc"               (setDumpFlag Opt_D_dump_hpc)
-  , Flag "ddump-mod-cycles"        (setDumpFlag Opt_D_dump_mod_cycles)
-  , Flag "ddump-view-pattern-commoning" (setDumpFlag Opt_D_dump_view_pattern_commoning)
-  , Flag "ddump-to-file"           (setDumpFlag Opt_DumpToFile)
-  , Flag "ddump-hi-diffs"          (setDumpFlag Opt_D_dump_hi_diffs)
-  , Flag "ddump-rtti"      	   (setDumpFlag Opt_D_dump_rtti)
-  , Flag "dcore-lint"              (NoArg (setDynFlag Opt_DoCoreLinting))
-  , Flag "dstg-lint"               (NoArg (setDynFlag Opt_DoStgLinting))
-  , Flag "dcmm-lint"               (NoArg (setDynFlag Opt_DoCmmLinting))
-  , Flag "dasm-lint"               (NoArg (setDynFlag Opt_DoAsmLinting))
-  , Flag "dshow-passes"            (NoArg (do forceRecompile
-                                              setVerbosity (Just 2)))
-  , Flag "dfaststring-stats"       (NoArg (setDynFlag Opt_D_faststring_stats))
-=======
   , flagA "dstg-stats"     (NoArg (setDynFlag Opt_StgStats))
 
   , flagA "ddump-cmm"               (setDumpFlag Opt_D_dump_cmm)
@@ -1556,6 +1468,7 @@
   , flagA "ddump-simpl-iterations"  (setDumpFlag Opt_D_dump_simpl_iterations)
   , flagA "ddump-simpl-phases"      (OptPrefix setDumpSimplPhases)
   , flagA "ddump-spec"              (setDumpFlag Opt_D_dump_spec)
+  , flagA "ddump-supercomp"         (setDumpFlag Opt_D_dump_supercomp)
   , flagA "ddump-prep"              (setDumpFlag Opt_D_dump_prep)
   , flagA "ddump-stg"               (setDumpFlag Opt_D_dump_stg)
   , flagA "ddump-stranal"           (setDumpFlag Opt_D_dump_stranal)
@@ -1594,7 +1507,6 @@
   , flagA "dshow-passes"            (NoArg (do forceRecompile
                                                setVerbosity (Just 2)))
   , flagA "dfaststring-stats"       (NoArg (setDynFlag Opt_D_faststring_stats))
->>>>>>> a9d48fd9
 
         ------ Machine dependant (-m<blah>) stuff ---------------------------
 
@@ -1743,60 +1655,6 @@
 -- | These @-f\<blah\>@ flags can all be reversed with @-fno-\<blah\>@
 fFlags :: [FlagSpec DynFlag]
 fFlags = [
-<<<<<<< HEAD
-  ( "warn-dodgy-foreign-imports",       Opt_WarnDodgyForeignImports, nop ),
-  ( "warn-dodgy-exports",               Opt_WarnDodgyExports, nop ),
-  ( "warn-dodgy-imports",               Opt_WarnDodgyImports, nop ),
-  ( "warn-duplicate-exports",           Opt_WarnDuplicateExports, nop ),
-  ( "warn-hi-shadowing",                Opt_WarnHiShadows, nop ),
-  ( "warn-implicit-prelude",            Opt_WarnImplicitPrelude, nop ),
-  ( "warn-incomplete-patterns",         Opt_WarnIncompletePatterns, nop ),
-  ( "warn-incomplete-uni-patterns",     Opt_WarnIncompleteUniPatterns, nop ),
-  ( "warn-incomplete-record-updates",   Opt_WarnIncompletePatternsRecUpd, nop ),
-  ( "warn-missing-fields",              Opt_WarnMissingFields, nop ),
-  ( "warn-missing-import-lists",        Opt_WarnMissingImportList, nop ),
-  ( "warn-missing-methods",             Opt_WarnMissingMethods, nop ),
-  ( "warn-missing-signatures",          Opt_WarnMissingSigs, nop ),
-  ( "warn-missing-local-sigs",          Opt_WarnMissingLocalSigs, nop ),
-  ( "warn-name-shadowing",              Opt_WarnNameShadowing, nop ),
-  ( "warn-overlapping-patterns",        Opt_WarnOverlappingPatterns, nop ),
-  ( "warn-type-defaults",               Opt_WarnTypeDefaults, nop ),
-  ( "warn-monomorphism-restriction",    Opt_WarnMonomorphism, nop ),
-  ( "warn-unused-binds",                Opt_WarnUnusedBinds, nop ),
-  ( "warn-unused-imports",              Opt_WarnUnusedImports, nop ),
-  ( "warn-unused-matches",              Opt_WarnUnusedMatches, nop ),
-  ( "warn-warnings-deprecations",       Opt_WarnWarningsDeprecations, nop ),
-  ( "warn-deprecations",                Opt_WarnWarningsDeprecations, nop ),
-  ( "warn-deprecated-flags",            Opt_WarnDeprecatedFlags, nop ),
-  ( "warn-orphans",                     Opt_WarnOrphans, nop ),
-  ( "warn-identities",                  Opt_WarnIdentities, nop ),
-  ( "warn-auto-orphans",                Opt_WarnAutoOrphans, nop ),
-  ( "warn-tabs",                        Opt_WarnTabs, nop ),
-  ( "warn-unrecognised-pragmas",        Opt_WarnUnrecognisedPragmas, nop ),
-  ( "warn-lazy-unlifted-bindings",      Opt_WarnLazyUnliftedBindings, nop),
-  ( "warn-unused-do-bind",              Opt_WarnUnusedDoBind, nop ),
-  ( "warn-wrong-do-bind",               Opt_WarnWrongDoBind, nop ),
-  ( "warn-alternative-layout-rule-transitional", Opt_WarnAlternativeLayoutRuleTransitional, nop ),
-  ( "print-explicit-foralls",           Opt_PrintExplicitForalls, nop ),
-  ( "strictness",                       Opt_Strictness, nop ),
-  ( "specialise",                       Opt_Specialise, nop ),
-  ( "float-in",                         Opt_FloatIn, nop ),
-  ( "static-argument-transformation",   Opt_StaticArgumentTransformation, nop ),
-  ( "full-laziness",                    Opt_FullLaziness, nop ),
-  ( "liberate-case",                    Opt_LiberateCase, nop ),
-  ( "spec-constr",                      Opt_SpecConstr, nop ),
-  ( "supercompilation",                 Opt_Supercompilation, nop ),
-  ( "cse",                              Opt_CSE, nop ),
-  ( "ignore-interface-pragmas",         Opt_IgnoreInterfacePragmas, nop ),
-  ( "omit-interface-pragmas",           Opt_OmitInterfacePragmas, nop ),
-  ( "expose-all-unfoldings",            Opt_ExposeAllUnfoldings, nop ),
-  ( "do-lambda-eta-expansion",          Opt_DoLambdaEtaExpansion, nop ),
-  ( "ignore-asserts",                   Opt_IgnoreAsserts, nop ),
-  ( "do-eta-reduction",                 Opt_DoEtaReduction, nop ),
-  ( "case-merge",                       Opt_CaseMerge, nop ),
-  ( "unbox-strict-fields",              Opt_UnboxStrictFields, nop ),
-  ( "method-sharing",                   Opt_MethodSharing, 
-=======
   ( "warn-dodgy-foreign-imports",       AlwaysAllowed, Opt_WarnDodgyForeignImports, nop ),
   ( "warn-dodgy-exports",               AlwaysAllowed, Opt_WarnDodgyExports, nop ),
   ( "warn-dodgy-imports",               AlwaysAllowed, Opt_WarnDodgyImports, nop ),
@@ -1838,6 +1696,7 @@
   ( "full-laziness",                    AlwaysAllowed, Opt_FullLaziness, nop ),
   ( "liberate-case",                    AlwaysAllowed, Opt_LiberateCase, nop ),
   ( "spec-constr",                      AlwaysAllowed, Opt_SpecConstr, nop ),
+  ( "supercompilation",                 AlwaysAllowed, Opt_Supercompilation, nop ),
   ( "cse",                              AlwaysAllowed, Opt_CSE, nop ),
   ( "ignore-interface-pragmas",         AlwaysAllowed, Opt_IgnoreInterfacePragmas, nop ),
   ( "omit-interface-pragmas",           AlwaysAllowed, Opt_OmitInterfacePragmas, nop ),
@@ -1848,7 +1707,6 @@
   ( "case-merge",                       AlwaysAllowed, Opt_CaseMerge, nop ),
   ( "unbox-strict-fields",              AlwaysAllowed, Opt_UnboxStrictFields, nop ),
   ( "method-sharing",                   AlwaysAllowed, Opt_MethodSharing, 
->>>>>>> a9d48fd9
      \_ -> deprecate "doesn't do anything any more"),
      -- Remove altogether in GHC 7.2
   ( "dicts-cheap",                      AlwaysAllowed, Opt_DictsCheap, nop ),
