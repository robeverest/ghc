%
% (c) The University of Glasgow 2006
% (c) The GRASP/AQUA Project, Glasgow University, 1992-1998
%

\begin{code}
{-# LANGUAGE DeriveDataTypeable #-}

-- | Abstract syntax of global declarations.
--
-- Definitions for: @TyDecl@ and @ConDecl@, @ClassDecl@,
-- @InstDecl@, @DefaultDecl@ and @ForeignDecl@.
module HsDecls (
  -- * Toplevel declarations
  HsDecl(..), LHsDecl, HsTyDefn(..),
  -- ** Class or type declarations
  TyClDecl(..), LTyClDecl, TyClGroup,
  isClassDecl, isDataDecl, isSynDecl, isFamilyDecl,
  isHsDataDefn, isHsSynDefn, tcdName, famInstDeclName,
  countTyClDecls, pprTyDefnFlavour, pprTyClDeclFlavour,

  -- ** Instance declarations
  InstDecl(..), LInstDecl, NewOrData(..), FamilyFlavour(..),
  FamInstDecl(..), LFamInstDecl, instDeclFamInsts,

  -- ** Standalone deriving declarations
  DerivDecl(..), LDerivDecl,
  -- ** @RULE@ declarations
  RuleDecl(..), LRuleDecl, RuleBndr(..),
  collectRuleBndrSigTys,
  -- ** @VECTORISE@ declarations
  VectDecl(..), LVectDecl,
  lvectDeclName, lvectInstDecl,
  -- ** @default@ declarations
  DefaultDecl(..), LDefaultDecl,
  -- ** Top-level template haskell splice
  SpliceDecl(..),
  -- ** Foreign function interface declarations
  ForeignDecl(..), LForeignDecl, ForeignImport(..), ForeignExport(..),
  noForeignImportCoercionYet, noForeignExportCoercionYet,
  CImportSpec(..),
  -- ** Data-constructor declarations
  ConDecl(..), LConDecl, ResType(..), 
  HsConDeclDetails, hsConDeclArgTys, 
  -- ** Document comments
  DocDecl(..), LDocDecl, docDeclDoc,
  -- ** Deprecations
  WarnDecl(..),  LWarnDecl,
  -- ** Annotations
  AnnDecl(..), LAnnDecl, 
  AnnProvenance(..), annProvenanceName_maybe, modifyAnnProvenanceNameM,

  -- * Grouping
  HsGroup(..),  emptyRdrGroup, emptyRnGroup, appendGroups
    ) where

-- friends:
import {-# SOURCE #-}   HsExpr( LHsExpr, HsExpr, pprExpr )
        -- Because Expr imports Decls via HsBracket

import HsBinds
import HsPat
import HsTypes
import HsDoc
import TyCon
import NameSet
import Name
import BasicTypes
import Coercion
import ForeignCall

-- others:
import InstEnv
import Class
import Outputable       
import Util
import SrcLoc
import FastString

import Bag
import Control.Monad    ( liftM )
import Data.Data        hiding (TyCon)
\end{code}

%************************************************************************
%*                                                                      *
\subsection[HsDecl]{Declarations}
%*                                                                      *
%************************************************************************

\begin{code}
type LHsDecl id = Located (HsDecl id)

-- | A Haskell Declaration
data HsDecl id
  = TyClD       (TyClDecl id)     -- ^ A type or class declaration.
  | InstD       (InstDecl  id)    -- ^ An instance declaration.
  | DerivD      (DerivDecl id)
  | ValD        (HsBind id)
  | SigD        (Sig id)
  | DefD        (DefaultDecl id)
  | ForD        (ForeignDecl id)
  | WarningD    (WarnDecl id)
  | AnnD        (AnnDecl id)
  | RuleD       (RuleDecl id)
  | VectD       (VectDecl id)
  | SpliceD     (SpliceDecl id)
  | DocD        (DocDecl)
  | QuasiQuoteD (HsQuasiQuote id)
  deriving (Data, Typeable)


-- NB: all top-level fixity decls are contained EITHER
-- EITHER SigDs
-- OR     in the ClassDecls in TyClDs
--
-- The former covers
--      a) data constructors
--      b) class methods (but they can be also done in the
--              signatures of class decls)
--      c) imported functions (that have an IfacSig)
--      d) top level decls
--
-- The latter is for class methods only

-- | A 'HsDecl' is categorised into a 'HsGroup' before being
-- fed to the renamer.
data HsGroup id
  = HsGroup {
        hs_valds  :: HsValBinds id,

        hs_tyclds :: [[LTyClDecl id]],
                -- A list of mutually-recursive groups
                -- No family-instances here; they are in hs_instds
                -- Parser generates a singleton list;
                -- renamer does dependency analysis

        hs_instds  :: [LInstDecl id],
                -- Both class and family instance declarations in here

        hs_derivds :: [LDerivDecl id],

        hs_fixds  :: [LFixitySig id],
                -- Snaffled out of both top-level fixity signatures,
                -- and those in class declarations

        hs_defds  :: [LDefaultDecl id],
        hs_fords  :: [LForeignDecl id],
        hs_warnds :: [LWarnDecl id],
        hs_annds  :: [LAnnDecl id],
        hs_ruleds :: [LRuleDecl id],
        hs_vects  :: [LVectDecl id],

        hs_docs   :: [LDocDecl]
  } deriving (Data, Typeable)

emptyGroup, emptyRdrGroup, emptyRnGroup :: HsGroup a
emptyRdrGroup = emptyGroup { hs_valds = emptyValBindsIn }
emptyRnGroup  = emptyGroup { hs_valds = emptyValBindsOut }

emptyGroup = HsGroup { hs_tyclds = [], hs_instds = [], 
                       hs_derivds = [],
                       hs_fixds = [], hs_defds = [], hs_annds = [],
                       hs_fords = [], hs_warnds = [], hs_ruleds = [], hs_vects = [],
                       hs_valds = error "emptyGroup hs_valds: Can't happen",
                       hs_docs = [] }

appendGroups :: HsGroup a -> HsGroup a -> HsGroup a
appendGroups 
    HsGroup { 
        hs_valds  = val_groups1,
        hs_tyclds = tyclds1, 
        hs_instds = instds1,
        hs_derivds = derivds1,
        hs_fixds  = fixds1, 
        hs_defds  = defds1,
        hs_annds  = annds1,
        hs_fords  = fords1, 
        hs_warnds = warnds1,
        hs_ruleds = rulds1,
        hs_vects = vects1,
  hs_docs   = docs1 }
    HsGroup { 
        hs_valds  = val_groups2,
        hs_tyclds = tyclds2, 
        hs_instds = instds2,
        hs_derivds = derivds2,
        hs_fixds  = fixds2, 
        hs_defds  = defds2,
        hs_annds  = annds2,
        hs_fords  = fords2, 
        hs_warnds = warnds2,
        hs_ruleds = rulds2,
        hs_vects  = vects2,
        hs_docs   = docs2 }
  = 
    HsGroup { 
        hs_valds  = val_groups1 `plusHsValBinds` val_groups2,
        hs_tyclds = tyclds1 ++ tyclds2, 
        hs_instds = instds1 ++ instds2,
        hs_derivds = derivds1 ++ derivds2,
        hs_fixds  = fixds1 ++ fixds2,
        hs_annds  = annds1 ++ annds2,
        hs_defds  = defds1 ++ defds2,
        hs_fords  = fords1 ++ fords2, 
        hs_warnds = warnds1 ++ warnds2,
        hs_ruleds = rulds1 ++ rulds2,
        hs_vects  = vects1 ++ vects2,
        hs_docs   = docs1  ++ docs2 }
\end{code}

\begin{code}
instance OutputableBndr name => Outputable (HsDecl name) where
    ppr (TyClD dcl)             = ppr dcl
    ppr (ValD binds)            = ppr binds
    ppr (DefD def)              = ppr def
    ppr (InstD inst)            = ppr inst
    ppr (DerivD deriv)          = ppr deriv
    ppr (ForD fd)               = ppr fd
    ppr (SigD sd)               = ppr sd
    ppr (RuleD rd)              = ppr rd
    ppr (VectD vect)            = ppr vect
    ppr (WarningD wd)           = ppr wd
    ppr (AnnD ad)               = ppr ad
    ppr (SpliceD dd)            = ppr dd
    ppr (DocD doc)              = ppr doc
    ppr (QuasiQuoteD qq)        = ppr qq

instance OutputableBndr name => Outputable (HsGroup name) where
    ppr (HsGroup { hs_valds  = val_decls,
                   hs_tyclds = tycl_decls,
                   hs_instds = inst_decls,
                   hs_derivds = deriv_decls,
                   hs_fixds  = fix_decls,
                   hs_warnds = deprec_decls,
                   hs_annds  = ann_decls,
                   hs_fords  = foreign_decls,
                   hs_defds  = default_decls,
                   hs_ruleds = rule_decls,
                   hs_vects  = vect_decls })
        = vcat_mb empty 
            [ppr_ds fix_decls, ppr_ds default_decls, 
             ppr_ds deprec_decls, ppr_ds ann_decls,
             ppr_ds rule_decls,
             ppr_ds vect_decls,
             if isEmptyValBinds val_decls 
                then Nothing 
                else Just (ppr val_decls),
             ppr_ds (concat tycl_decls), 
             ppr_ds inst_decls,
             ppr_ds deriv_decls,
             ppr_ds foreign_decls]
        where
          ppr_ds :: Outputable a => [a] -> Maybe SDoc
          ppr_ds [] = Nothing
          ppr_ds ds = Just (vcat (map ppr ds))

          vcat_mb :: SDoc -> [Maybe SDoc] -> SDoc
          -- Concatenate vertically with white-space between non-blanks
          vcat_mb _    []             = empty
          vcat_mb gap (Nothing : ds) = vcat_mb gap ds
          vcat_mb gap (Just d  : ds) = gap $$ d $$ vcat_mb blankLine ds

data SpliceDecl id 
  = SpliceDecl                  -- Top level splice
        (Located (HsExpr id))
        HsExplicitFlag          -- Explicit <=> $(f x y)
                                -- Implicit <=> f x y,  i.e. a naked top level expression
    deriving (Data, Typeable)

instance OutputableBndr name => Outputable (SpliceDecl name) where
   ppr (SpliceDecl e _) = ptext (sLit "$") <> parens (pprExpr (unLoc e))
\end{code}


%************************************************************************
%*                                                                      *
\subsection[TyDecl]{@data@, @newtype@ or @type@ (synonym) type declaration}
%*                                                                      *
%************************************************************************

                --------------------------------
                        THE NAMING STORY
                --------------------------------

Here is the story about the implicit names that go with type, class,
and instance decls.  It's a bit tricky, so pay attention!

"Implicit" (or "system") binders
~~~~~~~~~~~~~~~~~~~~~~~~~~~~~~~~
  Each data type decl defines 
        a worker name for each constructor
        to-T and from-T convertors
  Each class decl defines
        a tycon for the class
        a data constructor for that tycon
        the worker for that constructor
        a selector for each superclass

All have occurrence names that are derived uniquely from their parent
declaration.

None of these get separate definitions in an interface file; they are
fully defined by the data or class decl.  But they may *occur* in
interface files, of course.  Any such occurrence must haul in the
relevant type or class decl.

Plan of attack:
 - Ensure they "point to" the parent data/class decl 
   when loading that decl from an interface file
   (See RnHiFiles.getSysBinders)

 - When typechecking the decl, we build the implicit TyCons and Ids.
   When doing so we look them up in the name cache (RnEnv.lookupSysName),
   to ensure correct module and provenance is set

These are the two places that we have to conjure up the magic derived
names.  (The actual magic is in OccName.mkWorkerOcc, etc.)

Default methods
~~~~~~~~~~~~~~~
 - Occurrence name is derived uniquely from the method name
   E.g. $dmmax

 - If there is a default method name at all, it's recorded in
   the ClassOpSig (in HsBinds), in the DefMeth field.
   (DefMeth is defined in Class.lhs)

Source-code class decls and interface-code class decls are treated subtly
differently, which has given me a great deal of confusion over the years.
Here's the deal.  (We distinguish the two cases because source-code decls
have (Just binds) in the tcdMeths field, whereas interface decls have Nothing.

In *source-code* class declarations:

 - When parsing, every ClassOpSig gets a DefMeth with a suitable RdrName
   This is done by RdrHsSyn.mkClassOpSigDM

 - The renamer renames it to a Name

 - During typechecking, we generate a binding for each $dm for 
   which there's a programmer-supplied default method:
        class Foo a where
          op1 :: <type>
          op2 :: <type>
          op1 = ...
   We generate a binding for $dmop1 but not for $dmop2.
   The Class for Foo has a NoDefMeth for op2 and a DefMeth for op1.
   The Name for $dmop2 is simply discarded.

In *interface-file* class declarations:
  - When parsing, we see if there's an explicit programmer-supplied default method
    because there's an '=' sign to indicate it:
        class Foo a where
          op1 = :: <type>       -- NB the '='
          op2   :: <type>
    We use this info to generate a DefMeth with a suitable RdrName for op1,
    and a NoDefMeth for op2
  - The interface file has a separate definition for $dmop1, with unfolding etc.
  - The renamer renames it to a Name.
  - The renamer treats $dmop1 as a free variable of the declaration, so that
    the binding for $dmop1 will be sucked in.  (See RnHsSyn.tyClDeclFVs)  
    This doesn't happen for source code class decls, because they *bind* the default method.

Dictionary functions
~~~~~~~~~~~~~~~~~~~~
Each instance declaration gives rise to one dictionary function binding.

The type checker makes up new source-code instance declarations
(e.g. from 'deriving' or generic default methods --- see
TcInstDcls.tcInstDecls1).  So we can't generate the names for
dictionary functions in advance (we don't know how many we need).

On the other hand for interface-file instance declarations, the decl
specifies the name of the dictionary function, and it has a binding elsewhere
in the interface file:
        instance {Eq Int} = dEqInt
        dEqInt :: {Eq Int} <pragma info>

So again we treat source code and interface file code slightly differently.

Source code:
  - Source code instance decls have a Nothing in the (Maybe name) field
    (see data InstDecl below)

  - The typechecker makes up a Local name for the dict fun for any source-code
    instance decl, whether it comes from a source-code instance decl, or whether
    the instance decl is derived from some other construct (e.g. 'deriving').

  - The occurrence name it chooses is derived from the instance decl (just for 
    documentation really) --- e.g. dNumInt.  Two dict funs may share a common
    occurrence name, but will have different uniques.  E.g.
        instance Foo [Int]  where ...
        instance Foo [Bool] where ...
    These might both be dFooList

  - The CoreTidy phase externalises the name, and ensures the occurrence name is
    unique (this isn't special to dict funs).  So we'd get dFooList and dFooList1.

  - We can take this relaxed approach (changing the occurrence name later) 
    because dict fun Ids are not captured in a TyCon or Class (unlike default
    methods, say).  Instead, they are kept separately in the InstEnv.  This
    makes it easy to adjust them after compiling a module.  (Once we've finished
    compiling that module, they don't change any more.)


Interface file code:
  - The instance decl gives the dict fun name, so the InstDecl has a (Just name)
    in the (Maybe name) field.

  - RnHsSyn.instDeclFVs treats the dict fun name as free in the decl, so that we
    suck in the dfun binding


\begin{code}
type LTyClDecl name = Located (TyClDecl name)
type TyClGroup name = [LTyClDecl name]  -- This is used in TcTyClsDecls to represent
                                        -- strongly connected components of decls
                                        -- No familiy instances in here

-- | A type or class declaration.
data TyClDecl name
  = ForeignType { 
                tcdLName    :: Located name,
                tcdExtName  :: Maybe FastString
    }

  | -- | @type/data family T :: *->*@
    TyFamily {  tcdFlavour :: FamilyFlavour,             -- type or data
                tcdLName   :: Located name,              -- type constructor
                tcdTyVars  :: [LHsTyVarBndr name],       -- type variables
                tcdKindSig :: Maybe (HsBndrSig (LHsKind name))  -- result kind
    }


  | -- | @type/data declaration
    TyDecl { tcdLName  :: Located name            -- ^ Type constructor
           , tcdTyVars :: [LHsTyVarBndr name]
           , tcdTyDefn :: HsTyDefn name 
           , tcdFVs    :: NameSet }               -- ^ Free tycons of the decl
                                                  -- (Used for cycle detection)

  | ClassDecl { tcdCtxt    :: LHsContext name,          -- ^ Context...
                tcdLName   :: Located name,             -- ^ Name of the class
                tcdTyVars  :: [LHsTyVarBndr name],      -- ^ Class type variables
                tcdFDs     :: [Located (FunDep name)],  -- ^ Functional deps
                tcdSigs    :: [LSig name],              -- ^ Methods' signatures
                tcdMeths   :: LHsBinds name,            -- ^ Default methods
                tcdATs     :: [LTyClDecl name],         -- ^ Associated types; ie
                                                        --   only 'TyFamily'
                tcdATDefs  :: [LFamInstDecl name],      -- ^ Associated type defaults; ie
                                                        --   only 'TySynonym'
                tcdDocs    :: [LDocDecl]                -- ^ Haddock docs
    }
  deriving (Data, Typeable)


data HsTyDefn name   -- The payload of a type synonym or data type defn
                     -- Used *both* for vanialla type/data declarations,
                     --       *and* for type/data family instances
  = TySynonym { td_synRhs :: LHsType name }         -- ^ Synonym expansion

  | -- | Declares a data type or newtype, giving its construcors
    -- @
    --  data/newtype T a = <constrs>
    --  data/newtype instance T [a] = <constrs>
    -- @
    TyData { td_ND     :: NewOrData,
             td_ctxt   :: LHsContext name,           -- ^ Context
             td_cType  :: Maybe CType,
             td_kindSig:: Maybe (HsBndrSig (LHsKind name)),
                     -- ^ Optional kind signature.
                     --
                     -- @(Just k)@ for a GADT-style @data@, or @data
                     -- instance@ decl with explicit kind sig

             td_cons   :: [LConDecl name],
                     -- ^ Data constructors
                     --
                     -- For @data T a = T1 | T2 a@
                     --   the 'LConDecl's all have 'ResTyH98'.
                     -- For @data T a where { T1 :: T a }@
                     --   the 'LConDecls' all have 'ResTyGADT'.

             td_derivs :: Maybe [LHsType name]
                     -- ^ Derivings; @Nothing@ => not specified,
                     --              @Just []@ => derive exactly what is asked
                     --
                     -- These "types" must be of form
                     -- @
                     --      forall ab. C ty1 ty2
                     -- @
                     -- Typically the foralls and ty args are empty, but they
                     -- are non-empty for the newtype-deriving case
    }
    deriving( Data, Typeable )

data NewOrData
  = NewType                     -- ^ @newtype Blah ...@
  | DataType                    -- ^ @data Blah ...@
  deriving( Eq, Data, Typeable )                -- Needed because Demand derives Eq

data FamilyFlavour
  = TypeFamily                  -- ^ @type family ...@
  | DataFamily                  -- ^ @data family ...@
  deriving (Data, Typeable)
\end{code}

Note [tcdTypats and HsTyPats] 
~~~~~~~~~~~~~~~~~~~~~~~~~~~~~
We use TyData and TySynonym both for vanilla data/type declarations
     type T a = Int
AND for data/type family instance declarations
     type instance F [a] = (a,Int)

tcdTyPats = HsTyDefn tvs
   This is a vanilla data type or type synonym
   tvs are the quantified type variables


------------------------------
Simple classifiers

\begin{code}
isHsDataDefn, isHsSynDefn :: HsTyDefn name -> Bool
isHsDataDefn (TyData {}) = True
isHsDataDefn _           = False

isHsSynDefn (TySynonym {}) = True
isHsSynDefn _              = False

-- | @True@ <=> argument is a @data@\/@newtype@
-- declaration.
isDataDecl :: TyClDecl name -> Bool
isDataDecl (TyDecl { tcdTyDefn = defn }) = isHsDataDefn defn
isDataDecl _other                        = False

-- | type or type instance declaration
isSynDecl :: TyClDecl name -> Bool
isSynDecl (TyDecl { tcdTyDefn = defn }) = isHsSynDefn defn
isSynDecl _other                        = False

-- | type class
isClassDecl :: TyClDecl name -> Bool
isClassDecl (ClassDecl {}) = True
isClassDecl _              = False

-- | type family declaration
isFamilyDecl :: TyClDecl name -> Bool
isFamilyDecl (TyFamily {}) = True
isFamilyDecl _other        = False
\end{code}

Dealing with names

\begin{code}
famInstDeclName :: LFamInstDecl a -> a
famInstDeclName (L _ (FamInstDecl { fid_tycon = L _ name })) = name

tcdName :: TyClDecl name -> name
tcdName decl = unLoc (tcdLName decl)
\end{code}

\begin{code}
countTyClDecls :: [TyClDecl name] -> (Int, Int, Int, Int, Int)
        -- class, synonym decls, data, newtype, family decls
countTyClDecls decls 
 = (count isClassDecl    decls,
    count isSynDecl      decls,  -- excluding...
    count isDataTy       decls,  -- ...family...
    count isNewTy        decls,  -- ...instances
    count isFamilyDecl   decls)
 where
   isDataTy TyDecl{ tcdTyDefn = TyData { td_ND = DataType } } = True
   isDataTy _                                                 = False
   
   isNewTy TyDecl{ tcdTyDefn = TyData { td_ND = NewType } } = True
   isNewTy _                                                = False
\end{code}

\begin{code}
instance OutputableBndr name
              => Outputable (TyClDecl name) where

    ppr (ForeignType {tcdLName = ltycon})
        = hsep [ptext (sLit "foreign import type dotnet"), ppr ltycon]

    ppr (TyFamily {tcdFlavour = flavour, tcdLName = ltycon, 
                   tcdTyVars = tyvars, tcdKindSig = mb_kind})
      = pp_flavour <+> pp_vanilla_decl_head ltycon tyvars [] <+> pp_kind
        where
          pp_flavour = case flavour of
                         TypeFamily -> ptext (sLit "type family")
                         DataFamily -> ptext (sLit "data family")

          pp_kind = case mb_kind of
                      Nothing   -> empty
                      Just kind -> dcolon <+> ppr kind

    ppr (TyDecl { tcdLName = ltycon, tcdTyVars = tyvars, tcdTyDefn = defn })
      = pp_ty_defn (pp_vanilla_decl_head ltycon tyvars) defn

    ppr (ClassDecl {tcdCtxt = context, tcdLName = lclas, tcdTyVars = tyvars, 
                    tcdFDs  = fds,
                    tcdSigs = sigs, tcdMeths = methods,
                    tcdATs = ats, tcdATDefs = at_defs})
      | null sigs && isEmptyBag methods && null ats && null at_defs -- No "where" part
      = top_matter

      | otherwise       -- Laid out
      = vcat [ top_matter <+> ptext (sLit "where")
             , nest 2 $ pprDeclList (map ppr ats ++
                                     map ppr at_defs ++
                                     pprLHsBindsForUser methods sigs) ]
      where
        top_matter = ptext (sLit "class") 
                     <+> pp_vanilla_decl_head lclas tyvars (unLoc context)
                     <+> pprFundeps (map unLoc fds)

pp_vanilla_decl_head :: OutputableBndr name
   => Located name
   -> [LHsTyVarBndr name]
   -> HsContext name
   -> SDoc
<<<<<<< HEAD
pp_vanilla_decl_head thing tyvars context
 = hsep [pprHsContext context, ppr thing, interppSP tyvars]

pp_fam_inst_head :: OutputableBndr name
   => Located name
   -> HsBndrSig [LHsType name]
   -> HsContext name
   -> SDoc
pp_fam_inst_head thing (HsBSig typats _)  context -- explicit type patterns
   = hsep [ ptext (sLit "instancs"), pprHsContext context, ppr thing
          , hsep (map (pprParendHsType.unLoc) typats)]
=======
pp_decl_head context thing tyvars Nothing       -- no explicit type patterns
  = hsep [pprHsContext context, pprPrefixOcc (unLoc thing), interppSP tyvars]
pp_decl_head context thing _      (Just typats) -- explicit type patterns
  = hsep [ pprHsContext context, pprPrefixOcc (unLoc thing)
         , hsep (map (pprParendHsType.unLoc) typats)]
>>>>>>> bcb59950

pp_condecls :: OutputableBndr name => [LConDecl name] -> SDoc
pp_condecls cs@(L _ ConDecl{ con_res = ResTyGADT _ } : _) -- In GADT syntax
  = hang (ptext (sLit "where")) 2 (vcat (map ppr cs))
pp_condecls cs                    -- In H98 syntax
  = equals <+> sep (punctuate (ptext (sLit " |")) (map ppr cs))

pp_ty_defn :: OutputableBndr name 
           => (HsContext name -> SDoc)   -- Printing the header
           -> HsTyDefn name
           -> SDoc 

pp_ty_defn pp_hdr (TySynonym rhs)
  = hang (ptext (sLit "type") <+> pp_hdr [] <+> equals)
       4 (ppr rhs)

pp_ty_defn pp_hdr (TyData { td_ND = new_or_data, td_ctxt = L _ context
                          , td_kindSig = mb_sig 
                          , td_cons = condecls, td_derivs = derivings })
  | null condecls
  = ppr new_or_data <+> pp_hdr context <+> pp_sig

  | otherwise
  = hang (ppr new_or_data <+> pp_hdr context <+> pp_sig)
       2 (pp_condecls condecls $$ pp_derivings)
  where
    pp_sig = case mb_sig of
               Nothing              -> empty
               Just (HsBSig kind _) -> dcolon <+> ppr kind
    pp_derivings = case derivings of
                     Nothing -> empty
                     Just ds -> hsep [ptext (sLit "deriving"), parens (interpp'SP ds)]

instance OutputableBndr name => Outputable (HsTyDefn name) where
   ppr d = pp_ty_defn (\_ -> ptext (sLit "Naked HsTyDefn")) d

instance Outputable NewOrData where
  ppr NewType  = ptext (sLit "newtype")
  ppr DataType = ptext (sLit "data")

pprTyDefnFlavour :: HsTyDefn a -> SDoc
pprTyDefnFlavour (TyData { td_ND = nd }) = ppr nd
pprTyDefnFlavour (TySynonym {})          = ptext (sLit "type")

pprTyClDeclFlavour :: TyClDecl a -> SDoc
pprTyClDeclFlavour (ClassDecl {})                = ptext (sLit "class")
pprTyClDeclFlavour (TyFamily {})                 = ptext (sLit "family")
pprTyClDeclFlavour (TyDecl { tcdTyDefn = defn }) = pprTyDefnFlavour defn
pprTyClDeclFlavour (ForeignType {})              = ptext (sLit "foreign type")
\end{code}


%************************************************************************
%*                                                                      *
\subsection[ConDecl]{A data-constructor declaration}
%*                                                                      *
%************************************************************************

\begin{code}
type LConDecl name = Located (ConDecl name)

-- data T b = forall a. Eq a => MkT a b
--   MkT :: forall b a. Eq a => MkT a b

-- data T b where
--      MkT1 :: Int -> T Int

-- data T = Int `MkT` Int
--        | MkT2

-- data T a where
--      Int `MkT` Int :: T Int

data ConDecl name
  = ConDecl
    { con_name      :: Located name
        -- ^ Constructor name.  This is used for the DataCon itself, and for
        -- the user-callable wrapper Id.

    , con_explicit  :: HsExplicitFlag
        -- ^ Is there an user-written forall? (cf. 'HsTypes.HsForAllTy')

    , con_qvars     :: [LHsTyVarBndr name]
        -- ^ Type variables.  Depending on 'con_res' this describes the
        -- following entities
        --
        --  - ResTyH98:  the constructor's *existential* type variables
        --  - ResTyGADT: *all* the constructor's quantified type variables
        --
        -- If con_explicit is Implicit, then con_qvars is irrelevant
        -- until after renaming.  

    , con_cxt       :: LHsContext name
        -- ^ The context.  This /does not/ include the \"stupid theta\" which
        -- lives only in the 'TyData' decl.

    , con_details   :: HsConDeclDetails name
        -- ^ The main payload

    , con_res       :: ResType (LHsType name)
        -- ^ Result type of the constructor

    , con_doc       :: Maybe LHsDocString
        -- ^ A possible Haddock comment.

    , con_old_rec :: Bool   
        -- ^ TEMPORARY field; True <=> user has employed now-deprecated syntax for
        --                             GADT-style record decl   C { blah } :: T a b
        -- Remove this when we no longer parse this stuff, and hence do not
        -- need to report decprecated use
    } deriving (Data, Typeable)

type HsConDeclDetails name = HsConDetails (LBangType name) [ConDeclField name]

hsConDeclArgTys :: HsConDeclDetails name -> [LBangType name]
hsConDeclArgTys (PrefixCon tys)    = tys
hsConDeclArgTys (InfixCon ty1 ty2) = [ty1,ty2]
hsConDeclArgTys (RecCon flds)      = map cd_fld_type flds

data ResType ty
   = ResTyH98           -- Constructor was declared using Haskell 98 syntax
   | ResTyGADT ty       -- Constructor was declared using GADT-style syntax,
                        --      and here is its result type
   deriving (Data, Typeable)

instance Outputable ty => Outputable (ResType ty) where
         -- Debugging only
   ppr ResTyH98       = ptext (sLit "ResTyH98")
   ppr (ResTyGADT ty) = ptext (sLit "ResTyGADT") <+> ppr ty
\end{code}


\begin{code}
instance (OutputableBndr name) => Outputable (ConDecl name) where
    ppr = pprConDecl

pprConDecl :: OutputableBndr name => ConDecl name -> SDoc
pprConDecl (ConDecl { con_name = con, con_explicit = expl, con_qvars = tvs
                    , con_cxt = cxt, con_details = details
                    , con_res = ResTyH98, con_doc = doc })
  = sep [ppr_mbDoc doc, pprHsForAll expl tvs cxt, ppr_details details]
  where
    ppr_details (InfixCon t1 t2) = hsep [ppr t1, pprInfixOcc (unLoc con), ppr t2]
    ppr_details (PrefixCon tys)  = hsep (pprPrefixOcc (unLoc con) : map ppr tys)
    ppr_details (RecCon fields)  = ppr con <+> pprConDeclFields fields

pprConDecl (ConDecl { con_name = con, con_explicit = expl, con_qvars = tvs
                    , con_cxt = cxt, con_details = PrefixCon arg_tys
                    , con_res = ResTyGADT res_ty })
  = ppr con <+> dcolon <+> 
    sep [pprHsForAll expl tvs cxt, ppr (foldr mk_fun_ty res_ty arg_tys)]
  where
    mk_fun_ty a b = noLoc (HsFunTy a b)

pprConDecl (ConDecl { con_name = con, con_explicit = expl, con_qvars = tvs
                    , con_cxt = cxt, con_details = RecCon fields, con_res = ResTyGADT res_ty })
  = sep [ppr con <+> dcolon <+> pprHsForAll expl tvs cxt, 
         pprConDeclFields fields <+> arrow <+> ppr res_ty]

pprConDecl (ConDecl {con_name = con, con_details = InfixCon {}, con_res = ResTyGADT {} })
  = pprPanic "pprConDecl" (ppr con)
        -- In GADT syntax we don't allow infix constructors
\end{code}

%************************************************************************
%*                                                                      *
\subsection[InstDecl]{An instance declaration}
%*                                                                      *
%************************************************************************

\begin{code}
type LFamInstDecl name = Located (FamInstDecl name)
data FamInstDecl name 
  = FamInstDecl
       { fid_tycon :: Located name
       , fid_pats  :: HsBndrSig [LHsType name]  -- ^ Type patterns (with bndrs)
       , fid_defn  :: HsTyDefn name }           -- Type or data family instance
  deriving( Typeable, Data )

type LInstDecl name = Located (InstDecl name)
data InstDecl name  -- Both class and family instances
  = ClsInstD    
      { cid_poly_ty :: LHsType name    -- Context => Class Instance-type
                                       -- Using a polytype means that the renamer conveniently
                                       -- figures out the quantified type variables for us.
      , cid_binds :: LHsBinds name
      , cid_sigs  :: [LSig name]                -- User-supplied pragmatic info
      , cid_fam_insts :: [LFamInstDecl name] }  -- Family instances for associated types

  | FamInstD              -- type/data family instance
      (FamInstDecl name)

  deriving (Data, Typeable)
\end{code}

Note [Family instance declaration binders]
~~~~~~~~~~~~~~~~~~~~~~~~~~~~~~~~~~~~~~~~~~
A FamInstDecl is a data/type family instance declaration
the fid_pats field is LHS patterns, and the tvs of the HsBSig
tvs are fv(pat_tys), *including* ones that are already in scope

   Eg   class C s t where
          type F t p :: *
        instance C w (a,b) where
          type F (a,b) x = x->a
   The tcdTyVars of the F decl are {a,b,x}, even though the F decl
   is nested inside the 'instance' decl. 

   However after the renamer, the uniques will match up:
        instance C w7 (a8,b9) where
          type F (a8,b9) x10 = x10->a8
   so that we can compare the type patter in the 'instance' decl and
   in the associated 'type' decl

\begin{code}
instance (OutputableBndr name) => Outputable (FamInstDecl name) where
  ppr (FamInstDecl { fid_tycon = tycon
                   , fid_pats = pats
                   , fid_defn = defn })
    = pp_ty_defn (pp_fam_inst_head tycon pats) defn

instance (OutputableBndr name) => Outputable (InstDecl name) where
    ppr (ClsInstD inst_ty binds sigs ats)
      | null sigs && null ats && isEmptyBag binds  -- No "where" part
      = top_matter

      | otherwise       -- Laid out
      = vcat [ top_matter <+> ptext (sLit "where")
             , nest 2 $ pprDeclList (map ppr ats ++
                                     pprLHsBindsForUser binds sigs) ]
      where
        top_matter = ptext (sLit "instance") <+> ppr inst_ty

    ppr (FamInstD decl) = ppr decl

-- Extract the declarations of associated types from an instance

instDeclFamInsts :: [LInstDecl name] -> [FamInstDecl name]
instDeclFamInsts inst_decls 
  = concatMap do_one inst_decls
  where
    do_one (L _ (ClsInstD _ _ _ fam_insts)) = map unLoc fam_insts
    do_one (L _ (FamInstD fam_inst))        = [fam_inst]
\end{code}

%************************************************************************
%*                                                                      *
\subsection[DerivDecl]{A stand-alone instance deriving declaration}
%*                                                                      *
%************************************************************************

\begin{code}
type LDerivDecl name = Located (DerivDecl name)

data DerivDecl name = DerivDecl { deriv_type :: LHsType name }
  deriving (Data, Typeable)

instance (OutputableBndr name) => Outputable (DerivDecl name) where
    ppr (DerivDecl ty) 
        = hsep [ptext (sLit "deriving instance"), ppr ty]
\end{code}

%************************************************************************
%*                                                                      *
\subsection[DefaultDecl]{A @default@ declaration}
%*                                                                      *
%************************************************************************

There can only be one default declaration per module, but it is hard
for the parser to check that; we pass them all through in the abstract
syntax, and that restriction must be checked in the front end.

\begin{code}
type LDefaultDecl name = Located (DefaultDecl name)

data DefaultDecl name
  = DefaultDecl [LHsType name]
  deriving (Data, Typeable)

instance (OutputableBndr name)
              => Outputable (DefaultDecl name) where

    ppr (DefaultDecl tys)
      = ptext (sLit "default") <+> parens (interpp'SP tys)
\end{code}

%************************************************************************
%*                                                                      *
\subsection{Foreign function interface declaration}
%*                                                                      *
%************************************************************************

\begin{code}

-- foreign declarations are distinguished as to whether they define or use a
-- Haskell name
--
--  * the Boolean value indicates whether the pre-standard deprecated syntax
--   has been used
--
type LForeignDecl name = Located (ForeignDecl name)

data ForeignDecl name
  = ForeignImport (Located name) -- defines this name
                  (LHsType name) -- sig_ty
                  Coercion       -- rep_ty ~ sig_ty
                  ForeignImport
  | ForeignExport (Located name) -- uses this name
                  (LHsType name) -- sig_ty
                  Coercion       -- sig_ty ~ rep_ty
                  ForeignExport
  deriving (Data, Typeable)
{-
    In both ForeignImport and ForeignExport:
        sig_ty is the type given in the Haskell code
        rep_ty is the representation for this type, i.e. with newtypes
               coerced away and type functions evaluated.
    Thus if the declaration is valid, then rep_ty will only use types
    such as Int and IO that we know how to make foreign calls with.
-}

noForeignImportCoercionYet :: Coercion
noForeignImportCoercionYet
    = panic "ForeignImport coercion evaluated before typechecking"

noForeignExportCoercionYet :: Coercion
noForeignExportCoercionYet
    = panic "ForeignExport coercion evaluated before typechecking"

-- Specification Of an imported external entity in dependence on the calling
-- convention 
--
data ForeignImport = -- import of a C entity
                     --
                     --  * the two strings specifying a header file or library
                     --   may be empty, which indicates the absence of a
                     --   header or object specification (both are not used
                     --   in the case of `CWrapper' and when `CFunction'
                     --   has a dynamic target)
                     --
                     --  * the calling convention is irrelevant for code
                     --   generation in the case of `CLabel', but is needed
                     --   for pretty printing 
                     --
                     --  * `Safety' is irrelevant for `CLabel' and `CWrapper'
                     --
                     CImport  CCallConv       -- ccall or stdcall
                              Safety          -- interruptible, safe or unsafe
                              (Maybe Header)  -- name of C header
                              CImportSpec     -- details of the C entity
  deriving (Data, Typeable)

-- details of an external C entity
--
data CImportSpec = CLabel    CLabelString     -- import address of a C label
                 | CFunction CCallTarget      -- static or dynamic function
                 | CWrapper                   -- wrapper to expose closures
                                              -- (former f.e.d.)
  deriving (Data, Typeable)

-- specification of an externally exported entity in dependence on the calling
-- convention
--
data ForeignExport = CExport  CExportSpec    -- contains the calling convention
  deriving (Data, Typeable)

-- pretty printing of foreign declarations
--

instance OutputableBndr name => Outputable (ForeignDecl name) where
  ppr (ForeignImport n ty _ fimport) =
    hang (ptext (sLit "foreign import") <+> ppr fimport <+> ppr n)
       2 (dcolon <+> ppr ty)
  ppr (ForeignExport n ty _ fexport) =
    hang (ptext (sLit "foreign export") <+> ppr fexport <+> ppr n)
       2 (dcolon <+> ppr ty)

instance Outputable ForeignImport where
  ppr (CImport  cconv safety mHeader spec) =
    ppr cconv <+> ppr safety <+> 
    char '"' <> pprCEntity spec <> char '"'
    where
      pp_hdr = case mHeader of
               Nothing -> empty
               Just (Header header) -> ftext header

      pprCEntity (CLabel lbl) = 
        ptext (sLit "static") <+> pp_hdr <+> char '&' <> ppr lbl
      pprCEntity (CFunction (StaticTarget lbl _ isFun)) = 
            ptext (sLit "static")
        <+> pp_hdr
        <+> (if isFun then empty else ptext (sLit "value"))
        <+> ppr lbl
      pprCEntity (CFunction (DynamicTarget)) =
        ptext (sLit "dynamic")
      pprCEntity (CWrapper) = ptext (sLit "wrapper")

instance Outputable ForeignExport where
  ppr (CExport  (CExportStatic lbl cconv)) = 
    ppr cconv <+> char '"' <> ppr lbl <> char '"'
\end{code}


%************************************************************************
%*                                                                      *
\subsection{Transformation rules}
%*                                                                      *
%************************************************************************

\begin{code}
type LRuleDecl name = Located (RuleDecl name)

data RuleDecl name
  = HsRule                      -- Source rule
        RuleName                -- Rule name
        Activation
        [RuleBndr name]         -- Forall'd vars; after typechecking this includes tyvars
        (Located (HsExpr name)) -- LHS
        NameSet                 -- Free-vars from the LHS
        (Located (HsExpr name)) -- RHS
        NameSet                 -- Free-vars from the RHS
  deriving (Data, Typeable)

data RuleBndr name
  = RuleBndr (Located name)
  | RuleBndrSig (Located name) (HsBndrSig (LHsType name))
  deriving (Data, Typeable)

collectRuleBndrSigTys :: [RuleBndr name] -> [HsBndrSig (LHsType name)]
collectRuleBndrSigTys bndrs = [ty | RuleBndrSig _ ty <- bndrs]

instance OutputableBndr name => Outputable (RuleDecl name) where
  ppr (HsRule name act ns lhs _fv_lhs rhs _fv_rhs)
        = sep [text "{-# RULES" <+> doubleQuotes (ftext name) <+> ppr act,
               nest 4 (pp_forall <+> pprExpr (unLoc lhs)), 
               nest 4 (equals <+> pprExpr (unLoc rhs) <+> text "#-}") ]
        where
          pp_forall | null ns   = empty
                    | otherwise = text "forall" <+> fsep (map ppr ns) <> dot

instance OutputableBndr name => Outputable (RuleBndr name) where
   ppr (RuleBndr name) = ppr name
   ppr (RuleBndrSig name ty) = ppr name <> dcolon <> ppr ty
\end{code}


%************************************************************************
%*                                                                      *
\subsection{Vectorisation declarations}
%*                                                                      *
%************************************************************************

A vectorisation pragma, one of

  {-# VECTORISE f = closure1 g (scalar_map g) #-}
  {-# VECTORISE SCALAR f #-}
  {-# NOVECTORISE f #-}

  {-# VECTORISE type T = ty #-}
  {-# VECTORISE SCALAR type T #-}
  
\begin{code}
type LVectDecl name = Located (VectDecl name)

data VectDecl name
  = HsVect
      (Located name)
      (Maybe (LHsExpr name))    -- 'Nothing' => SCALAR declaration
  | HsNoVect
      (Located name)
  | HsVectTypeIn                -- pre type-checking
      Bool                      -- 'TRUE' => SCALAR declaration
      (Located name)
      (Maybe (Located name))    -- 'Nothing' => no right-hand side
  | HsVectTypeOut               -- post type-checking
      Bool                      -- 'TRUE' => SCALAR declaration
      TyCon
      (Maybe TyCon)             -- 'Nothing' => no right-hand side
  | HsVectClassIn               -- pre type-checking
      (Located name)
  | HsVectClassOut              -- post type-checking
      Class
  | HsVectInstIn                -- pre type-checking (always SCALAR)
      (LHsType name)
  | HsVectInstOut               -- post type-checking (always SCALAR)
      ClsInst
  deriving (Data, Typeable)

lvectDeclName :: NamedThing name => LVectDecl name -> Name
lvectDeclName (L _ (HsVect         (L _ name) _))   = getName name
lvectDeclName (L _ (HsNoVect       (L _ name)))     = getName name
lvectDeclName (L _ (HsVectTypeIn   _ (L _ name) _)) = getName name
lvectDeclName (L _ (HsVectTypeOut  _ tycon _))      = getName tycon
lvectDeclName (L _ (HsVectClassIn  (L _ name)))     = getName name
lvectDeclName (L _ (HsVectClassOut cls))            = getName cls
lvectDeclName (L _ (HsVectInstIn   _))              = panic "HsDecls.lvectDeclName: HsVectInstIn"
lvectDeclName (L _ (HsVectInstOut  _))              = panic "HsDecls.lvectDeclName: HsVectInstOut"

lvectInstDecl :: LVectDecl name -> Bool
lvectInstDecl (L _ (HsVectInstIn _))  = True
lvectInstDecl (L _ (HsVectInstOut _)) = True
lvectInstDecl _                       = False

instance OutputableBndr name => Outputable (VectDecl name) where
  ppr (HsVect v Nothing)
    = sep [text "{-# VECTORISE SCALAR" <+> ppr v <+> text "#-}" ]
  ppr (HsVect v (Just rhs))
    = sep [text "{-# VECTORISE" <+> ppr v,
           nest 4 $ 
             pprExpr (unLoc rhs) <+> text "#-}" ]
  ppr (HsNoVect v)
    = sep [text "{-# NOVECTORISE" <+> ppr v <+> text "#-}" ]
  ppr (HsVectTypeIn False t Nothing)
    = sep [text "{-# VECTORISE type" <+> ppr t <+> text "#-}" ]
  ppr (HsVectTypeIn False t (Just t'))
    = sep [text "{-# VECTORISE type" <+> ppr t, text "=", ppr t', text "#-}" ]
  ppr (HsVectTypeIn True t Nothing)
    = sep [text "{-# VECTORISE SCALAR type" <+> ppr t <+> text "#-}" ]
  ppr (HsVectTypeIn True t (Just t'))
    = sep [text "{-# VECTORISE SCALAR type" <+> ppr t, text "=", ppr t', text "#-}" ]
  ppr (HsVectTypeOut False t Nothing)
    = sep [text "{-# VECTORISE type" <+> ppr t <+> text "#-}" ]
  ppr (HsVectTypeOut False t (Just t'))
    = sep [text "{-# VECTORISE type" <+> ppr t, text "=", ppr t', text "#-}" ]
  ppr (HsVectTypeOut True t Nothing)
    = sep [text "{-# VECTORISE SCALAR type" <+> ppr t <+> text "#-}" ]
  ppr (HsVectTypeOut True t (Just t'))
    = sep [text "{-# VECTORISE SCALAR type" <+> ppr t, text "=", ppr t', text "#-}" ]
  ppr (HsVectClassIn c)
    = sep [text "{-# VECTORISE class" <+> ppr c <+> text "#-}" ]
  ppr (HsVectClassOut c)
    = sep [text "{-# VECTORISE class" <+> ppr c <+> text "#-}" ]
  ppr (HsVectInstIn ty)
    = sep [text "{-# VECTORISE SCALAR instance" <+> ppr ty <+> text "#-}" ]
  ppr (HsVectInstOut i)
    = sep [text "{-# VECTORISE SCALAR instance" <+> ppr i <+> text "#-}" ]
\end{code}

%************************************************************************
%*                                                                      *
\subsection[DocDecl]{Document comments}
%*                                                                      *
%************************************************************************

\begin{code}

type LDocDecl = Located (DocDecl)

data DocDecl
  = DocCommentNext HsDocString
  | DocCommentPrev HsDocString
  | DocCommentNamed String HsDocString
  | DocGroup Int HsDocString
  deriving (Data, Typeable)
 
-- Okay, I need to reconstruct the document comments, but for now:
instance Outputable DocDecl where
  ppr _ = text "<document comment>"

docDeclDoc :: DocDecl -> HsDocString
docDeclDoc (DocCommentNext d) = d
docDeclDoc (DocCommentPrev d) = d
docDeclDoc (DocCommentNamed _ d) = d
docDeclDoc (DocGroup _ d) = d

\end{code}

%************************************************************************
%*                                                                      *
\subsection[DeprecDecl]{Deprecations}
%*                                                                      *
%************************************************************************

We use exported entities for things to deprecate.

\begin{code}
type LWarnDecl name = Located (WarnDecl name)

data WarnDecl name = Warning name WarningTxt
  deriving (Data, Typeable)

instance OutputableBndr name => Outputable (WarnDecl name) where
    ppr (Warning thing txt)
      = hsep [text "{-# DEPRECATED", ppr thing, doubleQuotes (ppr txt), text "#-}"]
\end{code}

%************************************************************************
%*                                                                      *
\subsection[AnnDecl]{Annotations}
%*                                                                      *
%************************************************************************

\begin{code}
type LAnnDecl name = Located (AnnDecl name)

data AnnDecl name = HsAnnotation (AnnProvenance name) (Located (HsExpr name))
  deriving (Data, Typeable)

instance (OutputableBndr name) => Outputable (AnnDecl name) where
    ppr (HsAnnotation provenance expr) 
      = hsep [text "{-#", pprAnnProvenance provenance, pprExpr (unLoc expr), text "#-}"]


data AnnProvenance name = ValueAnnProvenance name
                        | TypeAnnProvenance name
                        | ModuleAnnProvenance
  deriving (Data, Typeable)

annProvenanceName_maybe :: AnnProvenance name -> Maybe name
annProvenanceName_maybe (ValueAnnProvenance name) = Just name
annProvenanceName_maybe (TypeAnnProvenance name)  = Just name
annProvenanceName_maybe ModuleAnnProvenance       = Nothing

-- TODO: Replace with Traversable instance when GHC bootstrap version rises high enough
modifyAnnProvenanceNameM :: Monad m => (before -> m after) -> AnnProvenance before -> m (AnnProvenance after)
modifyAnnProvenanceNameM fm prov =
    case prov of
            ValueAnnProvenance name -> liftM ValueAnnProvenance (fm name)
            TypeAnnProvenance name -> liftM TypeAnnProvenance (fm name)
            ModuleAnnProvenance -> return ModuleAnnProvenance

pprAnnProvenance :: OutputableBndr name => AnnProvenance name -> SDoc
pprAnnProvenance ModuleAnnProvenance       = ptext (sLit "ANN module")
pprAnnProvenance (ValueAnnProvenance name) = ptext (sLit "ANN") <+> ppr name
pprAnnProvenance (TypeAnnProvenance name)  = ptext (sLit "ANN type") <+> ppr name
\end{code}<|MERGE_RESOLUTION|>--- conflicted
+++ resolved
@@ -622,9 +622,8 @@
    -> [LHsTyVarBndr name]
    -> HsContext name
    -> SDoc
-<<<<<<< HEAD
 pp_vanilla_decl_head thing tyvars context
- = hsep [pprHsContext context, ppr thing, interppSP tyvars]
+ = hsep [pprHsContext context, pprPrefixOcc (unLoc thing), interppSP tyvars]
 
 pp_fam_inst_head :: OutputableBndr name
    => Located name
@@ -632,15 +631,8 @@
    -> HsContext name
    -> SDoc
 pp_fam_inst_head thing (HsBSig typats _)  context -- explicit type patterns
-   = hsep [ ptext (sLit "instancs"), pprHsContext context, ppr thing
+   = hsep [ ptext (sLit "instance"), pprHsContext context, pprPrefixOcc (unLoc thing)
           , hsep (map (pprParendHsType.unLoc) typats)]
-=======
-pp_decl_head context thing tyvars Nothing       -- no explicit type patterns
-  = hsep [pprHsContext context, pprPrefixOcc (unLoc thing), interppSP tyvars]
-pp_decl_head context thing _      (Just typats) -- explicit type patterns
-  = hsep [ pprHsContext context, pprPrefixOcc (unLoc thing)
-         , hsep (map (pprParendHsType.unLoc) typats)]
->>>>>>> bcb59950
 
 pp_condecls :: OutputableBndr name => [LConDecl name] -> SDoc
 pp_condecls cs@(L _ ConDecl{ con_res = ResTyGADT _ } : _) -- In GADT syntax
