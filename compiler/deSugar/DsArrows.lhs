--- conflicted
+++ resolved
@@ -1124,13 +1124,8 @@
 collectStmtBinders (LetStmt binds)      = collectLocalBinders binds
 collectStmtBinders (ExprStmt {})        = []
 collectStmtBinders (LastStmt {})        = []
-<<<<<<< HEAD
-collectStmtBinders (ParStmt xs _ _ _)   = collectLStmtsBinders
-                                        $ concatMap fst xs
-=======
 collectStmtBinders (ParStmt xs _ _)     = collectLStmtsBinders
                                         $ [ s | ParStmtBlock ss _ _ <- xs, s <- ss]
->>>>>>> 2bc9d896
 collectStmtBinders (TransStmt { trS_stmts = stmts }) = collectLStmtsBinders stmts
 collectStmtBinders (RecStmt { recS_later_ids = later_ids }) = later_ids
 
