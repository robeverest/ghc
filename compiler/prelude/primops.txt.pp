--- conflicted
+++ resolved
@@ -1505,16 +1505,11 @@
 -- must be *precise* - we don't want the strictness analyser turning
 -- one kind of bottom into another, as it is allowed to do in pure code.
 --
-<<<<<<< HEAD
 -- But we *do* want to know that it returns bottom after
--- being applied to two arguments
-=======
--- But we *do* want to know that it returns bottom after 
 -- being applied to two arguments, so that this function is strict in y
 --     f x y | x>0  	 = raiseIO blah
 --           | y>0  	 = return 1
 --           | otherwise = return 2 
->>>>>>> 2bc9d896
 
 primop  RaiseIOOp "raiseIO#" GenPrimOp
    a -> State# RealWorld -> (# State# RealWorld, b #)
