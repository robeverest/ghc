--- conflicted
+++ resolved
@@ -1373,10 +1373,7 @@
 repTyConKey  = mkPreludeTyConUnique 155
 rep1TyConKey = mkPreludeTyConUnique 156
 
-<<<<<<< HEAD
-
 sContPrimTyConKey = mkPreludeTyConUnique 157
-=======
 -- Type-level naturals
 typeNatKindConNameKey, typeStringKindConNameKey,
   typeNatAddTyFamNameKey, typeNatMulTyFamNameKey, typeNatExpTyFamNameKey
@@ -1386,7 +1383,6 @@
 typeNatAddTyFamNameKey    = mkPreludeTyConUnique 162
 typeNatMulTyFamNameKey    = mkPreludeTyConUnique 163
 typeNatExpTyFamNameKey    = mkPreludeTyConUnique 164
->>>>>>> 2bc9d896
 
 ---------------- Template Haskell -------------------
 --      USES TyConUniques 200-299
