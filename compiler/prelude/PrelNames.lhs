--- conflicted
+++ resolved
@@ -701,11 +701,7 @@
 inlineIdName :: Name
 inlineIdName	 	= varQual gHC_MAGIC (fsLit "inline") inlineIdKey
 
-<<<<<<< HEAD
--- The 'undefined' function
-=======
 -- The 'undefined' function. Used by supercompilation.
->>>>>>> c15fef6b
 undefinedName :: Name
 undefinedName = varQual gHC_ERR (fsLit "undefined") undefinedKey
 
