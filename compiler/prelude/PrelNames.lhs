%
% (c) The GRASP/AQUA Project, Glasgow University, 1992-1998
%
\section[PrelNames]{Definitions of prelude modules and names}


Nota Bene: all Names defined in here should come from the base package

 - ModuleNames for prelude modules,
        e.g.    pREL_BASE_Name :: ModuleName

 - Modules for prelude modules
        e.g.    pREL_Base :: Module

 - Uniques for Ids, DataCons, TyCons and Classes that the compiler
   "knows about" in some way
        e.g.    intTyConKey :: Unique
                minusClassOpKey :: Unique

 - Names for Ids, DataCons, TyCons and Classes that the compiler
   "knows about" in some way
        e.g.    intTyConName :: Name
                minusName    :: Name
   One of these Names contains
        (a) the module and occurrence name of the thing
        (b) its Unique
   The may way the compiler "knows about" one of these things is
   where the type checker or desugarer needs to look it up. For
   example, when desugaring list comprehensions the desugarer
   needs to conjure up 'foldr'.  It does this by looking up
   foldrName in the environment.

 - RdrNames for Ids, DataCons etc that the compiler may emit into
   generated code (e.g. for deriving).  It's not necessary to know
   the uniques for these guys, only their names


Note [Known-key names]
~~~~~~~~~~~~~~~~~~~~~~

It is *very* important that the compiler gives wired-in things and things with "known-key" names
the correct Uniques wherever they occur. We have to be careful about this in exactly two places:

  1. When we parse some source code, renaming the AST better yield an AST whose Names have the
     correct uniques

  2. When we read an interface file, the read-in gubbins better have the right uniques

This is accomplished through a combination of mechanisms:

  1. When parsing source code, the RdrName-decorated AST has some RdrNames which are Exact. These are
     wired-in RdrNames where the we could directly tell from the parsed syntax what Name to use. For
     example, when we parse a [] in a type we can just insert an Exact RdrName Name with the listTyConKey.

     Currently, I believe this is just an optimisation: it would be equally valid to just output Orig
     RdrNames that correctly record the module etc we expect the final Name to come from. However,
     were we to eliminate isTupleOcc_maybe it would become essential (see point 3).

  2. The knownKeyNames (which consist of the basicKnownKeyNames from the module, and those names reachable
     via the wired-in stuff from TysWiredIn) are used to initialise the "original name cache" in IfaceEnv.
     This initialization ensures that when the type checker or renamer (both of which use IfaceEnv) look up
     an original name (i.e. a pair of a Module and an OccName) for a known-key name they get the correct Unique.

     This is the most important mechanism for ensuring that known-key stuff gets the right Unique, and is why
     it is so important to place your known-key names in the appropriate lists.

  3. For "infinite families" of known-key names (i.e. tuples, Any tycons and implicit parameter TyCons), we
     have to be extra careful. Because there are an infinite number of these things, we cannot add them to
     the list of known-key names used to initialise the original name cache. Instead, we have to rely on
     never having to look them up in that cache.

     This is accomplished through a variety of mechanisms:

       a) The known infinite families of names are specially serialised by BinIface.putName, with that special treatment
          detected when we read back to ensure that we get back to the correct uniques.

       b) Most of the infinite families cannot occur in source code, so mechanism a) sufficies to ensure that they
          always have the right Unique. In particular, implicit param TyCon names, constraint tuples and Any TyCons
          cannot be mentioned by the user.

       c) Tuple TyCon/DataCon names have a special hack (isTupleOcc_maybe) that is used by the original name cache
          lookup routine to detect tuple names and give them the right Unique. You might think that this is unnecessary
          because tuple TyCon/DataCons are parsed as Exact RdrNames and *don't* appear as original names in interface files
          (because serialization gives them special treatment), so we will never look them up in the original name cache.

          However, there is a subtle reason why this is not the case: if you use setRdrNameSpace on an Exact RdrName
          it may be turned into an Orig RdrName. So if the original name was an Exact tuple Name we might end up with
          an Orig instead, which *will* lead to an original name cache query.
\begin{code}
module PrelNames (
        Unique, Uniquable(..), hasKey,  -- Re-exported for convenience

        -----------------------------------------------------------
        module PrelNames,       -- A huge bunch of (a) Names,  e.g. intTyConName
                                --                 (b) Uniques e.g. intTyConKey
                                --                 (c) Groups of classes and types
                                --                 (d) miscellaneous things
                                -- So many that we export them all
    ) where

#include "HsVersions.h"

import Module
import OccName
import RdrName
import Unique
import BasicTypes
import Name
import SrcLoc
import FastString
\end{code}


%************************************************************************
%*                                                                      *
\subsection{Local Names}
%*                                                                      *
%************************************************************************

This *local* name is used by the interactive stuff

\begin{code}
itName :: Unique -> SrcSpan -> Name
itName uniq loc = mkInternalName uniq (mkOccNameFS varName (fsLit "it")) loc
\end{code}

\begin{code}
-- mkUnboundName makes a place-holder Name; it shouldn't be looked at except possibly
-- during compiler debugging.
mkUnboundName :: RdrName -> Name
mkUnboundName rdr_name = mkInternalName unboundKey (rdrNameOcc rdr_name) noSrcSpan

isUnboundName :: Name -> Bool
isUnboundName name = name `hasKey` unboundKey
\end{code}


%************************************************************************
%*                                                                      *
\subsection{Known key Names}
%*                                                                      *
%************************************************************************

This section tells what the compiler knows about the association of
names with uniques.  These ones are the *non* wired-in ones.  The
wired in ones are defined in TysWiredIn etc.

The names for DPH can come from one of multiple backend packages. At the point where
'basicKnownKeyNames' is used, we don't know which backend it will be.  Hence, we list
the names for multiple backends.  That works out fine, although they use the same uniques,
as we are guaranteed to only load one backend; hence, only one of the different names
sharing a unique will be used.

\begin{code}
basicKnownKeyNames :: [Name]
basicKnownKeyNames
 = genericTyConNames
 ++ typeableClassNames
 ++ [   -- Type constructors (synonyms especially)
        ioTyConName, ioDataConName,
        runMainIOName,
        rationalTyConName,
        stringTyConName,
        ratioDataConName,
        ratioTyConName,
        integerTyConName,

        --  Classes.  *Must* include:
        --      classes that are grabbed by key (e.g., eqClassKey)
        --      classes in "Class.standardClassKeys" (quite a few)
        eqClassName,                    -- mentioned, derivable
        ordClassName,                   -- derivable
        boundedClassName,               -- derivable
        numClassName,                   -- mentioned, numeric
        enumClassName,                  -- derivable
        monadClassName,
        functorClassName,
        realClassName,                  -- numeric
        integralClassName,              -- numeric
        fractionalClassName,            -- numeric
        floatingClassName,              -- numeric
        realFracClassName,              -- numeric
        realFloatClassName,             -- numeric
        dataClassName,
        isStringClassName,
        applicativeClassName,
        foldableClassName,
        traversableClassName,

        -- Numeric stuff
        negateName, minusName, geName, eqName,

        -- Conversion functions
        fromRationalName, fromIntegerName,
        toIntegerName, toRationalName,
        fromIntegralName, realToFracName,

        -- String stuff
        fromStringName,

        -- Enum stuff
        enumFromName, enumFromThenName,
        enumFromThenToName, enumFromToName,

        -- Monad stuff
        thenIOName, bindIOName, returnIOName, failIOName,
        failMName, bindMName, thenMName, returnMName,
        fmapName,

        -- MonadRec stuff
        mfixName,

        -- Arrow stuff
        arrAName, composeAName, firstAName,
        appAName, choiceAName, loopAName,

        -- Ix stuff
        ixClassName,

        -- Show stuff
        showClassName,

        -- Read stuff
        readClassName,

        -- Stable pointers
        newStablePtrName,

    -- GHC Extensions
        groupWithName,

        -- Strings and lists
        unpackCStringName,
        unpackCStringFoldrName, unpackCStringUtf8Name,

        -- List operations
        concatName, filterName, mapName,
        zipName, foldrName, buildName, augmentName, appendName,

        dollarName,         -- The ($) apply function

        -- FFI primitive types that are not wired-in.
        stablePtrTyConName, ptrTyConName, funPtrTyConName,
        int8TyConName, int16TyConName, int32TyConName, int64TyConName,
        wordTyConName, word8TyConName, word16TyConName, word32TyConName, word64TyConName,

        -- Others
        otherwiseIdName, inlineIdName,
        eqStringName, assertName, breakpointName, breakpointCondName,
        breakpointAutoName,  opaqueTyConName,
        assertErrorName, runSTRepName,
        printName, fstName, sndName,

        -- Integer
        integerTyConName, mkIntegerName,
        integerToWord64Name, integerToInt64Name,
        plusIntegerName, timesIntegerName, smallIntegerName,
        integerToWordName, integerToIntName, minusIntegerName,
        negateIntegerName, eqIntegerName, neqIntegerName,
        absIntegerName, signumIntegerName,
        leIntegerName, gtIntegerName, ltIntegerName, geIntegerName,
        compareIntegerName, quotRemIntegerName, divModIntegerName,
        quotIntegerName, remIntegerName,
        floatFromIntegerName, doubleFromIntegerName,
        encodeFloatIntegerName, encodeDoubleIntegerName,
        gcdIntegerName, lcmIntegerName,
        andIntegerName, orIntegerName, xorIntegerName, complementIntegerName,
        shiftLIntegerName, shiftRIntegerName,

        -- MonadFix
        monadFixClassName, mfixName,

        -- Other classes
        randomClassName, randomGenClassName, monadPlusClassName,

        -- Type-level naturals
        typeNatKindConName,
        typeStringKindConName,
        typeNatClassName,
        typeStringClassName,
        typeNatLeqClassName,
        typeNatAddTyFamName,
        typeNatMulTyFamName,
        typeNatExpTyFamName,

        -- Annotation type checking
        toAnnotationWrapperName

        -- The Ordering type
        , orderingTyConName, ltDataConName, eqDataConName, gtDataConName

        -- The Either type
        , eitherTyConName, leftDataConName, rightDataConName

        -- Plugins
        , pluginTyConName

        -- dotnet interop
        , objectTyConName, marshalObjectName, unmarshalObjectName
        , marshalStringName, unmarshalStringName, checkDotnetResName

        -- Generics
        , genClassName, gen1ClassName
        , datatypeClassName, constructorClassName, selectorClassName

        -- Monad comprehensions
        , guardMName
        , liftMName
        , mzipName
    ]

genericTyConNames :: [Name]
genericTyConNames = [
    v1TyConName, u1TyConName, par1TyConName, rec1TyConName,
    k1TyConName, m1TyConName, sumTyConName, prodTyConName,
    compTyConName, rTyConName, pTyConName, dTyConName,
    cTyConName, sTyConName, rec0TyConName, par0TyConName,
    d1TyConName, c1TyConName, s1TyConName, noSelTyConName,
    repTyConName, rep1TyConName
  ]
\end{code}


%************************************************************************
%*                                                                      *
\subsection{Module names}
%*                                                                      *
%************************************************************************


--MetaHaskell Extension Add a new module here
\begin{code}
pRELUDE :: Module
pRELUDE         = mkBaseModule_ pRELUDE_NAME

gHC_PRIM, gHC_TYPES, gHC_GENERICS,
    gHC_MAGIC,
    gHC_CLASSES, gHC_BASE, gHC_ENUM, gHC_CSTRING,
    gHC_SHOW, gHC_READ, gHC_NUM, gHC_INTEGER_TYPE, gHC_LIST,
    gHC_TUPLE, dATA_TUPLE, dATA_EITHER, dATA_STRING, dATA_FOLDABLE, dATA_TRAVERSABLE,
    gHC_CONC, gHC_IO, gHC_IO_Exception,
    gHC_ST, gHC_ARR, gHC_STABLE, gHC_PTR, gHC_ERR, gHC_REAL,
    gHC_FLOAT, gHC_TOP_HANDLER, sYSTEM_IO, dYNAMIC, tYPEABLE, tYPEABLE_INTERNAL, gENERICS,
    dOTNET, rEAD_PREC, lEX, gHC_INT, gHC_WORD, mONAD, mONAD_FIX, mONAD_ZIP,
    aRROW, cONTROL_APPLICATIVE, gHC_DESUGAR, rANDOM, gHC_EXTS,
    cONTROL_EXCEPTION_BASE, gHC_TYPELITS :: Module

gHC_PRIM        = mkPrimModule (fsLit "GHC.Prim")   -- Primitive types and values
gHC_TYPES       = mkPrimModule (fsLit "GHC.Types")
gHC_GENERICS    = mkPrimModule (fsLit "GHC.Generics")
gHC_MAGIC       = mkPrimModule (fsLit "GHC.Magic")
gHC_CSTRING     = mkPrimModule (fsLit "GHC.CString")
gHC_CLASSES     = mkPrimModule (fsLit "GHC.Classes")

gHC_BASE        = mkBaseModule (fsLit "GHC.Base")
gHC_ENUM        = mkBaseModule (fsLit "GHC.Enum")
gHC_SHOW        = mkBaseModule (fsLit "GHC.Show")
gHC_READ        = mkBaseModule (fsLit "GHC.Read")
gHC_NUM         = mkBaseModule (fsLit "GHC.Num")
gHC_INTEGER_TYPE= mkIntegerModule (fsLit "GHC.Integer.Type")
gHC_LIST        = mkBaseModule (fsLit "GHC.List")
gHC_TUPLE       = mkPrimModule (fsLit "GHC.Tuple")
dATA_TUPLE      = mkBaseModule (fsLit "Data.Tuple")
dATA_EITHER     = mkBaseModule (fsLit "Data.Either")
dATA_STRING     = mkBaseModule (fsLit "Data.String")
dATA_FOLDABLE   = mkBaseModule (fsLit "Data.Foldable")
dATA_TRAVERSABLE= mkBaseModule (fsLit "Data.Traversable")
gHC_CONC        = mkBaseModule (fsLit "GHC.Conc")
gHC_IO          = mkBaseModule (fsLit "GHC.IO")
gHC_IO_Exception = mkBaseModule (fsLit "GHC.IO.Exception")
gHC_ST          = mkBaseModule (fsLit "GHC.ST")
gHC_ARR         = mkBaseModule (fsLit "GHC.Arr")
gHC_STABLE      = mkBaseModule (fsLit "GHC.Stable")
gHC_PTR         = mkBaseModule (fsLit "GHC.Ptr")
gHC_ERR         = mkBaseModule (fsLit "GHC.Err")
gHC_REAL        = mkBaseModule (fsLit "GHC.Real")
gHC_FLOAT       = mkBaseModule (fsLit "GHC.Float")
gHC_TOP_HANDLER = mkBaseModule (fsLit "GHC.TopHandler")
sYSTEM_IO       = mkBaseModule (fsLit "System.IO")
dYNAMIC         = mkBaseModule (fsLit "Data.Dynamic")
tYPEABLE        = mkBaseModule (fsLit "Data.Typeable")
tYPEABLE_INTERNAL = mkBaseModule (fsLit "Data.Typeable.Internal")
gENERICS        = mkBaseModule (fsLit "Data.Data")
dOTNET          = mkBaseModule (fsLit "GHC.Dotnet")
rEAD_PREC       = mkBaseModule (fsLit "Text.ParserCombinators.ReadPrec")
lEX             = mkBaseModule (fsLit "Text.Read.Lex")
gHC_INT         = mkBaseModule (fsLit "GHC.Int")
gHC_WORD        = mkBaseModule (fsLit "GHC.Word")
mONAD           = mkBaseModule (fsLit "Control.Monad")
mONAD_FIX       = mkBaseModule (fsLit "Control.Monad.Fix")
mONAD_ZIP       = mkBaseModule (fsLit "Control.Monad.Zip")
aRROW           = mkBaseModule (fsLit "Control.Arrow")
cONTROL_APPLICATIVE = mkBaseModule (fsLit "Control.Applicative")
gHC_DESUGAR = mkBaseModule (fsLit "GHC.Desugar")
rANDOM          = mkBaseModule (fsLit "System.Random")
gHC_EXTS        = mkBaseModule (fsLit "GHC.Exts")
cONTROL_EXCEPTION_BASE = mkBaseModule (fsLit "Control.Exception.Base")
gHC_TYPELITS    = mkBaseModule (fsLit "GHC.TypeLits")

gHC_PARR' :: Module
gHC_PARR' = mkBaseModule (fsLit "GHC.PArr")

mAIN, rOOT_MAIN :: Module
mAIN            = mkMainModule_ mAIN_NAME
rOOT_MAIN       = mkMainModule (fsLit ":Main") -- Root module for initialisation

        -- The ':xxx' makes a module name that the user can never
        -- use himself.  The z-encoding for ':' is "ZC", so the z-encoded
        -- module name still starts with a capital letter, which keeps
        -- the z-encoded version consistent.
iNTERACTIVE :: Module
iNTERACTIVE    = mkMainModule (fsLit ":Interactive")

pRELUDE_NAME, mAIN_NAME :: ModuleName
pRELUDE_NAME   = mkModuleNameFS (fsLit "Prelude")
mAIN_NAME      = mkModuleNameFS (fsLit "Main")

dATA_ARRAY_PARALLEL_NAME, dATA_ARRAY_PARALLEL_PRIM_NAME :: ModuleName
dATA_ARRAY_PARALLEL_NAME      = mkModuleNameFS (fsLit "Data.Array.Parallel")
dATA_ARRAY_PARALLEL_PRIM_NAME = mkModuleNameFS (fsLit "Data.Array.Parallel.Prim")

mkPrimModule :: FastString -> Module
mkPrimModule m = mkModule primPackageId (mkModuleNameFS m)

mkIntegerModule :: FastString -> Module
mkIntegerModule m = mkModule integerPackageId (mkModuleNameFS m)

mkBaseModule :: FastString -> Module
mkBaseModule m = mkModule basePackageId (mkModuleNameFS m)

mkBaseModule_ :: ModuleName -> Module
mkBaseModule_ m = mkModule basePackageId m

mkThisGhcModule :: FastString -> Module
mkThisGhcModule m = mkModule thisGhcPackageId (mkModuleNameFS m)

mkThisGhcModule_ :: ModuleName -> Module
mkThisGhcModule_ m = mkModule thisGhcPackageId m

mkMainModule :: FastString -> Module
mkMainModule m = mkModule mainPackageId (mkModuleNameFS m)

mkMainModule_ :: ModuleName -> Module
mkMainModule_ m = mkModule mainPackageId m
\end{code}

%************************************************************************
%*                                                                      *
\subsection{Constructing the names of tuples
%*                                                                      *
%************************************************************************

\begin{code}
mkTupleModule :: TupleSort -> Arity -> Module
mkTupleModule BoxedTuple   _ = gHC_TUPLE
mkTupleModule ConstraintTuple    _ = gHC_TUPLE
mkTupleModule UnboxedTuple _ = gHC_PRIM
\end{code}


%************************************************************************
%*                                                                      *
                        RdrNames
%*                                                                      *
%************************************************************************

\begin{code}
main_RDR_Unqual    :: RdrName
main_RDR_Unqual = mkUnqual varName (fsLit "main")
        -- We definitely don't want an Orig RdrName, because
        -- main might, in principle, be imported into module Main

forall_tv_RDR, dot_tv_RDR :: RdrName
forall_tv_RDR = mkUnqual tvName (fsLit "forall")
dot_tv_RDR    = mkUnqual tvName (fsLit ".")

eq_RDR, ge_RDR, ne_RDR, le_RDR, lt_RDR, gt_RDR, compare_RDR,
    ltTag_RDR, eqTag_RDR, gtTag_RDR :: RdrName
eq_RDR                  = nameRdrName eqName
ge_RDR                  = nameRdrName geName
ne_RDR                  = varQual_RDR  gHC_CLASSES (fsLit "/=")
le_RDR                  = varQual_RDR  gHC_CLASSES (fsLit "<=")
lt_RDR                  = varQual_RDR  gHC_CLASSES (fsLit "<")
gt_RDR                  = varQual_RDR  gHC_CLASSES (fsLit ">")
compare_RDR             = varQual_RDR  gHC_CLASSES (fsLit "compare")
ltTag_RDR               = dataQual_RDR gHC_TYPES (fsLit "LT")
eqTag_RDR               = dataQual_RDR gHC_TYPES (fsLit "EQ")
gtTag_RDR               = dataQual_RDR gHC_TYPES (fsLit "GT")

eqClass_RDR, numClass_RDR, ordClass_RDR, enumClass_RDR, monadClass_RDR
    :: RdrName
eqClass_RDR             = nameRdrName eqClassName
numClass_RDR            = nameRdrName numClassName
ordClass_RDR            = nameRdrName ordClassName
enumClass_RDR           = nameRdrName enumClassName
monadClass_RDR          = nameRdrName monadClassName

map_RDR, append_RDR :: RdrName
map_RDR                 = varQual_RDR gHC_BASE (fsLit "map")
append_RDR              = varQual_RDR gHC_BASE (fsLit "++")

foldr_RDR, build_RDR, returnM_RDR, bindM_RDR, failM_RDR :: RdrName
foldr_RDR               = nameRdrName foldrName
build_RDR               = nameRdrName buildName
returnM_RDR             = nameRdrName returnMName
bindM_RDR               = nameRdrName bindMName
failM_RDR               = nameRdrName failMName

left_RDR, right_RDR :: RdrName
left_RDR                = nameRdrName leftDataConName
right_RDR               = nameRdrName rightDataConName

fromEnum_RDR, toEnum_RDR :: RdrName
fromEnum_RDR            = varQual_RDR gHC_ENUM (fsLit "fromEnum")
toEnum_RDR              = varQual_RDR gHC_ENUM (fsLit "toEnum")

enumFrom_RDR, enumFromTo_RDR, enumFromThen_RDR, enumFromThenTo_RDR :: RdrName
enumFrom_RDR            = nameRdrName enumFromName
enumFromTo_RDR          = nameRdrName enumFromToName
enumFromThen_RDR        = nameRdrName enumFromThenName
enumFromThenTo_RDR      = nameRdrName enumFromThenToName

ratioDataCon_RDR, plusInteger_RDR, timesInteger_RDR :: RdrName
ratioDataCon_RDR        = nameRdrName ratioDataConName
plusInteger_RDR         = nameRdrName plusIntegerName
timesInteger_RDR        = nameRdrName timesIntegerName

ioDataCon_RDR :: RdrName
ioDataCon_RDR           = nameRdrName ioDataConName

eqString_RDR, unpackCString_RDR, unpackCStringFoldr_RDR,
    unpackCStringUtf8_RDR :: RdrName
eqString_RDR            = nameRdrName eqStringName
unpackCString_RDR       = nameRdrName unpackCStringName
unpackCStringFoldr_RDR  = nameRdrName unpackCStringFoldrName
unpackCStringUtf8_RDR   = nameRdrName unpackCStringUtf8Name

newStablePtr_RDR, wordDataCon_RDR :: RdrName
newStablePtr_RDR        = nameRdrName newStablePtrName
wordDataCon_RDR         = dataQual_RDR gHC_WORD (fsLit "W#")

bindIO_RDR, returnIO_RDR :: RdrName
bindIO_RDR              = nameRdrName bindIOName
returnIO_RDR            = nameRdrName returnIOName

fromInteger_RDR, fromRational_RDR, minus_RDR, times_RDR, plus_RDR :: RdrName
fromInteger_RDR         = nameRdrName fromIntegerName
fromRational_RDR        = nameRdrName fromRationalName
minus_RDR               = nameRdrName minusName
times_RDR               = varQual_RDR  gHC_NUM (fsLit "*")
plus_RDR                = varQual_RDR gHC_NUM (fsLit "+")

fromString_RDR :: RdrName
fromString_RDR          = nameRdrName fromStringName

compose_RDR :: RdrName
compose_RDR             = varQual_RDR gHC_BASE (fsLit ".")

not_RDR, getTag_RDR, succ_RDR, pred_RDR, minBound_RDR, maxBound_RDR,
    and_RDR, range_RDR, inRange_RDR, index_RDR,
    unsafeIndex_RDR, unsafeRangeSize_RDR :: RdrName
and_RDR                 = varQual_RDR gHC_CLASSES (fsLit "&&")
not_RDR                 = varQual_RDR gHC_CLASSES (fsLit "not")
getTag_RDR              = varQual_RDR gHC_BASE (fsLit "getTag")
succ_RDR                = varQual_RDR gHC_ENUM (fsLit "succ")
pred_RDR                = varQual_RDR gHC_ENUM (fsLit "pred")
minBound_RDR            = varQual_RDR gHC_ENUM (fsLit "minBound")
maxBound_RDR            = varQual_RDR gHC_ENUM (fsLit "maxBound")
range_RDR               = varQual_RDR gHC_ARR (fsLit "range")
inRange_RDR             = varQual_RDR gHC_ARR (fsLit "inRange")
index_RDR               = varQual_RDR gHC_ARR (fsLit "index")
unsafeIndex_RDR         = varQual_RDR gHC_ARR (fsLit "unsafeIndex")
unsafeRangeSize_RDR     = varQual_RDR gHC_ARR (fsLit "unsafeRangeSize")

readList_RDR, readListDefault_RDR, readListPrec_RDR, readListPrecDefault_RDR,
    readPrec_RDR, parens_RDR, choose_RDR, lexP_RDR :: RdrName
readList_RDR            = varQual_RDR gHC_READ (fsLit "readList")
readListDefault_RDR     = varQual_RDR gHC_READ (fsLit "readListDefault")
readListPrec_RDR        = varQual_RDR gHC_READ (fsLit "readListPrec")
readListPrecDefault_RDR = varQual_RDR gHC_READ (fsLit "readListPrecDefault")
readPrec_RDR            = varQual_RDR gHC_READ (fsLit "readPrec")
parens_RDR              = varQual_RDR gHC_READ (fsLit "parens")
choose_RDR              = varQual_RDR gHC_READ (fsLit "choose")
lexP_RDR                = varQual_RDR gHC_READ (fsLit "lexP")

punc_RDR, ident_RDR, symbol_RDR :: RdrName
punc_RDR                = dataQual_RDR lEX (fsLit "Punc")
ident_RDR               = dataQual_RDR lEX (fsLit "Ident")
symbol_RDR              = dataQual_RDR lEX (fsLit "Symbol")

step_RDR, alt_RDR, reset_RDR, prec_RDR :: RdrName
step_RDR                = varQual_RDR  rEAD_PREC (fsLit "step")
alt_RDR                 = varQual_RDR  rEAD_PREC (fsLit "+++")
reset_RDR               = varQual_RDR  rEAD_PREC (fsLit "reset")
prec_RDR                = varQual_RDR  rEAD_PREC (fsLit "prec")

showList_RDR, showList___RDR, showsPrec_RDR, showString_RDR,
    showSpace_RDR, showParen_RDR :: RdrName
showList_RDR            = varQual_RDR gHC_SHOW (fsLit "showList")
showList___RDR          = varQual_RDR gHC_SHOW (fsLit "showList__")
showsPrec_RDR           = varQual_RDR gHC_SHOW (fsLit "showsPrec")
showString_RDR          = varQual_RDR gHC_SHOW (fsLit "showString")
showSpace_RDR           = varQual_RDR gHC_SHOW (fsLit "showSpace")
showParen_RDR           = varQual_RDR gHC_SHOW (fsLit "showParen")

typeOf_RDR, mkTyCon_RDR, mkTyConApp_RDR :: RdrName
typeOf_RDR     = varQual_RDR tYPEABLE_INTERNAL (fsLit "typeOf")
mkTyCon_RDR    = varQual_RDR tYPEABLE_INTERNAL (fsLit "mkTyCon")
mkTyConApp_RDR = varQual_RDR tYPEABLE_INTERNAL (fsLit "mkTyConApp")

undefined_RDR :: RdrName
undefined_RDR = varQual_RDR gHC_ERR (fsLit "undefined")

error_RDR :: RdrName
error_RDR = varQual_RDR gHC_ERR (fsLit "error")

-- Generics (constructors and functions)
u1DataCon_RDR, par1DataCon_RDR, rec1DataCon_RDR,
  k1DataCon_RDR, m1DataCon_RDR, l1DataCon_RDR, r1DataCon_RDR,
  prodDataCon_RDR, comp1DataCon_RDR, from_RDR, from1_RDR,
  to_RDR, to1_RDR, datatypeName_RDR, moduleName_RDR, conName_RDR,
  conFixity_RDR, conIsRecord_RDR,
  noArityDataCon_RDR, arityDataCon_RDR, selName_RDR,
  prefixDataCon_RDR, infixDataCon_RDR, leftAssocDataCon_RDR,
  rightAssocDataCon_RDR, notAssocDataCon_RDR :: RdrName

u1DataCon_RDR    = dataQual_RDR gHC_GENERICS (fsLit "U1")
par1DataCon_RDR  = dataQual_RDR gHC_GENERICS (fsLit "Par1")
rec1DataCon_RDR  = dataQual_RDR gHC_GENERICS (fsLit "Rec1")
k1DataCon_RDR    = dataQual_RDR gHC_GENERICS (fsLit "K1")
m1DataCon_RDR    = dataQual_RDR gHC_GENERICS (fsLit "M1")

l1DataCon_RDR     = dataQual_RDR gHC_GENERICS (fsLit "L1")
r1DataCon_RDR     = dataQual_RDR gHC_GENERICS (fsLit "R1")

prodDataCon_RDR   = dataQual_RDR gHC_GENERICS (fsLit ":*:")
comp1DataCon_RDR  = dataQual_RDR gHC_GENERICS (fsLit "Comp1")

from_RDR  = varQual_RDR gHC_GENERICS (fsLit "from")
from1_RDR = varQual_RDR gHC_GENERICS (fsLit "from1")
to_RDR    = varQual_RDR gHC_GENERICS (fsLit "to")
to1_RDR   = varQual_RDR gHC_GENERICS (fsLit "to1")

datatypeName_RDR  = varQual_RDR gHC_GENERICS (fsLit "datatypeName")
moduleName_RDR    = varQual_RDR gHC_GENERICS (fsLit "moduleName")
selName_RDR       = varQual_RDR gHC_GENERICS (fsLit "selName")
conName_RDR       = varQual_RDR gHC_GENERICS (fsLit "conName")
conFixity_RDR     = varQual_RDR gHC_GENERICS (fsLit "conFixity")
conIsRecord_RDR   = varQual_RDR gHC_GENERICS (fsLit "conIsRecord")

noArityDataCon_RDR    = dataQual_RDR gHC_GENERICS (fsLit "NoArity")
arityDataCon_RDR      = dataQual_RDR gHC_GENERICS (fsLit "Arity")
prefixDataCon_RDR     = dataQual_RDR gHC_GENERICS (fsLit "Prefix")
infixDataCon_RDR      = dataQual_RDR gHC_GENERICS (fsLit "Infix")
leftAssocDataCon_RDR  = dataQual_RDR gHC_GENERICS (fsLit "LeftAssociative")
rightAssocDataCon_RDR = dataQual_RDR gHC_GENERICS (fsLit "RightAssociative")
notAssocDataCon_RDR   = dataQual_RDR gHC_GENERICS (fsLit "NotAssociative")


fmap_RDR, pure_RDR, ap_RDR, foldable_foldr_RDR, traverse_RDR :: RdrName
fmap_RDR                = varQual_RDR gHC_BASE (fsLit "fmap")
pure_RDR                = varQual_RDR cONTROL_APPLICATIVE (fsLit "pure")
ap_RDR                  = varQual_RDR cONTROL_APPLICATIVE (fsLit "<*>")
foldable_foldr_RDR      = varQual_RDR dATA_FOLDABLE       (fsLit "foldr")
traverse_RDR            = varQual_RDR dATA_TRAVERSABLE    (fsLit "traverse")

----------------------
varQual_RDR, tcQual_RDR, clsQual_RDR, dataQual_RDR
    :: Module -> FastString -> RdrName
varQual_RDR  mod str = mkOrig mod (mkOccNameFS varName str)
tcQual_RDR   mod str = mkOrig mod (mkOccNameFS tcName str)
clsQual_RDR  mod str = mkOrig mod (mkOccNameFS clsName str)
dataQual_RDR mod str = mkOrig mod (mkOccNameFS dataName str)
\end{code}

%************************************************************************
%*                                                                      *
\subsection{Known-key names}
%*                                                                      *
%************************************************************************

Many of these Names are not really "built in", but some parts of the
compiler (notably the deriving mechanism) need to mention their names,
and it's convenient to write them all down in one place.

--MetaHaskell Extension  add the constrs and the lower case case
-- guys as well (perhaps) e.g. see  trueDataConName     below


\begin{code}
wildCardName :: Name
wildCardName = mkSystemVarName wildCardKey (fsLit "wild")

runMainIOName :: Name
runMainIOName = varQual gHC_TOP_HANDLER (fsLit "runMainIO") runMainKey

orderingTyConName, ltDataConName, eqDataConName, gtDataConName :: Name
orderingTyConName = tcQual   gHC_TYPES (fsLit "Ordering") orderingTyConKey
ltDataConName = conName gHC_TYPES (fsLit "LT") ltDataConKey
eqDataConName = conName gHC_TYPES (fsLit "EQ") eqDataConKey
gtDataConName = conName gHC_TYPES (fsLit "GT") gtDataConKey

eitherTyConName, leftDataConName, rightDataConName :: Name
eitherTyConName   = tcQual  dATA_EITHER (fsLit "Either") eitherTyConKey
leftDataConName   = conName dATA_EITHER (fsLit "Left")   leftDataConKey
rightDataConName  = conName dATA_EITHER (fsLit "Right")  rightDataConKey

-- Generics (types)
v1TyConName, u1TyConName, par1TyConName, rec1TyConName,
  k1TyConName, m1TyConName, sumTyConName, prodTyConName,
  compTyConName, rTyConName, pTyConName, dTyConName,
  cTyConName, sTyConName, rec0TyConName, par0TyConName,
  d1TyConName, c1TyConName, s1TyConName, noSelTyConName,
  repTyConName, rep1TyConName :: Name

v1TyConName  = tcQual gHC_GENERICS (fsLit "V1") v1TyConKey
u1TyConName  = tcQual gHC_GENERICS (fsLit "U1") u1TyConKey
par1TyConName  = tcQual gHC_GENERICS (fsLit "Par1") par1TyConKey
rec1TyConName  = tcQual gHC_GENERICS (fsLit "Rec1") rec1TyConKey
k1TyConName  = tcQual gHC_GENERICS (fsLit "K1") k1TyConKey
m1TyConName  = tcQual gHC_GENERICS (fsLit "M1") m1TyConKey

sumTyConName    = tcQual gHC_GENERICS (fsLit ":+:") sumTyConKey
prodTyConName   = tcQual gHC_GENERICS (fsLit ":*:") prodTyConKey
compTyConName   = tcQual gHC_GENERICS (fsLit ":.:") compTyConKey

rTyConName  = tcQual gHC_GENERICS (fsLit "R") rTyConKey
pTyConName  = tcQual gHC_GENERICS (fsLit "P") pTyConKey
dTyConName  = tcQual gHC_GENERICS (fsLit "D") dTyConKey
cTyConName  = tcQual gHC_GENERICS (fsLit "C") cTyConKey
sTyConName  = tcQual gHC_GENERICS (fsLit "S") sTyConKey

rec0TyConName  = tcQual gHC_GENERICS (fsLit "Rec0") rec0TyConKey
par0TyConName  = tcQual gHC_GENERICS (fsLit "Par0") par0TyConKey
d1TyConName  = tcQual gHC_GENERICS (fsLit "D1") d1TyConKey
c1TyConName  = tcQual gHC_GENERICS (fsLit "C1") c1TyConKey
s1TyConName  = tcQual gHC_GENERICS (fsLit "S1") s1TyConKey
noSelTyConName = tcQual gHC_GENERICS (fsLit "NoSelector") noSelTyConKey

repTyConName  = tcQual gHC_GENERICS (fsLit "Rep")  repTyConKey
rep1TyConName = tcQual gHC_GENERICS (fsLit "Rep1") rep1TyConKey

-- Base strings Strings
unpackCStringName, unpackCStringFoldrName,
    unpackCStringUtf8Name, eqStringName, stringTyConName :: Name
unpackCStringName       = varQual gHC_CSTRING (fsLit "unpackCString#") unpackCStringIdKey
unpackCStringFoldrName  = varQual gHC_CSTRING (fsLit "unpackFoldrCString#") unpackCStringFoldrIdKey
unpackCStringUtf8Name   = varQual gHC_CSTRING (fsLit "unpackCStringUtf8#") unpackCStringUtf8IdKey
eqStringName            = varQual gHC_BASE (fsLit "eqString")  eqStringIdKey
stringTyConName         = tcQual  gHC_BASE (fsLit "String") stringTyConKey

-- The 'inline' function
inlineIdName :: Name
inlineIdName            = varQual gHC_MAGIC (fsLit "inline") inlineIdKey

-- The 'undefined' function. Used by supercompilation.
undefinedName :: Name
undefinedName = varQual gHC_ERR (fsLit "undefined") undefinedKey

-- Base classes (Eq, Ord, Functor)
fmapName, eqClassName, eqName, ordClassName, geName, functorClassName :: Name
eqClassName       = clsQual  gHC_CLASSES (fsLit "Eq")      eqClassKey
eqName            = methName gHC_CLASSES (fsLit "==")      eqClassOpKey
ordClassName      = clsQual  gHC_CLASSES (fsLit "Ord")     ordClassKey
geName            = methName gHC_CLASSES (fsLit ">=")      geClassOpKey
functorClassName  = clsQual  gHC_BASE (fsLit "Functor") functorClassKey
fmapName          = methName gHC_BASE (fsLit "fmap")    fmapClassOpKey

-- Class Monad
monadClassName, thenMName, bindMName, returnMName, failMName :: Name
monadClassName     = clsQual  gHC_BASE (fsLit "Monad")  monadClassKey
thenMName          = methName gHC_BASE (fsLit ">>")     thenMClassOpKey
bindMName          = methName gHC_BASE (fsLit ">>=")    bindMClassOpKey
returnMName        = methName gHC_BASE (fsLit "return") returnMClassOpKey
failMName          = methName gHC_BASE (fsLit "fail")   failMClassOpKey

-- Classes (Applicative, Foldable, Traversable)
applicativeClassName, foldableClassName, traversableClassName :: Name
applicativeClassName  = clsQual  cONTROL_APPLICATIVE (fsLit "Applicative") applicativeClassKey
foldableClassName     = clsQual  dATA_FOLDABLE       (fsLit "Foldable")    foldableClassKey
traversableClassName  = clsQual  dATA_TRAVERSABLE    (fsLit "Traversable") traversableClassKey

-- Functions for GHC extensions
groupWithName :: Name
groupWithName = varQual gHC_EXTS (fsLit "groupWith") groupWithIdKey

-- Random PrelBase functions
fromStringName, otherwiseIdName, foldrName, buildName, augmentName,
    mapName, appendName, assertName,
    breakpointName, breakpointCondName, breakpointAutoName,
    dollarName, opaqueTyConName :: Name
fromStringName = methName dATA_STRING (fsLit "fromString") fromStringClassOpKey
otherwiseIdName   = varQual gHC_BASE (fsLit "otherwise")  otherwiseIdKey
foldrName         = varQual gHC_BASE (fsLit "foldr")      foldrIdKey
buildName         = varQual gHC_BASE (fsLit "build")      buildIdKey
augmentName       = varQual gHC_BASE (fsLit "augment")    augmentIdKey
mapName           = varQual gHC_BASE (fsLit "map")        mapIdKey
appendName        = varQual gHC_BASE (fsLit "++")         appendIdKey
dollarName        = varQual gHC_BASE (fsLit "$")          dollarIdKey
assertName        = varQual gHC_BASE (fsLit "assert")     assertIdKey
breakpointName    = varQual gHC_BASE (fsLit "breakpoint") breakpointIdKey
breakpointCondName= varQual gHC_BASE (fsLit "breakpointCond") breakpointCondIdKey
breakpointAutoName= varQual gHC_BASE (fsLit "breakpointAuto") breakpointAutoIdKey
opaqueTyConName   = tcQual  gHC_BASE (fsLit "Opaque")   opaqueTyConKey

breakpointJumpName :: Name
breakpointJumpName
    = mkInternalName
        breakpointJumpIdKey
        (mkOccNameFS varName (fsLit "breakpointJump"))
        noSrcSpan
breakpointCondJumpName :: Name
breakpointCondJumpName
    = mkInternalName
        breakpointCondJumpIdKey
        (mkOccNameFS varName (fsLit "breakpointCondJump"))
        noSrcSpan
breakpointAutoJumpName :: Name
breakpointAutoJumpName
    = mkInternalName
        breakpointAutoJumpIdKey
        (mkOccNameFS varName (fsLit "breakpointAutoJump"))
        noSrcSpan

-- PrelTup
fstName, sndName :: Name
fstName           = varQual dATA_TUPLE (fsLit "fst") fstIdKey
sndName           = varQual dATA_TUPLE (fsLit "snd") sndIdKey

-- Module GHC.Num
numClassName, fromIntegerName, minusName, negateName :: Name
numClassName      = clsQual  gHC_NUM (fsLit "Num") numClassKey
fromIntegerName   = methName gHC_NUM (fsLit "fromInteger") fromIntegerClassOpKey
minusName         = methName gHC_NUM (fsLit "-") minusClassOpKey
negateName        = methName gHC_NUM (fsLit "negate") negateClassOpKey

integerTyConName, mkIntegerName,
    integerToWord64Name, integerToInt64Name,
    plusIntegerName, timesIntegerName, smallIntegerName,
    integerToWordName, integerToIntName, minusIntegerName,
    negateIntegerName, eqIntegerName, neqIntegerName,
    absIntegerName, signumIntegerName,
    leIntegerName, gtIntegerName, ltIntegerName, geIntegerName,
    compareIntegerName, quotRemIntegerName, divModIntegerName,
    quotIntegerName, remIntegerName,
    floatFromIntegerName, doubleFromIntegerName,
    encodeFloatIntegerName, encodeDoubleIntegerName,
    gcdIntegerName, lcmIntegerName,
    andIntegerName, orIntegerName, xorIntegerName, complementIntegerName,
    shiftLIntegerName, shiftRIntegerName :: Name
integerTyConName      = tcQual  gHC_INTEGER_TYPE (fsLit "Integer")           integerTyConKey
mkIntegerName         = varQual gHC_INTEGER_TYPE (fsLit "mkInteger")         mkIntegerIdKey
integerToWord64Name   = varQual gHC_INTEGER_TYPE (fsLit "integerToWord64")   integerToWord64IdKey
integerToInt64Name    = varQual gHC_INTEGER_TYPE (fsLit "integerToInt64")    integerToInt64IdKey
plusIntegerName       = varQual gHC_INTEGER_TYPE (fsLit "plusInteger")       plusIntegerIdKey
timesIntegerName      = varQual gHC_INTEGER_TYPE (fsLit "timesInteger")      timesIntegerIdKey
smallIntegerName      = varQual gHC_INTEGER_TYPE (fsLit "smallInteger")      smallIntegerIdKey
integerToWordName     = varQual gHC_INTEGER_TYPE (fsLit "integerToWord")     integerToWordIdKey
integerToIntName      = varQual gHC_INTEGER_TYPE (fsLit "integerToInt")      integerToIntIdKey
minusIntegerName      = varQual gHC_INTEGER_TYPE (fsLit "minusInteger")      minusIntegerIdKey
negateIntegerName     = varQual gHC_INTEGER_TYPE (fsLit "negateInteger")     negateIntegerIdKey
eqIntegerName         = varQual gHC_INTEGER_TYPE (fsLit "eqInteger")         eqIntegerIdKey
neqIntegerName        = varQual gHC_INTEGER_TYPE (fsLit "neqInteger")        neqIntegerIdKey
absIntegerName        = varQual gHC_INTEGER_TYPE (fsLit "absInteger")        absIntegerIdKey
signumIntegerName     = varQual gHC_INTEGER_TYPE (fsLit "signumInteger")     signumIntegerIdKey
leIntegerName         = varQual gHC_INTEGER_TYPE (fsLit "leInteger")         leIntegerIdKey
gtIntegerName         = varQual gHC_INTEGER_TYPE (fsLit "gtInteger")         gtIntegerIdKey
ltIntegerName         = varQual gHC_INTEGER_TYPE (fsLit "ltInteger")         ltIntegerIdKey
geIntegerName         = varQual gHC_INTEGER_TYPE (fsLit "geInteger")         geIntegerIdKey
compareIntegerName    = varQual gHC_INTEGER_TYPE (fsLit "compareInteger")    compareIntegerIdKey
quotRemIntegerName    = varQual gHC_INTEGER_TYPE (fsLit "quotRemInteger")    quotRemIntegerIdKey
divModIntegerName     = varQual gHC_INTEGER_TYPE (fsLit "divModInteger")     divModIntegerIdKey
quotIntegerName       = varQual gHC_INTEGER_TYPE (fsLit "quotInteger")       quotIntegerIdKey
remIntegerName        = varQual gHC_INTEGER_TYPE (fsLit "remInteger")        remIntegerIdKey
floatFromIntegerName  = varQual gHC_INTEGER_TYPE (fsLit "floatFromInteger")      floatFromIntegerIdKey
doubleFromIntegerName = varQual gHC_INTEGER_TYPE (fsLit "doubleFromInteger")     doubleFromIntegerIdKey
encodeFloatIntegerName  = varQual gHC_INTEGER_TYPE (fsLit "encodeFloatInteger")  encodeFloatIntegerIdKey
encodeDoubleIntegerName = varQual gHC_INTEGER_TYPE (fsLit "encodeDoubleInteger") encodeDoubleIntegerIdKey
gcdIntegerName        = varQual gHC_INTEGER_TYPE (fsLit "gcdInteger")        gcdIntegerIdKey
lcmIntegerName        = varQual gHC_INTEGER_TYPE (fsLit "lcmInteger")        lcmIntegerIdKey
andIntegerName        = varQual gHC_INTEGER_TYPE (fsLit "andInteger")        andIntegerIdKey
orIntegerName         = varQual gHC_INTEGER_TYPE (fsLit "orInteger")         orIntegerIdKey
xorIntegerName        = varQual gHC_INTEGER_TYPE (fsLit "xorInteger")        xorIntegerIdKey
complementIntegerName = varQual gHC_INTEGER_TYPE (fsLit "complementInteger") complementIntegerIdKey
shiftLIntegerName     = varQual gHC_INTEGER_TYPE (fsLit "shiftLInteger")     shiftLIntegerIdKey
shiftRIntegerName     = varQual gHC_INTEGER_TYPE (fsLit "shiftRInteger")     shiftRIntegerIdKey

-- GHC.Real types and classes
rationalTyConName, ratioTyConName, ratioDataConName, realClassName,
    integralClassName, realFracClassName, fractionalClassName,
    fromRationalName, toIntegerName, toRationalName, fromIntegralName,
    realToFracName :: Name
rationalTyConName   = tcQual  gHC_REAL (fsLit "Rational") rationalTyConKey
ratioTyConName      = tcQual  gHC_REAL (fsLit "Ratio") ratioTyConKey
ratioDataConName    = conName gHC_REAL (fsLit ":%") ratioDataConKey
realClassName       = clsQual gHC_REAL (fsLit "Real") realClassKey
integralClassName   = clsQual gHC_REAL (fsLit "Integral") integralClassKey
realFracClassName   = clsQual gHC_REAL (fsLit "RealFrac") realFracClassKey
fractionalClassName = clsQual gHC_REAL (fsLit "Fractional") fractionalClassKey
fromRationalName    = methName gHC_REAL (fsLit "fromRational") fromRationalClassOpKey
toIntegerName       = methName gHC_REAL (fsLit "toInteger") toIntegerClassOpKey
toRationalName      = methName gHC_REAL (fsLit "toRational") toRationalClassOpKey
fromIntegralName    = varQual  gHC_REAL (fsLit "fromIntegral") fromIntegralIdKey
realToFracName      = varQual  gHC_REAL (fsLit "realToFrac") realToFracIdKey

-- PrelFloat classes
floatingClassName, realFloatClassName :: Name
floatingClassName  = clsQual  gHC_FLOAT (fsLit "Floating") floatingClassKey
realFloatClassName = clsQual  gHC_FLOAT (fsLit "RealFloat") realFloatClassKey

-- Class Ix
ixClassName :: Name
ixClassName = clsQual gHC_ARR (fsLit "Ix") ixClassKey

-- Class Typeable
typeableClassName, typeable1ClassName, typeable2ClassName,
    typeable3ClassName, typeable4ClassName, typeable5ClassName,
    typeable6ClassName, typeable7ClassName :: Name
typeableClassName  = clsQual tYPEABLE_INTERNAL (fsLit "Typeable") typeableClassKey
typeable1ClassName = clsQual tYPEABLE_INTERNAL (fsLit "Typeable1") typeable1ClassKey
typeable2ClassName = clsQual tYPEABLE_INTERNAL (fsLit "Typeable2") typeable2ClassKey
typeable3ClassName = clsQual tYPEABLE_INTERNAL (fsLit "Typeable3") typeable3ClassKey
typeable4ClassName = clsQual tYPEABLE_INTERNAL (fsLit "Typeable4") typeable4ClassKey
typeable5ClassName = clsQual tYPEABLE_INTERNAL (fsLit "Typeable5") typeable5ClassKey
typeable6ClassName = clsQual tYPEABLE_INTERNAL (fsLit "Typeable6") typeable6ClassKey
typeable7ClassName = clsQual tYPEABLE_INTERNAL (fsLit "Typeable7") typeable7ClassKey

typeableClassNames :: [Name]
typeableClassNames =    [ typeableClassName, typeable1ClassName, typeable2ClassName
                        , typeable3ClassName, typeable4ClassName, typeable5ClassName
                        , typeable6ClassName, typeable7ClassName ]

-- Class Data
dataClassName :: Name
dataClassName = clsQual gENERICS (fsLit "Data") dataClassKey

-- Error module
assertErrorName    :: Name
assertErrorName   = varQual gHC_IO_Exception (fsLit "assertError") assertErrorIdKey

-- Enum module (Enum, Bounded)
enumClassName, enumFromName, enumFromToName, enumFromThenName,
    enumFromThenToName, boundedClassName :: Name
enumClassName      = clsQual gHC_ENUM (fsLit "Enum") enumClassKey
enumFromName       = methName gHC_ENUM (fsLit "enumFrom") enumFromClassOpKey
enumFromToName     = methName gHC_ENUM (fsLit "enumFromTo") enumFromToClassOpKey
enumFromThenName   = methName gHC_ENUM (fsLit "enumFromThen") enumFromThenClassOpKey
enumFromThenToName = methName gHC_ENUM (fsLit "enumFromThenTo") enumFromThenToClassOpKey
boundedClassName   = clsQual gHC_ENUM (fsLit "Bounded") boundedClassKey

-- List functions
concatName, filterName, zipName :: Name
concatName        = varQual gHC_LIST (fsLit "concat") concatIdKey
filterName        = varQual gHC_LIST (fsLit "filter") filterIdKey
zipName           = varQual gHC_LIST (fsLit "zip") zipIdKey

-- Class Show
showClassName :: Name
showClassName     = clsQual gHC_SHOW (fsLit "Show")       showClassKey

-- Class Read
readClassName :: Name
readClassName      = clsQual gHC_READ (fsLit "Read") readClassKey

-- Classes Generic and Generic1, Datatype, Constructor and Selector
genClassName, gen1ClassName, datatypeClassName, constructorClassName,
  selectorClassName :: Name
genClassName  = clsQual gHC_GENERICS (fsLit "Generic")  genClassKey
gen1ClassName = clsQual gHC_GENERICS (fsLit "Generic1") gen1ClassKey

datatypeClassName = clsQual gHC_GENERICS (fsLit "Datatype") datatypeClassKey
constructorClassName = clsQual gHC_GENERICS (fsLit "Constructor") constructorClassKey
selectorClassName = clsQual gHC_GENERICS (fsLit "Selector") selectorClassKey

-- IO things
ioTyConName, ioDataConName, thenIOName, bindIOName, returnIOName,
    failIOName :: Name
ioTyConName       = tcQual  gHC_TYPES (fsLit "IO") ioTyConKey
ioDataConName     = conName gHC_TYPES (fsLit "IO") ioDataConKey
thenIOName        = varQual gHC_BASE (fsLit "thenIO") thenIOIdKey
bindIOName        = varQual gHC_BASE (fsLit "bindIO") bindIOIdKey
returnIOName      = varQual gHC_BASE (fsLit "returnIO") returnIOIdKey
failIOName        = varQual gHC_IO (fsLit "failIO") failIOIdKey

-- IO things
printName :: Name
printName         = varQual sYSTEM_IO (fsLit "print") printIdKey

-- Int, Word, and Addr things
int8TyConName, int16TyConName, int32TyConName, int64TyConName :: Name
int8TyConName     = tcQual gHC_INT  (fsLit "Int8") int8TyConKey
int16TyConName    = tcQual gHC_INT  (fsLit "Int16") int16TyConKey
int32TyConName    = tcQual gHC_INT  (fsLit "Int32") int32TyConKey
int64TyConName    = tcQual gHC_INT  (fsLit "Int64") int64TyConKey

-- Word module
word8TyConName, word16TyConName, word32TyConName, word64TyConName,
    wordTyConName, wordDataConName :: Name
word8TyConName    = tcQual  gHC_WORD (fsLit "Word8")  word8TyConKey
word16TyConName   = tcQual  gHC_WORD (fsLit "Word16") word16TyConKey
word32TyConName   = tcQual  gHC_WORD (fsLit "Word32") word32TyConKey
word64TyConName   = tcQual  gHC_WORD (fsLit "Word64") word64TyConKey
wordTyConName     = tcQual  gHC_WORD (fsLit "Word")   wordTyConKey
wordDataConName   = conName gHC_WORD (fsLit "W#") wordDataConKey

-- PrelPtr module
ptrTyConName, funPtrTyConName :: Name
ptrTyConName      = tcQual   gHC_PTR (fsLit "Ptr") ptrTyConKey
funPtrTyConName   = tcQual   gHC_PTR (fsLit "FunPtr") funPtrTyConKey

-- Foreign objects and weak pointers
stablePtrTyConName, newStablePtrName :: Name
stablePtrTyConName    = tcQual   gHC_STABLE (fsLit "StablePtr") stablePtrTyConKey
newStablePtrName      = varQual  gHC_STABLE (fsLit "newStablePtr") newStablePtrIdKey

-- PrelST module
runSTRepName :: Name
runSTRepName       = varQual gHC_ST  (fsLit "runSTRep") runSTRepIdKey

-- Recursive-do notation
monadFixClassName, mfixName :: Name
monadFixClassName  = clsQual mONAD_FIX (fsLit "MonadFix") monadFixClassKey
mfixName           = methName mONAD_FIX (fsLit "mfix") mfixIdKey

-- Arrow notation
arrAName, composeAName, firstAName, appAName, choiceAName, loopAName :: Name
arrAName           = varQual aRROW (fsLit "arr")          arrAIdKey
composeAName       = varQual gHC_DESUGAR (fsLit ">>>") composeAIdKey
firstAName         = varQual aRROW (fsLit "first") firstAIdKey
appAName           = varQual aRROW (fsLit "app")          appAIdKey
choiceAName        = varQual aRROW (fsLit "|||")          choiceAIdKey
loopAName          = varQual aRROW (fsLit "loop")  loopAIdKey

-- Monad comprehensions
guardMName, liftMName, mzipName :: Name
guardMName         = varQual mONAD (fsLit "guard") guardMIdKey
liftMName          = varQual mONAD (fsLit "liftM") liftMIdKey
mzipName           = varQual mONAD_ZIP (fsLit "mzip") mzipIdKey


-- Annotation type checking
toAnnotationWrapperName :: Name
toAnnotationWrapperName = varQual gHC_DESUGAR (fsLit "toAnnotationWrapper") toAnnotationWrapperIdKey

-- Other classes, needed for type defaulting
monadPlusClassName, randomClassName, randomGenClassName,
    isStringClassName :: Name
monadPlusClassName  = clsQual mONAD (fsLit "MonadPlus")  monadPlusClassKey
randomClassName     = clsQual rANDOM (fsLit "Random")    randomClassKey
randomGenClassName  = clsQual rANDOM (fsLit "RandomGen") randomGenClassKey
isStringClassName   = clsQual dATA_STRING (fsLit "IsString") isStringClassKey

-- Type-level naturals
typeNatKindConName, typeStringKindConName,
  typeNatClassName, typeStringClassName, typeNatLeqClassName,
  typeNatAddTyFamName, typeNatMulTyFamName, typeNatExpTyFamName :: Name
typeNatKindConName    = tcQual gHC_TYPELITS (fsLit "Nat")  typeNatKindConNameKey
typeStringKindConName = tcQual gHC_TYPELITS (fsLit "Symbol")
                                                        typeStringKindConNameKey
typeNatClassName    = clsQual gHC_TYPELITS (fsLit "NatI") typeNatClassNameKey
typeStringClassName = clsQual gHC_TYPELITS (fsLit "SymbolI")
                                                         typeStringClassNameKey
typeNatLeqClassName = clsQual gHC_TYPELITS (fsLit "<=")  typeNatLeqClassNameKey
typeNatAddTyFamName = tcQual  gHC_TYPELITS (fsLit "+")   typeNatAddTyFamNameKey
typeNatMulTyFamName = tcQual  gHC_TYPELITS (fsLit "*")   typeNatMulTyFamNameKey
typeNatExpTyFamName = tcQual  gHC_TYPELITS (fsLit "^")   typeNatExpTyFamNameKey

-- dotnet interop
objectTyConName :: Name
objectTyConName     = tcQual   dOTNET (fsLit "Object") objectTyConKey
        -- objectTyConName was "wTcQual", but that's gone now, and
        -- I can't see why it was wired in anyway...
unmarshalObjectName, marshalObjectName, marshalStringName,
    unmarshalStringName, checkDotnetResName :: Name
unmarshalObjectName = varQual  dOTNET (fsLit "unmarshalObject") unmarshalObjectIdKey
marshalObjectName   = varQual  dOTNET (fsLit "marshalObject") marshalObjectIdKey
marshalStringName   = varQual  dOTNET (fsLit "marshalString") marshalStringIdKey
unmarshalStringName = varQual  dOTNET (fsLit "unmarshalString") unmarshalStringIdKey
checkDotnetResName  = varQual  dOTNET (fsLit "checkResult")     checkDotnetResNameIdKey

-- plugins
cORE_MONAD :: Module
cORE_MONAD = mkThisGhcModule (fsLit "CoreMonad")
pluginTyConName :: Name
pluginTyConName = tcQual cORE_MONAD (fsLit "Plugin") pluginTyConKey
\end{code}

%************************************************************************
%*                                                                      *
\subsection{Local helpers}
%*                                                                      *
%************************************************************************

All these are original names; hence mkOrig

\begin{code}
varQual, tcQual, clsQual :: Module -> FastString -> Unique -> Name
varQual  = mk_known_key_name varName
tcQual   = mk_known_key_name tcName
clsQual  = mk_known_key_name clsName

mk_known_key_name :: NameSpace -> Module -> FastString -> Unique -> Name
mk_known_key_name space modu str unique
  = mkExternalName unique modu (mkOccNameFS space str) noSrcSpan

conName :: Module -> FastString -> Unique -> Name
conName modu occ unique
  = mkExternalName unique modu (mkOccNameFS dataName occ) noSrcSpan

methName :: Module -> FastString -> Unique -> Name
methName modu occ unique
  = mkExternalName unique modu (mkVarOccFS occ) noSrcSpan
\end{code}

%************************************************************************
%*                                                                      *
\subsubsection[Uniques-prelude-Classes]{@Uniques@ for wired-in @Classes@}
%*                                                                      *
%************************************************************************
--MetaHaskell extension hand allocate keys here

\begin{code}
boundedClassKey, enumClassKey, eqClassKey, floatingClassKey,
    fractionalClassKey, integralClassKey, monadClassKey, dataClassKey,
    functorClassKey, numClassKey, ordClassKey, readClassKey, realClassKey,
    realFloatClassKey, realFracClassKey, showClassKey, ixClassKey :: Unique
boundedClassKey         = mkPreludeClassUnique 1
enumClassKey            = mkPreludeClassUnique 2
eqClassKey              = mkPreludeClassUnique 3
floatingClassKey        = mkPreludeClassUnique 5
fractionalClassKey      = mkPreludeClassUnique 6
integralClassKey        = mkPreludeClassUnique 7
monadClassKey           = mkPreludeClassUnique 8
dataClassKey            = mkPreludeClassUnique 9
functorClassKey         = mkPreludeClassUnique 10
numClassKey             = mkPreludeClassUnique 11
ordClassKey             = mkPreludeClassUnique 12
readClassKey            = mkPreludeClassUnique 13
realClassKey            = mkPreludeClassUnique 14
realFloatClassKey       = mkPreludeClassUnique 15
realFracClassKey        = mkPreludeClassUnique 16
showClassKey            = mkPreludeClassUnique 17
ixClassKey              = mkPreludeClassUnique 18

typeableClassKey, typeable1ClassKey, typeable2ClassKey, typeable3ClassKey,
    typeable4ClassKey, typeable5ClassKey, typeable6ClassKey, typeable7ClassKey
    :: Unique
typeableClassKey        = mkPreludeClassUnique 20
typeable1ClassKey       = mkPreludeClassUnique 21
typeable2ClassKey       = mkPreludeClassUnique 22
typeable3ClassKey       = mkPreludeClassUnique 23
typeable4ClassKey       = mkPreludeClassUnique 24
typeable5ClassKey       = mkPreludeClassUnique 25
typeable6ClassKey       = mkPreludeClassUnique 26
typeable7ClassKey       = mkPreludeClassUnique 27

monadFixClassKey :: Unique
monadFixClassKey        = mkPreludeClassUnique 28

monadPlusClassKey, randomClassKey, randomGenClassKey :: Unique
monadPlusClassKey       = mkPreludeClassUnique 30
randomClassKey          = mkPreludeClassUnique 31
randomGenClassKey       = mkPreludeClassUnique 32

isStringClassKey :: Unique
isStringClassKey        = mkPreludeClassUnique 33

applicativeClassKey, foldableClassKey, traversableClassKey :: Unique
applicativeClassKey     = mkPreludeClassUnique 34
foldableClassKey        = mkPreludeClassUnique 35
traversableClassKey     = mkPreludeClassUnique 36

genClassKey, gen1ClassKey, datatypeClassKey, constructorClassKey,
  selectorClassKey :: Unique
genClassKey   = mkPreludeClassUnique 37
gen1ClassKey  = mkPreludeClassUnique 38

datatypeClassKey    = mkPreludeClassUnique 39
constructorClassKey = mkPreludeClassUnique 40
selectorClassKey    = mkPreludeClassUnique 41

typeNatClassNameKey, typeStringClassNameKey, typeNatLeqClassNameKey :: Unique
typeNatClassNameKey     = mkPreludeClassUnique 42
typeStringClassNameKey  = mkPreludeClassUnique 43
typeNatLeqClassNameKey  = mkPreludeClassUnique 44
\end{code}

%************************************************************************
%*                                                                      *
\subsubsection[Uniques-prelude-TyCons]{@Uniques@ for wired-in @TyCons@}
%*                                                                      *
%************************************************************************

\begin{code}
addrPrimTyConKey, arrayPrimTyConKey, arrayArrayPrimTyConKey, boolTyConKey, byteArrayPrimTyConKey,
    charPrimTyConKey, charTyConKey, doublePrimTyConKey, doubleTyConKey,
    floatPrimTyConKey, floatTyConKey, funTyConKey, intPrimTyConKey,
    intTyConKey, int8TyConKey, int16TyConKey, int32PrimTyConKey,
    int32TyConKey, int64PrimTyConKey, int64TyConKey,
    integerTyConKey, digitsTyConKey,
    listTyConKey, foreignObjPrimTyConKey, weakPrimTyConKey,
    mutableArrayPrimTyConKey, mutableArrayArrayPrimTyConKey, mutableByteArrayPrimTyConKey,
    orderingTyConKey, mVarPrimTyConKey, ratioTyConKey, rationalTyConKey,
    realWorldTyConKey, stablePtrPrimTyConKey, stablePtrTyConKey,
    anyTyConKey, eqTyConKey :: Unique
addrPrimTyConKey                        = mkPreludeTyConUnique  1
arrayPrimTyConKey                       = mkPreludeTyConUnique  3
boolTyConKey                            = mkPreludeTyConUnique  4
byteArrayPrimTyConKey                   = mkPreludeTyConUnique  5
charPrimTyConKey                        = mkPreludeTyConUnique  7
charTyConKey                            = mkPreludeTyConUnique  8
doublePrimTyConKey                      = mkPreludeTyConUnique  9
doubleTyConKey                          = mkPreludeTyConUnique 10
floatPrimTyConKey                       = mkPreludeTyConUnique 11
floatTyConKey                           = mkPreludeTyConUnique 12
funTyConKey                             = mkPreludeTyConUnique 13
intPrimTyConKey                         = mkPreludeTyConUnique 14
intTyConKey                             = mkPreludeTyConUnique 15
int8TyConKey                            = mkPreludeTyConUnique 16
int16TyConKey                           = mkPreludeTyConUnique 17
int32PrimTyConKey                       = mkPreludeTyConUnique 18
int32TyConKey                           = mkPreludeTyConUnique 19
int64PrimTyConKey                       = mkPreludeTyConUnique 20
int64TyConKey                           = mkPreludeTyConUnique 21
integerTyConKey                         = mkPreludeTyConUnique 22
digitsTyConKey                          = mkPreludeTyConUnique 23
listTyConKey                            = mkPreludeTyConUnique 24
foreignObjPrimTyConKey                  = mkPreludeTyConUnique 25
weakPrimTyConKey                        = mkPreludeTyConUnique 27
mutableArrayPrimTyConKey                = mkPreludeTyConUnique 28
mutableByteArrayPrimTyConKey            = mkPreludeTyConUnique 29
orderingTyConKey                        = mkPreludeTyConUnique 30
mVarPrimTyConKey                        = mkPreludeTyConUnique 31
ratioTyConKey                           = mkPreludeTyConUnique 32
rationalTyConKey                        = mkPreludeTyConUnique 33
realWorldTyConKey                       = mkPreludeTyConUnique 34
stablePtrPrimTyConKey                   = mkPreludeTyConUnique 35
stablePtrTyConKey                       = mkPreludeTyConUnique 36
anyTyConKey                             = mkPreludeTyConUnique 37
eqTyConKey                              = mkPreludeTyConUnique 38
arrayArrayPrimTyConKey                  = mkPreludeTyConUnique 39
mutableArrayArrayPrimTyConKey           = mkPreludeTyConUnique 40

statePrimTyConKey, stableNamePrimTyConKey, stableNameTyConKey,
    mutVarPrimTyConKey, ioTyConKey,
    wordPrimTyConKey, wordTyConKey, word8TyConKey, word16TyConKey,
    word32PrimTyConKey, word32TyConKey, word64PrimTyConKey, word64TyConKey,
    liftedConKey, unliftedConKey, anyBoxConKey, kindConKey, boxityConKey,
    typeConKey, threadIdPrimTyConKey, bcoPrimTyConKey, ptrTyConKey,
    funPtrTyConKey, tVarPrimTyConKey, eqPrimTyConKey :: Unique
statePrimTyConKey                       = mkPreludeTyConUnique 50
stableNamePrimTyConKey                  = mkPreludeTyConUnique 51
stableNameTyConKey                      = mkPreludeTyConUnique 52
eqPrimTyConKey                          = mkPreludeTyConUnique 53
mutVarPrimTyConKey                      = mkPreludeTyConUnique 55
ioTyConKey                              = mkPreludeTyConUnique 56
wordPrimTyConKey                        = mkPreludeTyConUnique 58
wordTyConKey                            = mkPreludeTyConUnique 59
word8TyConKey                           = mkPreludeTyConUnique 60
word16TyConKey                          = mkPreludeTyConUnique 61
word32PrimTyConKey                      = mkPreludeTyConUnique 62
word32TyConKey                          = mkPreludeTyConUnique 63
word64PrimTyConKey                      = mkPreludeTyConUnique 64
word64TyConKey                          = mkPreludeTyConUnique 65
liftedConKey                            = mkPreludeTyConUnique 66
unliftedConKey                          = mkPreludeTyConUnique 67
anyBoxConKey                            = mkPreludeTyConUnique 68
kindConKey                              = mkPreludeTyConUnique 69
boxityConKey                            = mkPreludeTyConUnique 70
typeConKey                              = mkPreludeTyConUnique 71
threadIdPrimTyConKey                    = mkPreludeTyConUnique 72
bcoPrimTyConKey                         = mkPreludeTyConUnique 73
ptrTyConKey                             = mkPreludeTyConUnique 74
funPtrTyConKey                          = mkPreludeTyConUnique 75
tVarPrimTyConKey                        = mkPreludeTyConUnique 76

-- Parallel array type constructor
parrTyConKey :: Unique
parrTyConKey                            = mkPreludeTyConUnique 82

-- dotnet interop
objectTyConKey :: Unique
objectTyConKey                          = mkPreludeTyConUnique 83

eitherTyConKey :: Unique
eitherTyConKey                          = mkPreludeTyConUnique 84

-- Super Kinds constructors
superKindTyConKey :: Unique
superKindTyConKey                     = mkPreludeTyConUnique 85

-- Kind constructors
liftedTypeKindTyConKey, anyKindTyConKey, openTypeKindTyConKey,
  unliftedTypeKindTyConKey, ubxTupleKindTyConKey, argTypeKindTyConKey,
  constraintKindTyConKey :: Unique
anyKindTyConKey                         = mkPreludeTyConUnique 86
liftedTypeKindTyConKey                  = mkPreludeTyConUnique 87
openTypeKindTyConKey                    = mkPreludeTyConUnique 88
unliftedTypeKindTyConKey                = mkPreludeTyConUnique 89
ubxTupleKindTyConKey                    = mkPreludeTyConUnique 90
argTypeKindTyConKey                     = mkPreludeTyConUnique 91
constraintKindTyConKey                  = mkPreludeTyConUnique 92

-- Coercion constructors
symCoercionTyConKey, transCoercionTyConKey, leftCoercionTyConKey,
    rightCoercionTyConKey, instCoercionTyConKey, unsafeCoercionTyConKey,
    csel1CoercionTyConKey, csel2CoercionTyConKey, cselRCoercionTyConKey
    :: Unique
symCoercionTyConKey                     = mkPreludeTyConUnique 93
transCoercionTyConKey                   = mkPreludeTyConUnique 94
leftCoercionTyConKey                    = mkPreludeTyConUnique 95
rightCoercionTyConKey                   = mkPreludeTyConUnique 96
instCoercionTyConKey                    = mkPreludeTyConUnique 97
unsafeCoercionTyConKey                  = mkPreludeTyConUnique 98
csel1CoercionTyConKey                   = mkPreludeTyConUnique 99
csel2CoercionTyConKey                   = mkPreludeTyConUnique 100
cselRCoercionTyConKey                   = mkPreludeTyConUnique 101

pluginTyConKey :: Unique
pluginTyConKey                          = mkPreludeTyConUnique 102

unknownTyConKey, unknown1TyConKey, unknown2TyConKey, unknown3TyConKey,
    opaqueTyConKey :: Unique
unknownTyConKey                         = mkPreludeTyConUnique 129
unknown1TyConKey                        = mkPreludeTyConUnique 130
unknown2TyConKey                        = mkPreludeTyConUnique 131
unknown3TyConKey                        = mkPreludeTyConUnique 132
opaqueTyConKey                          = mkPreludeTyConUnique 133

stringTyConKey :: Unique
stringTyConKey                          = mkPreludeTyConUnique 134

-- Generics (Unique keys)
v1TyConKey, u1TyConKey, par1TyConKey, rec1TyConKey,
  k1TyConKey, m1TyConKey, sumTyConKey, prodTyConKey,
  compTyConKey, rTyConKey, pTyConKey, dTyConKey,
  cTyConKey, sTyConKey, rec0TyConKey, par0TyConKey,
  d1TyConKey, c1TyConKey, s1TyConKey, noSelTyConKey,
  repTyConKey, rep1TyConKey :: Unique

v1TyConKey    = mkPreludeTyConUnique 135
u1TyConKey    = mkPreludeTyConUnique 136
par1TyConKey  = mkPreludeTyConUnique 137
rec1TyConKey  = mkPreludeTyConUnique 138
k1TyConKey    = mkPreludeTyConUnique 139
m1TyConKey    = mkPreludeTyConUnique 140

sumTyConKey   = mkPreludeTyConUnique 141
prodTyConKey  = mkPreludeTyConUnique 142
compTyConKey  = mkPreludeTyConUnique 143

rTyConKey = mkPreludeTyConUnique 144
pTyConKey = mkPreludeTyConUnique 145
dTyConKey = mkPreludeTyConUnique 146
cTyConKey = mkPreludeTyConUnique 147
sTyConKey = mkPreludeTyConUnique 148

rec0TyConKey  = mkPreludeTyConUnique 149
par0TyConKey  = mkPreludeTyConUnique 150
d1TyConKey    = mkPreludeTyConUnique 151
c1TyConKey    = mkPreludeTyConUnique 152
s1TyConKey    = mkPreludeTyConUnique 153
noSelTyConKey = mkPreludeTyConUnique 154

repTyConKey  = mkPreludeTyConUnique 155
rep1TyConKey = mkPreludeTyConUnique 156

<<<<<<< HEAD
-- SIMD vector types (Unique keys)
floatX4PrimTyConKey, doubleX2PrimTyConKey, int32X4PrimTyConKey,
  int64X2PrimTyConKey :: Unique

floatX4PrimTyConKey  = mkPreludeTyConUnique 157
doubleX2PrimTyConKey = mkPreludeTyConUnique 158
int32X4PrimTyConKey  = mkPreludeTyConUnique 159
int64X2PrimTyConKey  = mkPreludeTyConUnique 160
=======
-- Type-level naturals
typeNatKindConNameKey, typeStringKindConNameKey,
  typeNatAddTyFamNameKey, typeNatMulTyFamNameKey, typeNatExpTyFamNameKey
  :: Unique
typeNatKindConNameKey     = mkPreludeTyConUnique 160
typeStringKindConNameKey  = mkPreludeTyConUnique 161
typeNatAddTyFamNameKey    = mkPreludeTyConUnique 162
typeNatMulTyFamNameKey    = mkPreludeTyConUnique 163
typeNatExpTyFamNameKey    = mkPreludeTyConUnique 164
>>>>>>> 270b7ce5

---------------- Template Haskell -------------------
--      USES TyConUniques 200-299
-----------------------------------------------------

unitTyConKey :: Unique
unitTyConKey = mkTupleTyConUnique BoxedTuple 0
\end{code}

%************************************************************************
%*                                                                      *
\subsubsection[Uniques-prelude-DataCons]{@Uniques@ for wired-in @DataCons@}
%*                                                                      *
%************************************************************************

\begin{code}
charDataConKey, consDataConKey, doubleDataConKey, falseDataConKey,
    floatDataConKey, intDataConKey, nilDataConKey, ratioDataConKey,
    stableNameDataConKey, trueDataConKey, wordDataConKey,
    ioDataConKey, integerDataConKey, eqBoxDataConKey :: Unique
charDataConKey                          = mkPreludeDataConUnique  1
consDataConKey                          = mkPreludeDataConUnique  2
doubleDataConKey                        = mkPreludeDataConUnique  3
falseDataConKey                         = mkPreludeDataConUnique  4
floatDataConKey                         = mkPreludeDataConUnique  5
intDataConKey                           = mkPreludeDataConUnique  6
nilDataConKey                           = mkPreludeDataConUnique 11
ratioDataConKey                         = mkPreludeDataConUnique 12
stableNameDataConKey                    = mkPreludeDataConUnique 14
trueDataConKey                          = mkPreludeDataConUnique 15
wordDataConKey                          = mkPreludeDataConUnique 16
ioDataConKey                            = mkPreludeDataConUnique 17
integerDataConKey                       = mkPreludeDataConUnique 18
eqBoxDataConKey                         = mkPreludeDataConUnique 19

-- Generic data constructors
crossDataConKey, inlDataConKey, inrDataConKey, genUnitDataConKey :: Unique
crossDataConKey                         = mkPreludeDataConUnique 20
inlDataConKey                           = mkPreludeDataConUnique 21
inrDataConKey                           = mkPreludeDataConUnique 22
genUnitDataConKey                       = mkPreludeDataConUnique 23

-- Data constructor for parallel arrays
parrDataConKey :: Unique
parrDataConKey                          = mkPreludeDataConUnique 24

leftDataConKey, rightDataConKey :: Unique
leftDataConKey                          = mkPreludeDataConUnique 25
rightDataConKey                         = mkPreludeDataConUnique 26

ltDataConKey, eqDataConKey, gtDataConKey :: Unique
ltDataConKey                            = mkPreludeDataConUnique 27
eqDataConKey                            = mkPreludeDataConUnique 28
gtDataConKey                            = mkPreludeDataConUnique 29

-- For integer-gmp only
integerGmpSDataConKey, integerGmpJDataConKey :: Unique
integerGmpSDataConKey                   = mkPreludeDataConUnique 30
integerGmpJDataConKey                   = mkPreludeDataConUnique 31
\end{code}

%************************************************************************
%*                                                                      *
\subsubsection[Uniques-prelude-Ids]{@Uniques@ for wired-in @Ids@ (except @DataCons@)}
%*                                                                      *
%************************************************************************

\begin{code}
wildCardKey, absentErrorIdKey, augmentIdKey, appendIdKey,
    buildIdKey, errorIdKey, foldrIdKey, recSelErrorIdKey,
    seqIdKey, irrefutPatErrorIdKey, eqStringIdKey,
    noMethodBindingErrorIdKey, nonExhaustiveGuardsErrorIdKey,
    runtimeErrorIdKey, patErrorIdKey,
    realWorldPrimIdKey, recConErrorIdKey,
    unpackCStringUtf8IdKey, unpackCStringAppendIdKey,
    unpackCStringFoldrIdKey, unpackCStringIdKey :: Unique
wildCardKey                   = mkPreludeMiscIdUnique  0  -- See Note [WildCard]
absentErrorIdKey              = mkPreludeMiscIdUnique  1
augmentIdKey                  = mkPreludeMiscIdUnique  2
appendIdKey                   = mkPreludeMiscIdUnique  3
buildIdKey                    = mkPreludeMiscIdUnique  4
errorIdKey                    = mkPreludeMiscIdUnique  5
foldrIdKey                    = mkPreludeMiscIdUnique  6
recSelErrorIdKey              = mkPreludeMiscIdUnique  7
seqIdKey                      = mkPreludeMiscIdUnique  8
irrefutPatErrorIdKey          = mkPreludeMiscIdUnique  9
eqStringIdKey                 = mkPreludeMiscIdUnique 10
noMethodBindingErrorIdKey     = mkPreludeMiscIdUnique 11
nonExhaustiveGuardsErrorIdKey = mkPreludeMiscIdUnique 12
runtimeErrorIdKey             = mkPreludeMiscIdUnique 13
patErrorIdKey                 = mkPreludeMiscIdUnique 14
realWorldPrimIdKey            = mkPreludeMiscIdUnique 15
recConErrorIdKey              = mkPreludeMiscIdUnique 16
unpackCStringUtf8IdKey        = mkPreludeMiscIdUnique 17
unpackCStringAppendIdKey      = mkPreludeMiscIdUnique 18
unpackCStringFoldrIdKey       = mkPreludeMiscIdUnique 19
unpackCStringIdKey            = mkPreludeMiscIdUnique 20

unsafeCoerceIdKey, concatIdKey, filterIdKey, zipIdKey, bindIOIdKey,
    returnIOIdKey, newStablePtrIdKey,
    printIdKey, failIOIdKey, nullAddrIdKey, voidArgIdKey,
    fstIdKey, sndIdKey, otherwiseIdKey, assertIdKey, runSTRepIdKey :: Unique
unsafeCoerceIdKey             = mkPreludeMiscIdUnique 30
concatIdKey                   = mkPreludeMiscIdUnique 31
filterIdKey                   = mkPreludeMiscIdUnique 32
zipIdKey                      = mkPreludeMiscIdUnique 33
bindIOIdKey                   = mkPreludeMiscIdUnique 34
returnIOIdKey                 = mkPreludeMiscIdUnique 35
newStablePtrIdKey             = mkPreludeMiscIdUnique 36
printIdKey                    = mkPreludeMiscIdUnique 37
failIOIdKey                   = mkPreludeMiscIdUnique 38
nullAddrIdKey                 = mkPreludeMiscIdUnique 39
voidArgIdKey                  = mkPreludeMiscIdUnique 40
fstIdKey                      = mkPreludeMiscIdUnique 41
sndIdKey                      = mkPreludeMiscIdUnique 42
otherwiseIdKey                = mkPreludeMiscIdUnique 43
assertIdKey                   = mkPreludeMiscIdUnique 44
runSTRepIdKey                 = mkPreludeMiscIdUnique 45

mkIntegerIdKey, smallIntegerIdKey, integerToWordIdKey, integerToIntIdKey,
    integerToWord64IdKey, integerToInt64IdKey,
    plusIntegerIdKey, timesIntegerIdKey, minusIntegerIdKey,
    negateIntegerIdKey,
    eqIntegerIdKey, neqIntegerIdKey, absIntegerIdKey, signumIntegerIdKey,
    leIntegerIdKey, gtIntegerIdKey, ltIntegerIdKey, geIntegerIdKey,
    compareIntegerIdKey, quotRemIntegerIdKey, divModIntegerIdKey,
    quotIntegerIdKey, remIntegerIdKey,
    floatFromIntegerIdKey, doubleFromIntegerIdKey,
    encodeFloatIntegerIdKey, encodeDoubleIntegerIdKey,
    gcdIntegerIdKey, lcmIntegerIdKey,
    andIntegerIdKey, orIntegerIdKey, xorIntegerIdKey, complementIntegerIdKey,
    shiftLIntegerIdKey, shiftRIntegerIdKey :: Unique
mkIntegerIdKey                = mkPreludeMiscIdUnique 60
smallIntegerIdKey             = mkPreludeMiscIdUnique 61
integerToWordIdKey            = mkPreludeMiscIdUnique 62
integerToIntIdKey             = mkPreludeMiscIdUnique 63
integerToWord64IdKey          = mkPreludeMiscIdUnique 64
integerToInt64IdKey           = mkPreludeMiscIdUnique 65
plusIntegerIdKey              = mkPreludeMiscIdUnique 66
timesIntegerIdKey             = mkPreludeMiscIdUnique 67
minusIntegerIdKey             = mkPreludeMiscIdUnique 68
negateIntegerIdKey            = mkPreludeMiscIdUnique 69
eqIntegerIdKey                = mkPreludeMiscIdUnique 70
neqIntegerIdKey               = mkPreludeMiscIdUnique 71
absIntegerIdKey               = mkPreludeMiscIdUnique 72
signumIntegerIdKey            = mkPreludeMiscIdUnique 73
leIntegerIdKey                = mkPreludeMiscIdUnique 74
gtIntegerIdKey                = mkPreludeMiscIdUnique 75
ltIntegerIdKey                = mkPreludeMiscIdUnique 76
geIntegerIdKey                = mkPreludeMiscIdUnique 77
compareIntegerIdKey           = mkPreludeMiscIdUnique 78
quotRemIntegerIdKey           = mkPreludeMiscIdUnique 79
divModIntegerIdKey            = mkPreludeMiscIdUnique 80
quotIntegerIdKey              = mkPreludeMiscIdUnique 81
remIntegerIdKey               = mkPreludeMiscIdUnique 82
floatFromIntegerIdKey         = mkPreludeMiscIdUnique 83
doubleFromIntegerIdKey        = mkPreludeMiscIdUnique 84
encodeFloatIntegerIdKey       = mkPreludeMiscIdUnique 85
encodeDoubleIntegerIdKey      = mkPreludeMiscIdUnique 86
gcdIntegerIdKey               = mkPreludeMiscIdUnique 87
lcmIntegerIdKey               = mkPreludeMiscIdUnique 88
andIntegerIdKey               = mkPreludeMiscIdUnique 89
orIntegerIdKey                = mkPreludeMiscIdUnique 90
xorIntegerIdKey               = mkPreludeMiscIdUnique 91
complementIntegerIdKey        = mkPreludeMiscIdUnique 92
shiftLIntegerIdKey            = mkPreludeMiscIdUnique 93
shiftRIntegerIdKey            = mkPreludeMiscIdUnique 94

rootMainKey, runMainKey :: Unique
rootMainKey                   = mkPreludeMiscIdUnique 100
runMainKey                    = mkPreludeMiscIdUnique 101

thenIOIdKey, lazyIdKey, assertErrorIdKey :: Unique
thenIOIdKey                   = mkPreludeMiscIdUnique 102
lazyIdKey                     = mkPreludeMiscIdUnique 103
assertErrorIdKey              = mkPreludeMiscIdUnique 104

breakpointIdKey, breakpointCondIdKey, breakpointAutoIdKey,
    breakpointJumpIdKey, breakpointCondJumpIdKey,
    breakpointAutoJumpIdKey :: Unique
breakpointIdKey               = mkPreludeMiscIdUnique 110
breakpointCondIdKey           = mkPreludeMiscIdUnique 111
breakpointAutoIdKey           = mkPreludeMiscIdUnique 112
breakpointJumpIdKey           = mkPreludeMiscIdUnique 113
breakpointCondJumpIdKey       = mkPreludeMiscIdUnique 114
breakpointAutoJumpIdKey       = mkPreludeMiscIdUnique 115

inlineIdKey :: Unique
inlineIdKey                   = mkPreludeMiscIdUnique 120

mapIdKey, groupWithIdKey, dollarIdKey :: Unique
mapIdKey              = mkPreludeMiscIdUnique 121
groupWithIdKey        = mkPreludeMiscIdUnique 122
dollarIdKey           = mkPreludeMiscIdUnique 123

coercionTokenIdKey :: Unique
coercionTokenIdKey    = mkPreludeMiscIdUnique 124

-- dotnet interop
unmarshalObjectIdKey, marshalObjectIdKey, marshalStringIdKey,
    unmarshalStringIdKey, checkDotnetResNameIdKey :: Unique
unmarshalObjectIdKey          = mkPreludeMiscIdUnique 150
marshalObjectIdKey            = mkPreludeMiscIdUnique 151
marshalStringIdKey            = mkPreludeMiscIdUnique 152
unmarshalStringIdKey          = mkPreludeMiscIdUnique 153
checkDotnetResNameIdKey       = mkPreludeMiscIdUnique 154

undefinedKey :: Unique
undefinedKey                  = mkPreludeMiscIdUnique 155

\end{code}

Certain class operations from Prelude classes.  They get their own
uniques so we can look them up easily when we want to conjure them up
during type checking.

\begin{code}
        -- Just a place holder for  unbound variables  produced by the renamer:
unboundKey :: Unique
unboundKey                    = mkPreludeMiscIdUnique 160

fromIntegerClassOpKey, minusClassOpKey, fromRationalClassOpKey,
    enumFromClassOpKey, enumFromThenClassOpKey, enumFromToClassOpKey,
    enumFromThenToClassOpKey, eqClassOpKey, geClassOpKey, negateClassOpKey,
    failMClassOpKey, bindMClassOpKey, thenMClassOpKey, returnMClassOpKey,
    fmapClassOpKey
    :: Unique
fromIntegerClassOpKey         = mkPreludeMiscIdUnique 160
minusClassOpKey               = mkPreludeMiscIdUnique 161
fromRationalClassOpKey        = mkPreludeMiscIdUnique 162
enumFromClassOpKey            = mkPreludeMiscIdUnique 163
enumFromThenClassOpKey        = mkPreludeMiscIdUnique 164
enumFromToClassOpKey          = mkPreludeMiscIdUnique 165
enumFromThenToClassOpKey      = mkPreludeMiscIdUnique 166
eqClassOpKey                  = mkPreludeMiscIdUnique 167
geClassOpKey                  = mkPreludeMiscIdUnique 168
negateClassOpKey              = mkPreludeMiscIdUnique 169
failMClassOpKey               = mkPreludeMiscIdUnique 170
bindMClassOpKey               = mkPreludeMiscIdUnique 171 -- (>>=)
thenMClassOpKey               = mkPreludeMiscIdUnique 172 -- (>>)
fmapClassOpKey                = mkPreludeMiscIdUnique 173
returnMClassOpKey             = mkPreludeMiscIdUnique 174

-- Recursive do notation
mfixIdKey :: Unique
mfixIdKey       = mkPreludeMiscIdUnique 175

-- Arrow notation
arrAIdKey, composeAIdKey, firstAIdKey, appAIdKey, choiceAIdKey,
    loopAIdKey :: Unique
arrAIdKey       = mkPreludeMiscIdUnique 180
composeAIdKey   = mkPreludeMiscIdUnique 181 -- >>>
firstAIdKey     = mkPreludeMiscIdUnique 182
appAIdKey       = mkPreludeMiscIdUnique 183
choiceAIdKey    = mkPreludeMiscIdUnique 184 --  |||
loopAIdKey      = mkPreludeMiscIdUnique 185

fromStringClassOpKey :: Unique
fromStringClassOpKey          = mkPreludeMiscIdUnique 186

-- Annotation type checking
toAnnotationWrapperIdKey :: Unique
toAnnotationWrapperIdKey      = mkPreludeMiscIdUnique 187

-- Conversion functions
fromIntegralIdKey, realToFracIdKey, toIntegerClassOpKey, toRationalClassOpKey :: Unique
fromIntegralIdKey    = mkPreludeMiscIdUnique 190
realToFracIdKey      = mkPreludeMiscIdUnique 191
toIntegerClassOpKey  = mkPreludeMiscIdUnique 192
toRationalClassOpKey = mkPreludeMiscIdUnique 193

-- Monad comprehensions
guardMIdKey, liftMIdKey, mzipIdKey :: Unique
guardMIdKey     = mkPreludeMiscIdUnique 194
liftMIdKey      = mkPreludeMiscIdUnique 195
mzipIdKey       = mkPreludeMiscIdUnique 196


---------------- Template Haskell -------------------
--      USES IdUniques 200-499
-----------------------------------------------------
\end{code}

%************************************************************************
%*                                                                      *
\subsection[Class-std-groups]{Standard groups of Prelude classes}
%*                                                                      *
%************************************************************************

NOTE: @Eq@ and @Text@ do need to appear in @standardClasses@
even though every numeric class has these two as a superclass,
because the list of ambiguous dictionaries hasn't been simplified.

\begin{code}
numericClassKeys :: [Unique]
numericClassKeys =
        [ numClassKey
        , realClassKey
        , integralClassKey
        ]
        ++ fractionalClassKeys

fractionalClassKeys :: [Unique]
fractionalClassKeys =
        [ fractionalClassKey
        , floatingClassKey
        , realFracClassKey
        , realFloatClassKey
        ]

-- The "standard classes" are used in defaulting (Haskell 98 report 4.3.4),
-- and are: "classes defined in the Prelude or a standard library"
standardClassKeys :: [Unique]
standardClassKeys = derivableClassKeys ++ numericClassKeys
                  ++ [randomClassKey, randomGenClassKey,
                      functorClassKey,
                      monadClassKey, monadPlusClassKey,
                      isStringClassKey,
                      applicativeClassKey, foldableClassKey, traversableClassKey
                     ]
\end{code}

@derivableClassKeys@ is also used in checking \tr{deriving} constructs
(@TcDeriv@).

\begin{code}
derivableClassKeys :: [Unique]
derivableClassKeys
  = [ eqClassKey, ordClassKey, enumClassKey, ixClassKey,
      boundedClassKey, showClassKey, readClassKey ]
\end{code}
<|MERGE_RESOLUTION|>--- conflicted
+++ resolved
@@ -1365,16 +1365,6 @@
 repTyConKey  = mkPreludeTyConUnique 155
 rep1TyConKey = mkPreludeTyConUnique 156
 
-<<<<<<< HEAD
--- SIMD vector types (Unique keys)
-floatX4PrimTyConKey, doubleX2PrimTyConKey, int32X4PrimTyConKey,
-  int64X2PrimTyConKey :: Unique
-
-floatX4PrimTyConKey  = mkPreludeTyConUnique 157
-doubleX2PrimTyConKey = mkPreludeTyConUnique 158
-int32X4PrimTyConKey  = mkPreludeTyConUnique 159
-int64X2PrimTyConKey  = mkPreludeTyConUnique 160
-=======
 -- Type-level naturals
 typeNatKindConNameKey, typeStringKindConNameKey,
   typeNatAddTyFamNameKey, typeNatMulTyFamNameKey, typeNatExpTyFamNameKey
@@ -1384,7 +1374,15 @@
 typeNatAddTyFamNameKey    = mkPreludeTyConUnique 162
 typeNatMulTyFamNameKey    = mkPreludeTyConUnique 163
 typeNatExpTyFamNameKey    = mkPreludeTyConUnique 164
->>>>>>> 270b7ce5
+
+-- SIMD vector types (Unique keys)
+floatX4PrimTyConKey, doubleX2PrimTyConKey, int32X4PrimTyConKey,
+  int64X2PrimTyConKey :: Unique
+
+floatX4PrimTyConKey  = mkPreludeTyConUnique 170
+doubleX2PrimTyConKey = mkPreludeTyConUnique 171
+int32X4PrimTyConKey  = mkPreludeTyConUnique 172
+int64X2PrimTyConKey  = mkPreludeTyConUnique 173
 
 ---------------- Template Haskell -------------------
 --      USES TyConUniques 200-299
