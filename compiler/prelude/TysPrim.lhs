--- conflicted
+++ resolved
@@ -332,7 +332,7 @@
 -- ... and now their names
 
 superKindTyConName      = mkPrimTyConName (fsLit "BOX") superKindTyConKey superKindTyCon
-anyKindTyConName          = mkPrimTyConName (fsLit "AnyK") anyKindTyConKey anyKindTyCon
+anyKindTyConName      = mkPrimTyConName (fsLit "AnyK") anyKindTyConKey anyKindTyCon
 liftedTypeKindTyConName   = mkPrimTyConName (fsLit "*") liftedTypeKindTyConKey liftedTypeKindTyCon
 openTypeKindTyConName     = mkPrimTyConName (fsLit "OpenKind") openTypeKindTyConKey openTypeKindTyCon
 unliftedTypeKindTyConName = mkPrimTyConName (fsLit "#") unliftedTypeKindTyConKey unliftedTypeKindTyCon
@@ -381,12 +381,6 @@
 -- | Iterated application of 'mkArrowKind'
 mkArrowKinds :: [Kind] -> Kind -> Kind
 mkArrowKinds arg_kinds result_kind = foldr mkArrowKind result_kind arg_kinds
-<<<<<<< HEAD
-
-tySuperKind :: SuperKind
-tySuperKind = kindTyConType tySuperKindTyCon
-=======
->>>>>>> 2bc9d896
 \end{code}
 
 %************************************************************************
