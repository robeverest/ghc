--- conflicted
+++ resolved
@@ -178,13 +178,8 @@
 
 -- | Get initial Llvm environment.
 initLlvmEnv :: DynFlags -> LlvmEnv
-<<<<<<< HEAD
 initLlvmEnv dflags = LlvmEnv (initFuncs, emptyUFM, emptyUFM, defaultLlvmVersion, dflags)
-    where initFuncs = listToUFM $ [ (n, LMFunction ty) | (n, ty) <- ghcInternalFunctions ]
-=======
-initLlvmEnv dflags = LlvmEnv (initFuncs, emptyUFM, defaultLlvmVersion, dflags)
     where initFuncs = listToUFM $ [ (n, LMFunction ty) | (n, ty) <- ghcInternalFunctions dflags ]
->>>>>>> 911bc5ce
 
 -- | Here we pre-initialise some functions that are used internally by GHC
 -- so as to make sure they have the most general type in the case that
