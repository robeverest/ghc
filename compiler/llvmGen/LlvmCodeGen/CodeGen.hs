{-# OPTIONS -fno-warn-type-defaults #-}
-- ----------------------------------------------------------------------------
-- | Handle conversion of CmmProc to LLVM code.
--

module LlvmCodeGen.CodeGen ( genLlvmProc ) where

#include "HsVersions.h"

import Llvm
import LlvmCodeGen.Base
import LlvmCodeGen.Regs

import BlockId
import CgUtils ( activeStgRegs, callerSaves )
import CLabel
import OldCmm
import qualified OldPprCmm as PprCmm

import DynFlags
import FastString
import ForeignCall
import Outputable hiding ( panic, pprPanic )
import qualified Outputable
import Platform
import OrdList
import UniqSupply
import Unique
import Util

import Data.List ( partition )


type LlvmStatements = OrdList LlvmStatement

-- -----------------------------------------------------------------------------
-- | Top-level of the LLVM proc Code generator
--
genLlvmProc :: LlvmEnv -> RawCmmDecl -> UniqSM (LlvmEnv, [LlvmCmmDecl])
genLlvmProc env (CmmProc info lbl (ListGraph blocks)) = do
    (env', lmblocks, lmdata) <- basicBlocksCodeGen env blocks ([], [])
    let proc = CmmProc info lbl (ListGraph lmblocks)
    return (env', proc:lmdata)

genLlvmProc _ _ = panic "genLlvmProc: case that shouldn't reach here!"

-- -----------------------------------------------------------------------------
-- * Block code generation
--

-- | Generate code for a list of blocks that make up a complete procedure.
basicBlocksCodeGen :: LlvmEnv
                   -> [CmmBasicBlock]
                   -> ( [LlvmBasicBlock] , [LlvmCmmDecl] )
                   -> UniqSM (LlvmEnv, [LlvmBasicBlock] , [LlvmCmmDecl] )
basicBlocksCodeGen env ([]) (blocks, tops)
  = do let (blocks', allocs) = mapAndUnzip dominateAllocs blocks
       let allocs' = concat allocs
       let ((BasicBlock id fstmts):rblks) = blocks'
       let fblocks = (BasicBlock id $ funPrologue ++  allocs' ++ fstmts):rblks
       return (env, fblocks, tops)

basicBlocksCodeGen env (block:blocks) (lblocks', ltops')
  = do (env', lb, lt) <- basicBlockCodeGen env block
       let lblocks = lblocks' ++ lb
       let ltops   = ltops' ++ lt
       basicBlocksCodeGen env' blocks (lblocks, ltops)


-- | Allocations need to be extracted so they can be moved to the entry
-- of a function to make sure they dominate all possible paths in the CFG.
dominateAllocs :: LlvmBasicBlock -> (LlvmBasicBlock, [LlvmStatement])
dominateAllocs (BasicBlock id stmts)
  = let (allocs, stmts') = partition isAlloc stmts
        isAlloc (Assignment _ (Alloca _ _)) = True
        isAlloc _other                      = False
    in (BasicBlock id stmts', allocs)


-- | Generate code for one block
basicBlockCodeGen ::  LlvmEnv
                  -> CmmBasicBlock
                  -> UniqSM ( LlvmEnv, [LlvmBasicBlock], [LlvmCmmDecl] )
basicBlockCodeGen env (BasicBlock id stmts)
  = do (env', instrs, top) <- stmtsToInstrs env stmts (nilOL, [])
       return (env', [BasicBlock id (fromOL instrs)], top)


-- -----------------------------------------------------------------------------
-- * CmmStmt code generation
--

-- A statement conversion return data.
--   * LlvmEnv: The new environment
--   * LlvmStatements: The compiled LLVM statements.
--   * LlvmCmmDecl: Any global data needed.
type StmtData = (LlvmEnv, LlvmStatements, [LlvmCmmDecl])


-- | Convert a list of CmmStmt's to LlvmStatement's
stmtsToInstrs :: LlvmEnv -> [CmmStmt] -> (LlvmStatements, [LlvmCmmDecl])
              -> UniqSM StmtData
stmtsToInstrs env [] (llvm, top)
  = return (env, llvm, top)

stmtsToInstrs env (stmt : stmts) (llvm, top)
   = do (env', instrs, tops) <- stmtToInstrs env stmt
        stmtsToInstrs env' stmts (llvm `appOL` instrs, top ++ tops)


-- | Convert a CmmStmt to a list of LlvmStatement's
stmtToInstrs :: LlvmEnv -> CmmStmt
             -> UniqSM StmtData
stmtToInstrs env stmt = case stmt of

    CmmNop               -> return (env, nilOL, [])
    CmmComment _         -> return (env, nilOL, []) -- nuke comments

    CmmAssign reg src    -> genAssign env reg src
    CmmStore addr src    -> genStore env addr src

    CmmBranch id         -> genBranch env id
    CmmCondBranch arg id -> genCondBranch env arg id
    CmmSwitch arg ids    -> genSwitch env arg ids

    -- Foreign Call
    CmmCall target res args ret
        -> genCall env target res args ret

    -- Tail call
    CmmJump arg live     -> genJump env arg live

    -- CPS, only tail calls, no return's
    -- Actually, there are a few return statements that occur because of hand
    -- written Cmm code.
    CmmReturn
        -> return (env, unitOL $ Return Nothing, [])


-- | Memory barrier instruction for LLVM >= 3.0
barrier :: LlvmEnv -> UniqSM StmtData
barrier env = do
    let s = Fence False SyncSeqCst
    return (env, unitOL s, [])

-- | Memory barrier instruction for LLVM < 3.0
oldBarrier :: LlvmEnv -> UniqSM StmtData
oldBarrier env = do
    let fname = fsLit "llvm.memory.barrier"
    let funSig = LlvmFunctionDecl fname ExternallyVisible CC_Ccc LMVoid
                    FixedArgs (tysToParams [i1, i1, i1, i1, i1]) llvmFunAlign
    let fty = LMFunction funSig

    let fv   = LMGlobalVar fname fty (funcLinkage funSig) Nothing Nothing False
    let tops = case funLookup fname env of
                    Just _  -> []
                    Nothing -> [CmmData Data [([],[fty])]]

    let args = [lmTrue, lmTrue, lmTrue, lmTrue, lmTrue]
    let s1 = Expr $ Call StdCall fv args llvmStdFunAttrs
    let env' = funInsert fname fty env

    return (env', unitOL s1, tops)

    where
        lmTrue :: LlvmVar
        lmTrue  = mkIntLit i1 (-1)

-- | Foreign Calls
genCall :: LlvmEnv -> CmmCallTarget -> [HintedCmmFormal] -> [HintedCmmActual]
              -> CmmReturnInfo -> UniqSM StmtData

-- Write barrier needs to be handled specially as it is implemented as an LLVM
-- intrinsic function.
<<<<<<< HEAD
genCall env (CmmPrim MO_WriteBarrier) _ _ _
=======
genCall env (CmmPrim MO_WriteBarrier _) _ _ _
>>>>>>> 2bc9d896
 | platformArch (getLlvmPlatform env) `elem` [ArchX86, ArchX86_64, ArchSPARC]
    = return (env, nilOL, [])
 | getLlvmVer env > 29 = barrier env
 | otherwise           = oldBarrier env

-- Handle popcnt function specifically since GHC only really has i32 and i64
-- types and things like Word8 are backed by an i32 and just present a logical
-- i8 range. So we must handle conversions from i32 to i8 explicitly as LLVM
-- is strict about types.
genCall env t@(CmmPrim (MO_PopCnt w) _) [CmmHinted dst _] args _ = do
    let width = widthToLlvmInt w
        dstTy = cmmToLlvmType $ localRegType dst
        funTy = \n -> LMFunction $ LlvmFunctionDecl n ExternallyVisible
                          CC_Ccc width FixedArgs (tysToParams [width]) Nothing
        (env1, dstV, stmts1, top1) = getCmmReg env (CmmLocal dst)

    (env2, argsV, stmts2, top2) <- arg_vars env1 args ([], nilOL, [])
    (env3, fptr, stmts3, top3)  <- getFunPtr env2 funTy t
    (argsV', stmts4)            <- castVars $ zip argsV [width]
    (retV, s1)                  <- doExpr width $ Call StdCall fptr argsV' []
    ([retV'], stmts5)           <- castVars [(retV,dstTy)]
    let s2                       = Store retV' dstV

    let stmts = stmts1 `appOL` stmts2 `appOL` stmts3 `appOL` stmts4 `snocOL`
                s1 `appOL` stmts5 `snocOL` s2
    return (env3, stmts, top1 ++ top2 ++ top3)

-- Handle memcpy function specifically since llvm's intrinsic version takes
-- some extra parameters.
genCall env t@(CmmPrim op _) [] args CmmMayReturn
 | op == MO_Memcpy ||
   op == MO_Memset ||
   op == MO_Memmove = do
    let (isVolTy, isVolVal) = if getLlvmVer env >= 28
                                 then ([i1], [mkIntLit i1 0]) else ([], [])
        argTy | op == MO_Memset = [i8Ptr, i8,    llvmWord, i32] ++ isVolTy
              | otherwise       = [i8Ptr, i8Ptr, llvmWord, i32] ++ isVolTy
        funTy = \name -> LMFunction $ LlvmFunctionDecl name ExternallyVisible
                             CC_Ccc LMVoid FixedArgs (tysToParams argTy) Nothing

    (env1, argVars, stmts1, top1) <- arg_vars env args ([], nilOL, [])
    (env2, fptr, stmts2, top2)    <- getFunPtr env1 funTy t
    (argVars', stmts3)            <- castVars $ zip argVars argTy

    let arguments = argVars' ++ isVolVal
        call = Expr $ Call StdCall fptr arguments []
        stmts = stmts1 `appOL` stmts2 `appOL` stmts3
                `appOL` trashStmts `snocOL` call
    return (env2, stmts, top1 ++ top2)

genCall env (CmmPrim _ (Just stmts)) _ _ _
    = stmtsToInstrs env stmts (nilOL, [])

-- Handle all other foreign calls and prim ops.
genCall env target res args ret = do

    -- parameter types
    let arg_type (CmmHinted _ AddrHint) = i8Ptr
        -- cast pointers to i8*. Llvm equivalent of void*
        arg_type (CmmHinted expr _    ) = cmmToLlvmType $ cmmExprType expr

    -- ret type
    let ret_type ([]) = LMVoid
        ret_type ([CmmHinted _ AddrHint]) = i8Ptr
        ret_type ([CmmHinted reg _])      = cmmToLlvmType $ localRegType reg
        ret_type t = panic $ "genCall: Too many return values! Can only handle"
                        ++ " 0 or 1, given " ++ show (length t) ++ "."

    -- extract Cmm call convention
    let cconv = case target of
            CmmCallee _ conv -> conv
            CmmPrim   _ _    -> PrimCallConv

    -- translate to LLVM call convention
    let lmconv = case cconv of
            StdCallConv  -> case platformArch (getLlvmPlatform env) of
                            ArchX86    -> CC_X86_Stdcc
                            ArchX86_64 -> CC_X86_Stdcc
                            _          -> CC_Ccc
            CCallConv    -> CC_Ccc
            CApiConv     -> CC_Ccc
            PrimCallConv -> CC_Ccc
            CmmCallConv  -> panic "CmmCallConv not supported here!"

    {-
        Some of the possibilities here are a worry with the use of a custom
        calling convention for passing STG args. In practice the more
        dangerous combinations (e.g StdCall + llvmGhcCC) don't occur.

        The native code generator only handles StdCall and CCallConv.
    -}

    -- call attributes
    let fnAttrs | ret == CmmNeverReturns = NoReturn : llvmStdFunAttrs
                | otherwise              = llvmStdFunAttrs

    -- fun type
    let ccTy  = StdCall -- tail calls should be done through CmmJump
    let retTy = ret_type res
    let argTy = tysToParams $ map arg_type args
    let funTy = \name -> LMFunction $ LlvmFunctionDecl name ExternallyVisible
                             lmconv retTy FixedArgs argTy llvmFunAlign


    (env1, argVars, stmts1, top1) <- arg_vars env args ([], nilOL, [])
    (env2, fptr, stmts2, top2)    <- getFunPtr env1 funTy target

    let retStmt | ccTy == TailCall       = unitOL $ Return Nothing
                | ret == CmmNeverReturns = unitOL $ Unreachable
                | otherwise              = nilOL

    let stmts = stmts1 `appOL` stmts2 `appOL` trashStmts

    -- make the actual call
    case retTy of
        LMVoid -> do
            let s1 = Expr $ Call ccTy fptr argVars fnAttrs
            let allStmts = stmts `snocOL` s1 `appOL` retStmt
            return (env2, allStmts, top1 ++ top2)

        _ -> do
            (v1, s1) <- doExpr retTy $ Call ccTy fptr argVars fnAttrs
            -- get the return register
            let ret_reg ([CmmHinted reg hint]) = (reg, hint)
                ret_reg t = panic $ "genCall: Bad number of registers! Can only handle"
                                ++ " 1, given " ++ show (length t) ++ "."
            let (creg, _) = ret_reg res
            let (env3, vreg, stmts3, top3) = getCmmReg env2 (CmmLocal creg)
            let allStmts = stmts `snocOL` s1 `appOL` stmts3
            if retTy == pLower (getVarType vreg)
                then do
                    let s2 = Store v1 vreg
                    return (env3, allStmts `snocOL` s2 `appOL` retStmt,
                                top1 ++ top2 ++ top3)
                else do
                    let ty = pLower $ getVarType vreg
                    let op = case ty of
                            vt | isPointer vt -> LM_Bitcast
                               | isInt     vt -> LM_Ptrtoint
                               | otherwise    ->
                                   panic $ "genCall: CmmReg bad match for"
                                        ++ " returned type!"

                    (v2, s2) <- doExpr ty $ Cast op v1 ty
                    let s3 = Store v2 vreg
                    return (env3, allStmts `snocOL` s2 `snocOL` s3
                                `appOL` retStmt, top1 ++ top2 ++ top3)


-- | Create a function pointer from a target.
getFunPtr :: LlvmEnv -> (LMString -> LlvmType) -> CmmCallTarget
          -> UniqSM ExprData
getFunPtr env funTy targ = case targ of
    CmmCallee (CmmLit (CmmLabel lbl)) _ -> litCase $ strCLabel_llvm env lbl

    CmmCallee expr _ -> do
        (env', v1, stmts, top) <- exprToVar env expr
        let fty = funTy $ fsLit "dynamic"
            cast = case getVarType v1 of
                ty | isPointer ty -> LM_Bitcast
                ty | isInt ty     -> LM_Inttoptr

                ty -> panic $ "genCall: Expr is of bad type for function"
                              ++ " call! (" ++ show (ty) ++ ")"

        (v2,s1) <- doExpr (pLift fty) $ Cast cast v1 (pLift fty)
        return (env', v2, stmts `snocOL` s1, top)

    CmmPrim mop _ -> litCase $ cmmPrimOpFunctions env mop

    where
        litCase name = do
            case funLookup name env of
                Just ty'@(LMFunction sig) -> do
                    -- Function in module in right form
                    let fun = LMGlobalVar name ty' (funcLinkage sig)
                                    Nothing Nothing False
                    return (env, fun, nilOL, [])

                Just ty' -> do
                    -- label in module but not function pointer, convert
                    let fty@(LMFunction sig) = funTy name
                        fun = LMGlobalVar name (pLift ty') (funcLinkage sig)
                                    Nothing Nothing False
                    (v1, s1) <- doExpr (pLift fty)
                                    $ Cast LM_Bitcast fun (pLift fty)
                    return  (env, v1, unitOL s1, [])

                Nothing -> do
                    -- label not in module, create external reference
                    let fty@(LMFunction sig) = funTy name
                        fun = LMGlobalVar name fty (funcLinkage sig)
                                    Nothing Nothing False
                        top = [CmmData Data [([],[fty])]]
                        env' = funInsert name fty env
                    return (env', fun, nilOL, top)


-- | Conversion of call arguments.
arg_vars :: LlvmEnv
         -> [HintedCmmActual]
         -> ([LlvmVar], LlvmStatements, [LlvmCmmDecl])
         -> UniqSM (LlvmEnv, [LlvmVar], LlvmStatements, [LlvmCmmDecl])

arg_vars env [] (vars, stmts, tops)
  = return (env, vars, stmts, tops)

arg_vars env (CmmHinted e AddrHint:rest) (vars, stmts, tops)
  = do (env', v1, stmts', top') <- exprToVar env e
       let op = case getVarType v1 of
               ty | isPointer ty -> LM_Bitcast
               ty | isInt ty     -> LM_Inttoptr

               a  -> panic $ "genCall: Can't cast llvmType to i8*! ("
                           ++ show a ++ ")"

       (v2, s1) <- doExpr i8Ptr $ Cast op v1 i8Ptr
       arg_vars env' rest (vars ++ [v2], stmts `appOL` stmts' `snocOL` s1,
                               tops ++ top')

arg_vars env (CmmHinted e _:rest) (vars, stmts, tops)
  = do (env', v1, stmts', top') <- exprToVar env e
       arg_vars env' rest (vars ++ [v1], stmts `appOL` stmts', tops ++ top')


-- | Cast a collection of LLVM variables to specific types.
castVars :: [(LlvmVar, LlvmType)]
         -> UniqSM ([LlvmVar], LlvmStatements)
castVars vars = do
                done <- mapM (uncurry castVar) vars
                let (vars', stmts) = unzip done
                return (vars', toOL stmts)

-- | Cast an LLVM variable to a specific type, panicing if it can't be done.
castVar :: LlvmVar -> LlvmType -> UniqSM (LlvmVar, LlvmStatement)
castVar v t | getVarType v == t
            = return (v, Nop)

            | otherwise
            = let op = case (getVarType v, t) of
                      (LMInt n, LMInt m)
                          -> if n < m then LM_Sext else LM_Trunc
                      (vt, _) | isFloat vt && isFloat t
                          -> if llvmWidthInBits vt < llvmWidthInBits t
                                then LM_Fpext else LM_Fptrunc
                      (vt, _) | isInt vt && isFloat t       -> LM_Sitofp
                      (vt, _) | isFloat vt && isInt t       -> LM_Fptosi
                      (vt, _) | isInt vt && isPointer t     -> LM_Inttoptr
                      (vt, _) | isPointer vt && isInt t     -> LM_Ptrtoint
                      (vt, _) | isPointer vt && isPointer t -> LM_Bitcast

                      (vt, _) -> panic $ "castVars: Can't cast this type ("
                                  ++ show vt ++ ") to (" ++ show t ++ ")"
              in doExpr t $ Cast op v t


-- | Decide what C function to use to implement a CallishMachOp
cmmPrimOpFunctions :: LlvmEnv -> CallishMachOp -> LMString
cmmPrimOpFunctions env mop
 = case mop of
    MO_F32_Exp    -> fsLit "expf"
    MO_F32_Log    -> fsLit "logf"
    MO_F32_Sqrt   -> fsLit "llvm.sqrt.f32"
    MO_F32_Pwr    -> fsLit "llvm.pow.f32"

    MO_F32_Sin    -> fsLit "llvm.sin.f32"
    MO_F32_Cos    -> fsLit "llvm.cos.f32"
    MO_F32_Tan    -> fsLit "tanf"

    MO_F32_Asin   -> fsLit "asinf"
    MO_F32_Acos   -> fsLit "acosf"
    MO_F32_Atan   -> fsLit "atanf"

    MO_F32_Sinh   -> fsLit "sinhf"
    MO_F32_Cosh   -> fsLit "coshf"
    MO_F32_Tanh   -> fsLit "tanhf"

    MO_F64_Exp    -> fsLit "exp"
    MO_F64_Log    -> fsLit "log"
    MO_F64_Sqrt   -> fsLit "llvm.sqrt.f64"
    MO_F64_Pwr    -> fsLit "llvm.pow.f64"

    MO_F64_Sin    -> fsLit "llvm.sin.f64"
    MO_F64_Cos    -> fsLit "llvm.cos.f64"
    MO_F64_Tan    -> fsLit "tan"

    MO_F64_Asin   -> fsLit "asin"
    MO_F64_Acos   -> fsLit "acos"
    MO_F64_Atan   -> fsLit "atan"

    MO_F64_Sinh   -> fsLit "sinh"
    MO_F64_Cosh   -> fsLit "cosh"
    MO_F64_Tanh   -> fsLit "tanh"

    MO_Memcpy     -> fsLit $ "llvm.memcpy."  ++ intrinTy1
    MO_Memmove    -> fsLit $ "llvm.memmove." ++ intrinTy1
    MO_Memset     -> fsLit $ "llvm.memset."  ++ intrinTy2

    (MO_PopCnt w) -> fsLit $ "llvm.ctpop."  ++ show (widthToLlvmInt w)

    MO_S_QuotRem {}  -> unsupported
    MO_U_QuotRem {}  -> unsupported
    MO_U_QuotRem2 {} -> unsupported
    MO_Add2 {}       -> unsupported
    MO_U_Mul2 {}     -> unsupported
    MO_WriteBarrier  -> unsupported
    MO_Touch         -> unsupported

    where
        intrinTy1 = (if getLlvmVer env >= 28
                       then "p0i8.p0i8." else "") ++ show llvmWord
        intrinTy2 = (if getLlvmVer env >= 28
                       then "p0i8." else "") ++ show llvmWord
        unsupported = panic ("cmmPrimOpFunctions: " ++ show mop
                          ++ " not supported here")

-- | Tail function calls
genJump :: LlvmEnv -> CmmExpr -> Maybe [GlobalReg] -> UniqSM StmtData

-- Call to known function
genJump env (CmmLit (CmmLabel lbl)) live = do
    (env', vf, stmts, top) <- getHsFunc env lbl
    (stgRegs, stgStmts) <- funEpilogue env live
    let s1  = Expr $ Call TailCall vf stgRegs llvmStdFunAttrs
    let s2  = Return Nothing
    return (env', stmts `appOL` stgStmts `snocOL` s1 `snocOL` s2, top)


-- Call to unknown function / address
genJump env expr live = do
    let fty = llvmFunTy
    (env', vf, stmts, top) <- exprToVar env expr

    let cast = case getVarType vf of
         ty | isPointer ty -> LM_Bitcast
         ty | isInt ty     -> LM_Inttoptr

         ty -> panic $ "genJump: Expr is of bad type for function call! ("
                     ++ show (ty) ++ ")"

    (v1, s1) <- doExpr (pLift fty) $ Cast cast vf (pLift fty)
    (stgRegs, stgStmts) <- funEpilogue env live
    let s2 = Expr $ Call TailCall v1 stgRegs llvmStdFunAttrs
    let s3 = Return Nothing
    return (env', stmts `snocOL` s1 `appOL` stgStmts `snocOL` s2 `snocOL` s3,
            top)


-- | CmmAssign operation
--
-- We use stack allocated variables for CmmReg. The optimiser will replace
-- these with registers when possible.
genAssign :: LlvmEnv -> CmmReg -> CmmExpr -> UniqSM StmtData
genAssign env reg val = do
    let (env1, vreg, stmts1, top1) = getCmmReg env reg
    (env2, vval, stmts2, top2) <- exprToVar env1 val
    let stmts = stmts1 `appOL` stmts2

    let ty = (pLower . getVarType) vreg
    case isPointer ty && getVarType vval == llvmWord of
         -- Some registers are pointer types, so need to cast value to pointer
         True -> do
             (v, s1) <- doExpr ty $ Cast LM_Inttoptr vval ty
             let s2 = Store v vreg
             return (env2, stmts `snocOL` s1 `snocOL` s2, top1 ++ top2)

         False -> do
             let s1 = Store vval vreg
             return (env2, stmts `snocOL` s1, top1 ++ top2)


-- | CmmStore operation
genStore :: LlvmEnv -> CmmExpr -> CmmExpr -> UniqSM StmtData

-- First we try to detect a few common cases and produce better code for
-- these then the default case. We are mostly trying to detect Cmm code
-- like I32[Sp + n] and use 'getelementptr' operations instead of the
-- generic case that uses casts and pointer arithmetic
genStore env addr@(CmmReg (CmmGlobal r)) val
    = genStore_fast env addr r 0 val

genStore env addr@(CmmRegOff (CmmGlobal r) n) val
    = genStore_fast env addr r n val

genStore env addr@(CmmMachOp (MO_Add _) [
                            (CmmReg (CmmGlobal r)),
                            (CmmLit (CmmInt n _))])
                val
    = genStore_fast env addr r (fromInteger n) val

genStore env addr@(CmmMachOp (MO_Sub _) [
                            (CmmReg (CmmGlobal r)),
                            (CmmLit (CmmInt n _))])
                val
    = genStore_fast env addr r (negate $ fromInteger n) val

-- generic case
genStore env addr val = genStore_slow env addr val [other]

-- | CmmStore operation
-- This is a special case for storing to a global register pointer
-- offset such as I32[Sp+8].
genStore_fast :: LlvmEnv -> CmmExpr -> GlobalReg -> Int -> CmmExpr
              -> UniqSM StmtData
genStore_fast env addr r n val
  = let gr   = lmGlobalRegVar r
        meta = [getTBAA r]
        grt  = (pLower . getVarType) gr
        (ix,rem) = n `divMod` ((llvmWidthInBits . pLower) grt  `div` 8)
    in case isPointer grt && rem == 0 of
            True -> do
                (env', vval,  stmts, top) <- exprToVar env val
                (gv,  s1) <- doExpr grt $ Load gr
                (ptr, s2) <- doExpr grt $ GetElemPtr True gv [toI32 ix]
                -- We might need a different pointer type, so check
                case pLower grt == getVarType vval of
                     -- were fine
                     True  -> do
                         let s3 = MetaStmt meta $ Store vval ptr
                         return (env',  stmts `snocOL` s1 `snocOL` s2
                                 `snocOL` s3, top)

                     -- cast to pointer type needed
                     False -> do
                         let ty = (pLift . getVarType) vval
                         (ptr', s3) <- doExpr ty $ Cast LM_Bitcast ptr ty
                         let s4 = MetaStmt meta $ Store vval ptr'
                         return (env',  stmts `snocOL` s1 `snocOL` s2
                                 `snocOL` s3 `snocOL` s4, top)

            -- If its a bit type then we use the slow method since
            -- we can't avoid casting anyway.
            False -> genStore_slow env addr val meta


-- | CmmStore operation
-- Generic case. Uses casts and pointer arithmetic if needed.
genStore_slow :: LlvmEnv -> CmmExpr -> CmmExpr -> [MetaData] -> UniqSM StmtData
genStore_slow env addr val meta = do
    (env1, vaddr, stmts1, top1) <- exprToVar env addr
    (env2, vval,  stmts2, top2) <- exprToVar env1 val

    let stmts = stmts1 `appOL` stmts2
    case getVarType vaddr of
        -- sometimes we need to cast an int to a pointer before storing
        LMPointer ty@(LMPointer _) | getVarType vval == llvmWord -> do
            (v, s1) <- doExpr ty $ Cast LM_Inttoptr vval ty
            let s2 = MetaStmt meta $ Store v vaddr
            return (env2, stmts `snocOL` s1 `snocOL` s2, top1 ++ top2)

        LMPointer _ -> do
            let s1 = MetaStmt meta $ Store vval vaddr
            return (env2, stmts `snocOL` s1, top1 ++ top2)

        i@(LMInt _) | i == llvmWord -> do
            let vty = pLift $ getVarType vval
            (vptr, s1) <- doExpr vty $ Cast LM_Inttoptr vaddr vty
            let s2 = MetaStmt meta $ Store vval vptr
            return (env2, stmts `snocOL` s1 `snocOL` s2, top1 ++ top2)

        other ->
            pprPanic "genStore: ptr not right type!"
                    (PprCmm.pprExpr (getLlvmPlatform env) addr <+> text (
                        "Size of Ptr: " ++ show llvmPtrBits ++
                        ", Size of var: " ++ show (llvmWidthInBits other) ++
                        ", Var: " ++ show vaddr))


-- | Unconditional branch
genBranch :: LlvmEnv -> BlockId -> UniqSM StmtData
genBranch env id =
    let label = blockIdToLlvm id
    in return (env, unitOL $ Branch label, [])


-- | Conditional branch
genCondBranch :: LlvmEnv -> CmmExpr -> BlockId -> UniqSM StmtData
genCondBranch env cond idT = do
    idF <- getUniqueUs
    let labelT = blockIdToLlvm idT
    let labelF = LMLocalVar idF LMLabel
    (env', vc, stmts, top) <- exprToVarOpt env i1Option cond
    if getVarType vc == i1
        then do
            let s1 = BranchIf vc labelT labelF
            let s2 = MkLabel idF
            return $ (env', stmts `snocOL` s1 `snocOL` s2, top)
        else
            panic $ "genCondBranch: Cond expr not bool! (" ++ show vc ++ ")"


-- | Switch branch
--
-- N.B. We remove Nothing's from the list of branches, as they are 'undefined'.
-- However, they may be defined one day, so we better document this behaviour.
genSwitch :: LlvmEnv -> CmmExpr -> [Maybe BlockId] -> UniqSM StmtData
genSwitch env cond maybe_ids = do
    (env', vc, stmts, top) <- exprToVar env cond
    let ty = getVarType vc

    let pairs = [ (ix, id) | (ix,Just id) <- zip [0..] maybe_ids ]
    let labels = map (\(ix, b) -> (mkIntLit ty ix, blockIdToLlvm b)) pairs
    -- out of range is undefied, so lets just branch to first label
    let (_, defLbl) = head labels

    let s1 = Switch vc defLbl labels
    return $ (env', stmts `snocOL` s1, top)


-- -----------------------------------------------------------------------------
-- * CmmExpr code generation
--

-- | An expression conversion return data:
--   * LlvmEnv: The new enviornment
--   * LlvmVar: The var holding the result of the expression
--   * LlvmStatements: Any statements needed to evaluate the expression
--   * LlvmCmmDecl: Any global data needed for this expression
type ExprData = (LlvmEnv, LlvmVar, LlvmStatements, [LlvmCmmDecl])

-- | Values which can be passed to 'exprToVar' to configure its
-- behaviour in certain circumstances.
data EOption = EOption {
        -- | The expected LlvmType for the returned variable.
        --
        -- Currently just used for determining if a comparison should return
        -- a boolean (i1) or a int (i32/i64).
        eoExpectedType :: Maybe LlvmType
  }

i1Option :: EOption
i1Option = EOption (Just i1)

wordOption :: EOption
wordOption = EOption (Just llvmWord)


-- | Convert a CmmExpr to a list of LlvmStatements with the result of the
-- expression being stored in the returned LlvmVar.
exprToVar :: LlvmEnv -> CmmExpr -> UniqSM ExprData
exprToVar env = exprToVarOpt env wordOption

exprToVarOpt :: LlvmEnv -> EOption -> CmmExpr -> UniqSM ExprData
exprToVarOpt env opt e = case e of

    CmmLit lit
        -> genLit env lit

    CmmLoad e' ty
        -> genLoad env e' ty

    -- Cmmreg in expression is the value, so must load. If you want actual
    -- reg pointer, call getCmmReg directly.
    CmmReg r -> do
        let (env', vreg, stmts, top) = getCmmReg env r
        (v1, s1) <- doExpr (pLower $ getVarType vreg) $ Load vreg
        case (isPointer . getVarType) v1 of
             True  -> do
                 -- Cmm wants the value, so pointer types must be cast to ints
                 (v2, s2) <- doExpr llvmWord $ Cast LM_Ptrtoint v1 llvmWord
                 return (env', v2, stmts `snocOL` s1 `snocOL` s2, top)

             False -> return (env', v1, stmts `snocOL` s1, top)

    CmmMachOp op exprs
        -> genMachOp env opt op exprs

    CmmRegOff r i
        -> exprToVar env $ expandCmmReg (r, i)

    CmmStackSlot _ _
        -> panic "exprToVar: CmmStackSlot not supported!"


-- | Handle CmmMachOp expressions
genMachOp :: LlvmEnv -> EOption -> MachOp -> [CmmExpr] -> UniqSM ExprData

-- Unary Machop
genMachOp env _ op [x] = case op of

    MO_Not w ->
        let all1 = mkIntLit (widthToLlvmInt w) (-1)
        in negate (widthToLlvmInt w) all1 LM_MO_Xor

    MO_S_Neg w ->
        let all0 = mkIntLit (widthToLlvmInt w) 0
        in negate (widthToLlvmInt w) all0 LM_MO_Sub

    MO_F_Neg w ->
        let all0 = LMLitVar $ LMFloatLit (-0) (widthToLlvmFloat w)
        in negate (widthToLlvmFloat w) all0 LM_MO_FSub

    MO_SF_Conv _ w -> fiConv (widthToLlvmFloat w) LM_Sitofp
    MO_FS_Conv _ w -> fiConv (widthToLlvmInt w) LM_Fptosi

    MO_SS_Conv from to
        -> sameConv from (widthToLlvmInt to) LM_Trunc LM_Sext

    MO_UU_Conv from to
        -> sameConv from (widthToLlvmInt to) LM_Trunc LM_Zext

    MO_FF_Conv from to
        -> sameConv from (widthToLlvmFloat to) LM_Fptrunc LM_Fpext

    -- Handle unsupported cases explicitly so we get a warning
    -- of missing case when new MachOps added
    MO_Add _          -> panicOp
    MO_Mul _          -> panicOp
    MO_Sub _          -> panicOp
    MO_S_MulMayOflo _ -> panicOp
    MO_S_Quot _       -> panicOp
    MO_S_Rem _        -> panicOp
    MO_U_MulMayOflo _ -> panicOp
    MO_U_Quot _       -> panicOp
    MO_U_Rem _        -> panicOp

    MO_Eq  _          -> panicOp
    MO_Ne  _          -> panicOp
    MO_S_Ge _         -> panicOp
    MO_S_Gt _         -> panicOp
    MO_S_Le _         -> panicOp
    MO_S_Lt _         -> panicOp
    MO_U_Ge _         -> panicOp
    MO_U_Gt _         -> panicOp
    MO_U_Le _         -> panicOp
    MO_U_Lt _         -> panicOp

    MO_F_Add        _ -> panicOp
    MO_F_Sub        _ -> panicOp
    MO_F_Mul        _ -> panicOp
    MO_F_Quot       _ -> panicOp
    MO_F_Eq         _ -> panicOp
    MO_F_Ne         _ -> panicOp
    MO_F_Ge         _ -> panicOp
    MO_F_Gt         _ -> panicOp
    MO_F_Le         _ -> panicOp
    MO_F_Lt         _ -> panicOp

    MO_And          _ -> panicOp
    MO_Or           _ -> panicOp
    MO_Xor          _ -> panicOp
    MO_Shl          _ -> panicOp
    MO_U_Shr        _ -> panicOp
    MO_S_Shr        _ -> panicOp

    where
        negate ty v2 negOp = do
            (env', vx, stmts, top) <- exprToVar env x
            (v1, s1) <- doExpr ty $ LlvmOp negOp v2 vx
            return (env', v1, stmts `snocOL` s1, top)

        fiConv ty convOp = do
            (env', vx, stmts, top) <- exprToVar env x
            (v1, s1) <- doExpr ty $ Cast convOp vx ty
            return (env', v1, stmts `snocOL` s1, top)

        sameConv from ty reduce expand = do
            x'@(env', vx, stmts, top) <- exprToVar env x
            let sameConv' op = do
                (v1, s1) <- doExpr ty $ Cast op vx ty
                return (env', v1, stmts `snocOL` s1, top)
            let toWidth = llvmWidthInBits ty
            -- LLVM doesn't like trying to convert to same width, so
            -- need to check for that as we do get Cmm code doing it.
            case widthInBits from  of
                 w | w < toWidth -> sameConv' expand
                 w | w > toWidth -> sameConv' reduce
                 _w              -> return x'
        
        panicOp = panic $ "LLVM.CodeGen.genMachOp: non unary op encourntered"
                       ++ "with one argument! (" ++ show op ++ ")"

-- Handle GlobalRegs pointers
genMachOp env opt o@(MO_Add _) e@[(CmmReg (CmmGlobal r)), (CmmLit (CmmInt n _))]
    = genMachOp_fast env opt o r (fromInteger n) e

genMachOp env opt o@(MO_Sub _) e@[(CmmReg (CmmGlobal r)), (CmmLit (CmmInt n _))]
    = genMachOp_fast env opt o r (negate . fromInteger $ n) e

-- Generic case
genMachOp env opt op e = genMachOp_slow env opt op e


-- | Handle CmmMachOp expressions
-- This is a specialised method that handles Global register manipulations like
-- 'Sp - 16', using the getelementptr instruction.
genMachOp_fast :: LlvmEnv -> EOption -> MachOp -> GlobalReg -> Int -> [CmmExpr]
               -> UniqSM ExprData
genMachOp_fast env opt op r n e
  = let gr   = lmGlobalRegVar r
        grt  = (pLower . getVarType) gr
        (ix,rem) = n `divMod` ((llvmWidthInBits . pLower) grt  `div` 8)
    in case isPointer grt && rem == 0 of
            True -> do
                (gv,  s1) <- doExpr grt $ Load gr
                (ptr, s2) <- doExpr grt $ GetElemPtr True gv [toI32 ix]
                (var, s3) <- doExpr llvmWord $ Cast LM_Ptrtoint ptr llvmWord
                return (env, var, unitOL s1 `snocOL` s2 `snocOL` s3, [])

            False -> genMachOp_slow env opt op e


-- | Handle CmmMachOp expressions
-- This handles all the cases not handle by the specialised genMachOp_fast.
genMachOp_slow :: LlvmEnv -> EOption -> MachOp -> [CmmExpr] -> UniqSM ExprData

-- Binary MachOp
genMachOp_slow env opt op [x, y] = case op of

    MO_Eq _   -> genBinComp opt LM_CMP_Eq
    MO_Ne _   -> genBinComp opt LM_CMP_Ne

    MO_S_Gt _ -> genBinComp opt LM_CMP_Sgt
    MO_S_Ge _ -> genBinComp opt LM_CMP_Sge
    MO_S_Lt _ -> genBinComp opt LM_CMP_Slt
    MO_S_Le _ -> genBinComp opt LM_CMP_Sle

    MO_U_Gt _ -> genBinComp opt LM_CMP_Ugt
    MO_U_Ge _ -> genBinComp opt LM_CMP_Uge
    MO_U_Lt _ -> genBinComp opt LM_CMP_Ult
    MO_U_Le _ -> genBinComp opt LM_CMP_Ule

    MO_Add _ -> genBinMach LM_MO_Add
    MO_Sub _ -> genBinMach LM_MO_Sub
    MO_Mul _ -> genBinMach LM_MO_Mul

    MO_U_MulMayOflo _ -> panic "genMachOp: MO_U_MulMayOflo unsupported!"

    MO_S_MulMayOflo w -> isSMulOK w x y

    MO_S_Quot _ -> genBinMach LM_MO_SDiv
    MO_S_Rem  _ -> genBinMach LM_MO_SRem

    MO_U_Quot _ -> genBinMach LM_MO_UDiv
    MO_U_Rem  _ -> genBinMach LM_MO_URem

    MO_F_Eq _ -> genBinComp opt LM_CMP_Feq
    MO_F_Ne _ -> genBinComp opt LM_CMP_Fne
    MO_F_Gt _ -> genBinComp opt LM_CMP_Fgt
    MO_F_Ge _ -> genBinComp opt LM_CMP_Fge
    MO_F_Lt _ -> genBinComp opt LM_CMP_Flt
    MO_F_Le _ -> genBinComp opt LM_CMP_Fle

    MO_F_Add  _ -> genBinMach LM_MO_FAdd
    MO_F_Sub  _ -> genBinMach LM_MO_FSub
    MO_F_Mul  _ -> genBinMach LM_MO_FMul
    MO_F_Quot _ -> genBinMach LM_MO_FDiv

    MO_And _   -> genBinMach LM_MO_And
    MO_Or  _   -> genBinMach LM_MO_Or
    MO_Xor _   -> genBinMach LM_MO_Xor
    MO_Shl _   -> genBinMach LM_MO_Shl
    MO_U_Shr _ -> genBinMach LM_MO_LShr
    MO_S_Shr _ -> genBinMach LM_MO_AShr

    MO_Not _       -> panicOp
    MO_S_Neg _     -> panicOp
    MO_F_Neg _     -> panicOp

    MO_SF_Conv _ _ -> panicOp
    MO_FS_Conv _ _ -> panicOp
    MO_SS_Conv _ _ -> panicOp
    MO_UU_Conv _ _ -> panicOp
    MO_FF_Conv _ _ -> panicOp

    where
        binLlvmOp ty binOp = do
            (env1, vx, stmts1, top1) <- exprToVar env x
            (env2, vy, stmts2, top2) <- exprToVar env1 y
            if getVarType vx == getVarType vy
                then do
                    (v1, s1) <- doExpr (ty vx) $ binOp vx vy
                    return (env2, v1, stmts1 `appOL` stmts2 `snocOL` s1,
                            top1 ++ top2)

                else do
                    -- Error. Continue anyway so we can debug the generated ll file.
                    let cmmToStr = (lines . show . llvmSDoc . PprCmm.pprExpr (getLlvmPlatform env))
                    let dx = Comment $ map fsLit $ cmmToStr x
                    let dy = Comment $ map fsLit $ cmmToStr y
                    (v1, s1) <- doExpr (ty vx) $ binOp vx vy
                    let allStmts = stmts1 `appOL` stmts2 `snocOL` dx
                                    `snocOL` dy `snocOL` s1
                    return (env2, v1, allStmts, top1 ++ top2)

        -- | Need to use EOption here as Cmm expects word size results from
        -- comparisons while LLVM return i1. Need to extend to llvmWord type
        -- if expected
        genBinComp opt cmp = do
            ed@(env', v1, stmts, top) <- binLlvmOp (\_ -> i1) $ Compare cmp

            if getVarType v1 == i1
                then
                    case eoExpectedType opt of
                         Nothing ->
                             return ed

                         Just t | t == i1 ->
                                    return ed

                                | isInt t -> do
                                    (v2, s1) <- doExpr t $ Cast LM_Zext v1 t
                                    return (env', v2, stmts `snocOL` s1, top)

                                | otherwise ->
                                    panic $ "genBinComp: Can't case i1 compare"
                                        ++ "res to non int type " ++ show (t)
                else
                    panic $ "genBinComp: Compare returned type other then i1! "
                        ++ (show $ getVarType v1)

        genBinMach op = binLlvmOp getVarType (LlvmOp op)

        -- | Detect if overflow will occur in signed multiply of the two
        -- CmmExpr's. This is the LLVM assembly equivalent of the NCG
        -- implementation. Its much longer due to type information/safety.
        -- This should actually compile to only about 3 asm instructions.
        isSMulOK :: Width -> CmmExpr -> CmmExpr -> UniqSM ExprData
        isSMulOK _ x y = do
            (env1, vx, stmts1, top1) <- exprToVar env x
            (env2, vy, stmts2, top2) <- exprToVar env1 y

            let word  = getVarType vx
            let word2 = LMInt $ 2 * (llvmWidthInBits $ getVarType vx)
            let shift = llvmWidthInBits word
            let shift1 = toIWord (shift - 1)
            let shift2 = toIWord shift

            if isInt word
                then do
                    (x1, s1)     <- doExpr word2 $ Cast LM_Sext vx word2
                    (y1, s2)     <- doExpr word2 $ Cast LM_Sext vy word2
                    (r1, s3)     <- doExpr word2 $ LlvmOp LM_MO_Mul x1 y1
                    (rlow1, s4)  <- doExpr word $ Cast LM_Trunc r1 word
                    (rlow2, s5)  <- doExpr word $ LlvmOp LM_MO_AShr rlow1 shift1
                    (rhigh1, s6) <- doExpr word2 $ LlvmOp LM_MO_AShr r1 shift2
                    (rhigh2, s7) <- doExpr word $ Cast LM_Trunc rhigh1 word
                    (dst, s8)    <- doExpr word $ LlvmOp LM_MO_Sub rlow2 rhigh2
                    let stmts = (unitOL s1) `snocOL` s2 `snocOL` s3 `snocOL` s4
                            `snocOL` s5 `snocOL` s6 `snocOL` s7 `snocOL` s8
                    return (env2, dst, stmts1 `appOL` stmts2 `appOL` stmts,
                        top1 ++ top2)

                else
                    panic $ "isSMulOK: Not bit type! (" ++ show word ++ ")"

        panicOp = panic $ "LLVM.CodeGen.genMachOp_slow: unary op encourntered"
                       ++ "with two arguments! (" ++ show op ++ ")"

-- More then two expression, invalid!
genMachOp_slow _ _ _ _ = panic "genMachOp: More then 2 expressions in MachOp!"


-- | Handle CmmLoad expression.
genLoad :: LlvmEnv -> CmmExpr -> CmmType -> UniqSM ExprData

-- First we try to detect a few common cases and produce better code for
-- these then the default case. We are mostly trying to detect Cmm code
-- like I32[Sp + n] and use 'getelementptr' operations instead of the
-- generic case that uses casts and pointer arithmetic
genLoad env e@(CmmReg (CmmGlobal r)) ty
    = genLoad_fast env e r 0 ty

genLoad env e@(CmmRegOff (CmmGlobal r) n) ty
    = genLoad_fast env e r n ty

genLoad env e@(CmmMachOp (MO_Add _) [
                            (CmmReg (CmmGlobal r)),
                            (CmmLit (CmmInt n _))])
                ty
    = genLoad_fast env e r (fromInteger n) ty

genLoad env e@(CmmMachOp (MO_Sub _) [
                            (CmmReg (CmmGlobal r)),
                            (CmmLit (CmmInt n _))])
                ty
    = genLoad_fast env e r (negate $ fromInteger n) ty

-- generic case
genLoad env e ty = genLoad_slow env e ty [other]

-- | Handle CmmLoad expression.
-- This is a special case for loading from a global register pointer
-- offset such as I32[Sp+8].
genLoad_fast :: LlvmEnv -> CmmExpr -> GlobalReg -> Int -> CmmType
                -> UniqSM ExprData
genLoad_fast env e r n ty =
    let gr   = lmGlobalRegVar r
        meta = [getTBAA r]
        grt  = (pLower . getVarType) gr
        ty'  = cmmToLlvmType ty
        (ix,rem) = n `divMod` ((llvmWidthInBits . pLower) grt  `div` 8)
    in case isPointer grt && rem == 0 of
            True  -> do
                (gv,  s1) <- doExpr grt $ Load gr
                (ptr, s2) <- doExpr grt $ GetElemPtr True gv [toI32 ix]
                -- We might need a different pointer type, so check
                case grt == ty' of
                     -- were fine
                     True -> do
                         (var, s3) <- doExpr ty' (MetaExpr meta $ Load ptr)
                         return (env, var, unitOL s1 `snocOL` s2 `snocOL` s3,
                                     [])

                     -- cast to pointer type needed
                     False -> do
                         let pty = pLift ty'
                         (ptr', s3) <- doExpr pty $ Cast LM_Bitcast ptr pty
                         (var, s4) <- doExpr ty' (MetaExpr meta $ Load ptr')
                         return (env, var, unitOL s1 `snocOL` s2 `snocOL` s3
                                    `snocOL` s4, [])

            -- If its a bit type then we use the slow method since
            -- we can't avoid casting anyway.
            False -> genLoad_slow env e ty meta


-- | Handle Cmm load expression.
-- Generic case. Uses casts and pointer arithmetic if needed.
genLoad_slow :: LlvmEnv -> CmmExpr -> CmmType -> [MetaData] -> UniqSM ExprData
genLoad_slow env e ty meta = do
    (env', iptr, stmts, tops) <- exprToVar env e
    case getVarType iptr of
         LMPointer _ -> do
                    (dvar, load) <- doExpr (cmmToLlvmType ty)
                                           (MetaExpr meta $ Load iptr)
                    return (env', dvar, stmts `snocOL` load, tops)

         i@(LMInt _) | i == llvmWord -> do
                    let pty = LMPointer $ cmmToLlvmType ty
                    (ptr, cast)  <- doExpr pty $ Cast LM_Inttoptr iptr pty
                    (dvar, load) <- doExpr (cmmToLlvmType ty)
                                           (MetaExpr meta $ Load ptr)
                    return (env', dvar, stmts `snocOL` cast `snocOL` load, tops)

         other -> pprPanic "exprToVar: CmmLoad expression is not right type!"
                        (PprCmm.pprExpr (getLlvmPlatform env) e <+> text (
                            "Size of Ptr: " ++ show llvmPtrBits ++
                            ", Size of var: " ++ show (llvmWidthInBits other) ++
                            ", Var: " ++ show iptr))


-- | Handle CmmReg expression
--
-- We allocate CmmReg on the stack. This avoids having to map a CmmReg to an
-- equivalent SSA form and avoids having to deal with Phi node insertion.
-- This is also the approach recommended by LLVM developers.
getCmmReg :: LlvmEnv -> CmmReg -> ExprData
getCmmReg env r@(CmmLocal (LocalReg un _))
  = let exists = varLookup un env
        (newv, stmts) = allocReg r
        nenv = varInsert un (pLower $ getVarType newv) env
    in case exists of
            Just ety -> (env, (LMLocalVar un $ pLift ety), nilOL, [])
            Nothing  -> (nenv, newv, stmts, [])

getCmmReg env (CmmGlobal g) = (env, lmGlobalRegVar g, nilOL, [])


-- | Allocate a CmmReg on the stack
allocReg :: CmmReg -> (LlvmVar, LlvmStatements)
allocReg (CmmLocal (LocalReg un ty))
  = let ty' = cmmToLlvmType ty
        var = LMLocalVar un (LMPointer ty')
        alc = Alloca ty' 1
    in (var, unitOL $ Assignment var alc)

allocReg _ = panic $ "allocReg: Global reg encountered! Global registers should"
                    ++ " have been handled elsewhere!"


-- | Generate code for a literal
genLit :: LlvmEnv -> CmmLit -> UniqSM ExprData
genLit env (CmmInt i w)
  = return (env, mkIntLit (LMInt $ widthInBits w) i, nilOL, [])

genLit env (CmmFloat r w)
  = return (env, LMLitVar $ LMFloatLit (fromRational r) (widthToLlvmFloat w),
              nilOL, [])

genLit env cmm@(CmmLabel l)
  = let label = strCLabel_llvm env l
        ty = funLookup label env
        lmty = cmmToLlvmType $ cmmLitType cmm
    in case ty of
            -- Make generic external label definition and then pointer to it
            Nothing -> do
                let glob@(var, _) = genStringLabelRef label
                let ldata = [CmmData Data [([glob], [])]]
                let env' = funInsert label (pLower $ getVarType var) env
                (v1, s1) <- doExpr lmty $ Cast LM_Ptrtoint var llvmWord
                return (env', v1, unitOL s1, ldata)

            -- Referenced data exists in this module, retrieve type and make
            -- pointer to it.
            Just ty' -> do
                let var = LMGlobalVar label (LMPointer ty')
                            ExternallyVisible Nothing Nothing False
                (v1, s1) <- doExpr lmty $ Cast LM_Ptrtoint var llvmWord
                return (env, v1, unitOL s1, [])

genLit env (CmmLabelOff label off) = do
    (env', vlbl, stmts, stat) <- genLit env (CmmLabel label)
    let voff = toIWord off
    (v1, s1) <- doExpr (getVarType vlbl) $ LlvmOp LM_MO_Add vlbl voff
    return (env', v1, stmts `snocOL` s1, stat)

genLit env (CmmLabelDiffOff l1 l2 off) = do
    (env1, vl1, stmts1, stat1) <- genLit env (CmmLabel l1)
    (env2, vl2, stmts2, stat2) <- genLit env1 (CmmLabel l2)
    let voff = toIWord off
    let ty1 = getVarType vl1
    let ty2 = getVarType vl2
    if (isInt ty1) && (isInt ty2)
       && (llvmWidthInBits ty1 == llvmWidthInBits ty2)

       then do
            (v1, s1) <- doExpr (getVarType vl1) $ LlvmOp LM_MO_Sub vl1 vl2
            (v2, s2) <- doExpr (getVarType v1 ) $ LlvmOp LM_MO_Add v1 voff
            return (env2, v2, stmts1 `appOL` stmts2 `snocOL` s1 `snocOL` s2,
                        stat1 ++ stat2)

        else
            panic "genLit: CmmLabelDiffOff encountered with different label ty!"

genLit env (CmmBlock b)
  = genLit env (CmmLabel $ infoTblLbl b)

genLit _ CmmHighStackMark
  = panic "genStaticLit - CmmHighStackMark unsupported!"


-- -----------------------------------------------------------------------------
-- * Misc
--

-- | Function prologue. Load STG arguments into variables for function.
funPrologue :: [LlvmStatement]
funPrologue = concat $ map getReg activeStgRegs
    where getReg rr =
            let reg   = lmGlobalRegVar rr
                arg   = lmGlobalRegArg rr
                alloc = Assignment reg $ Alloca (pLower $ getVarType reg) 1
            in [alloc, Store arg reg]


-- | Function epilogue. Load STG variables to use as argument for call.
-- STG Liveness optimisation done here.
funEpilogue :: LlvmEnv -> Maybe [GlobalReg] -> UniqSM ([LlvmVar], LlvmStatements)

-- Have information and liveness optimisation is enabled
funEpilogue env (Just live) | dopt Opt_RegLiveness (getDflags env) = do
    loads <- mapM loadExpr activeStgRegs
    let (vars, stmts) = unzip loads
    return (vars, concatOL stmts)
  where
    loadExpr r | r `elem` alwaysLive || r `elem` live = do
        let reg  = lmGlobalRegVar r
        (v,s) <- doExpr (pLower $ getVarType reg) $ Load reg
        return (v, unitOL s)
    loadExpr r = do
        let ty = (pLower . getVarType $ lmGlobalRegVar r)
        return (LMLitVar $ LMUndefLit ty, unitOL Nop)

-- don't do liveness optimisation
funEpilogue _ _ = do
    loads <- mapM loadExpr activeStgRegs
    let (vars, stmts) = unzip loads
    return (vars, concatOL stmts)
  where
    loadExpr r = do
        let reg  = lmGlobalRegVar r
        (v,s) <- doExpr (pLower $ getVarType reg) $ Load reg
        return (v, unitOL s)


-- | A serries of statements to trash all the STG registers.
--
-- In LLVM we pass the STG registers around everywhere in function calls.
-- So this means LLVM considers them live across the entire function, when
-- in reality they usually aren't. For Caller save registers across C calls
-- the saving and restoring of them is done by the Cmm code generator,
-- using Cmm local vars. So to stop LLVM saving them as well (and saving
-- all of them since it thinks they're always live, we trash them just
-- before the call by assigning the 'undef' value to them. The ones we
-- need are restored from the Cmm local var and the ones we don't need
-- are fine to be trashed.
trashStmts :: LlvmStatements
trashStmts = concatOL $ map trashReg activeStgRegs
    where trashReg r =
            let reg   = lmGlobalRegVar r
                ty    = (pLower . getVarType) reg
                trash = unitOL $ Store (LMLitVar $ LMUndefLit ty) reg
            in case callerSaves r of
                      True  -> trash
                      False -> nilOL


-- | Get a function pointer to the CLabel specified.
--
-- This is for Haskell functions, function type is assumed, so doesn't work
-- with foreign functions.
getHsFunc :: LlvmEnv -> CLabel -> UniqSM ExprData
getHsFunc env lbl
  = let fn = strCLabel_llvm env lbl
        ty    = funLookup fn env
    in case ty of
        -- Function in module in right form
        Just ty'@(LMFunction sig) -> do
            let fun = LMGlobalVar fn ty' (funcLinkage sig) Nothing Nothing False
            return (env, fun, nilOL, [])

        -- label in module but not function pointer, convert
        Just ty' -> do
            let fun = LMGlobalVar fn (pLift ty') ExternallyVisible
                            Nothing Nothing False
            (v1, s1) <- doExpr (pLift llvmFunTy) $
                            Cast LM_Bitcast fun (pLift llvmFunTy)
            return (env, v1, unitOL s1, [])

        -- label not in module, create external reference
        Nothing  -> do
            let ty' = LMFunction $ llvmFunSig env lbl ExternallyVisible
            let fun = LMGlobalVar fn ty' ExternallyVisible Nothing Nothing False
            let top = CmmData Data [([],[ty'])]
            let env' = funInsert fn ty' env
            return (env', fun, nilOL, [top])


-- | Create a new local var
mkLocalVar :: LlvmType -> UniqSM LlvmVar
mkLocalVar ty = do
    un <- getUniqueUs
    return $ LMLocalVar un ty


-- | Execute an expression, assigning result to a var
doExpr :: LlvmType -> LlvmExpression -> UniqSM (LlvmVar, LlvmStatement)
doExpr ty expr = do
    v <- mkLocalVar ty
    return (v, Assignment v expr)


-- | Expand CmmRegOff
expandCmmReg :: (CmmReg, Int) -> CmmExpr
expandCmmReg (reg, off)
  = let width = typeWidth (cmmRegType reg)
        voff  = CmmLit $ CmmInt (fromIntegral off) width
    in CmmMachOp (MO_Add width) [CmmReg reg, voff]


-- | Convert a block id into a appropriate Llvm label
blockIdToLlvm :: BlockId -> LlvmVar
blockIdToLlvm bid = LMLocalVar (getUnique bid) LMLabel

-- | Create Llvm int Literal
mkIntLit :: Integral a => LlvmType -> a -> LlvmVar
mkIntLit ty i = LMLitVar $ LMIntLit (toInteger i) ty

-- | Convert int type to a LLvmVar of word or i32 size
toI32, toIWord :: Integral a => a -> LlvmVar
toI32 = mkIntLit i32
toIWord = mkIntLit llvmWord


-- | Error functions
panic :: String -> a
panic s = Outputable.panic $ "LlvmCodeGen.CodeGen." ++ s

pprPanic :: String -> SDoc -> a
pprPanic s d = Outputable.pprPanic ("LlvmCodeGen.CodeGen." ++ s) d
<|MERGE_RESOLUTION|>--- conflicted
+++ resolved
@@ -172,11 +172,7 @@
 
 -- Write barrier needs to be handled specially as it is implemented as an LLVM
 -- intrinsic function.
-<<<<<<< HEAD
-genCall env (CmmPrim MO_WriteBarrier) _ _ _
-=======
 genCall env (CmmPrim MO_WriteBarrier _) _ _ _
->>>>>>> 2bc9d896
  | platformArch (getLlvmPlatform env) `elem` [ArchX86, ArchX86_64, ArchSPARC]
     = return (env, nilOL, [])
  | getLlvmVer env > 29 = barrier env
