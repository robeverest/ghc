--- conflicted
+++ resolved
@@ -38,19 +38,13 @@
 -- | Top-level of the LLVM proc Code generator
 --
 genLlvmProc :: LlvmEnv -> RawCmmDecl -> UniqSM (LlvmEnv, [LlvmCmmDecl])
-<<<<<<< HEAD
-genLlvmProc env (CmmProc info lbl (ListGraph blocks)) = do
+genLlvmProc env proc0@(CmmProc _ lbl (ListGraph blocks)) = do
     let env' = setAliasMap env $ genAliasMap blocks
     (env'', lmblocks, lmdata) <- basicBlocksCodeGen env' blocks ([], [])
-    let proc = CmmProc info lbl (ListGraph lmblocks)
-    return (env'', proc:lmdata)
-=======
-genLlvmProc env proc0@(CmmProc _ lbl (ListGraph blocks)) = do
-    (env', lmblocks, lmdata) <- basicBlocksCodeGen env blocks ([], [])
     let info = topInfoTable proc0
         proc = CmmProc info lbl (ListGraph lmblocks)
-    return (env', proc:lmdata)
->>>>>>> 911bc5ce
+    return (env'', proc:lmdata)
+
 
 genLlvmProc _ _ = panic "genLlvmProc: case that shouldn't reach here!"
 
