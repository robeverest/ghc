--- conflicted
+++ resolved
@@ -22,12 +22,8 @@
 	HsSigCtxt(..), lookupLocalTcNames, lookupSigOccRn,
 
 	lookupFixityRn, lookupTyFixityRn, 
-<<<<<<< HEAD
-	lookupInstDeclBndr, lookupSubBndrOcc, greRdrName,
-=======
 	lookupInstDeclBndr, lookupSubBndrOcc, lookupFamInstName,
         greRdrName,
->>>>>>> 2bc9d896
         lookupSubBndrGREs, lookupConstructorFields,
 	lookupSyntaxName, lookupSyntaxTable, lookupIfThenElse,
 	lookupGreRn, lookupGreLocalRn, lookupGreRn_maybe,
@@ -46,10 +42,6 @@
 	warnUnusedMatches,
 	warnUnusedTopBinds, warnUnusedLocalBinds,
 	dataTcOccs, unknownNameErr, kindSigErr, dataKindsErr, perhapsForallMsg,
-<<<<<<< HEAD
-
-=======
->>>>>>> 2bc9d896
         HsDocContext(..), docOfHsDocContext
     ) where
 
@@ -266,13 +258,9 @@
 
   where
     exact_nm_err = hang (ptext (sLit "The exact Name") <+> quotes (ppr name) <+> ptext (sLit "is not in scope"))
-<<<<<<< HEAD
-                      2 (ptext (sLit "Probable cause: you used a unique name (NameU) in Template Haskell but did not bind it"))
-=======
                       2 (vcat [ ptext (sLit "Probable cause: you used a unique name (NameU), perhaps via newName,")
                               , ptext (sLit "in Template Haskell, but did not bind it")
                               , ptext (sLit "If that's it, then -ddump-splices might be useful") ])
->>>>>>> 2bc9d896
 
 -----------------------------------------------
 lookupInstDeclBndr :: Name -> SDoc -> RdrName -> RnM Name
@@ -489,8 +477,6 @@
 otherwise the type checker will get confused.  To do this we need to
 keep track of all the Names in scope, and the LocalRdrEnv does just that;
 we consult it with RdrName.inLocalRdrEnvScope.
-<<<<<<< HEAD
-=======
 
 There is another wrinkle.  With TH and -XDataKinds, consider
    $( [d| data Nat = Zero 
@@ -504,7 +490,6 @@
 in scope in the GlobalRdrEnv, we need to look up the DataName namespace
 too.  (An alternative would be to make the GlobalRdrEnv also have
 a Name -> GRE mapping.)
->>>>>>> 2bc9d896
 
 Note [Usage for sub-bndrs]
 ~~~~~~~~~~~~~~~~~~~~~~~~~~
@@ -560,34 +545,6 @@
            Nothing -> unboundName WL_Any rdr_name  }
 
 -- lookupPromotedOccRn looks up an optionally promoted RdrName.
-<<<<<<< HEAD
-lookupPromotedOccRn :: RdrName -> RnM Name
--- see Note [Demotion] in OccName
-lookupPromotedOccRn rdr_name = do {
-    -- 1. lookup the name
-    opt_name <- lookupOccRn_maybe rdr_name 
-  ; case opt_name of
-      -- 1.a. we found it!
-      Just name -> return name
-      -- 1.b. we did not find it -> 2
-      Nothing -> do {
-  ; -- 2. maybe it was implicitly promoted
-    case demoteRdrName rdr_name of
-      -- 2.a it was not in a promoted namespace
-      Nothing -> err
-      -- 2.b let's try every thing again -> 3
-      Just demoted_rdr_name -> do {
-  ; data_kinds <- xoptM Opt_DataKinds
-    -- 3. lookup again
-  ; opt_demoted_name <- lookupOccRn_maybe demoted_rdr_name ;
-  ; case opt_demoted_name of
-      -- 3.a. it was implicitly promoted, but confirm that we can promote
-      -- JPM: We could try to suggest turning on DataKinds here
-      Just demoted_name -> if data_kinds then return demoted_name else err
-      -- 3.b. use rdr_name to have a correct error message
-      Nothing -> err } } }
-  where err = unboundName WL_Any rdr_name
-=======
 lookupTypeOccRn :: RdrName -> RnM Name
 -- see Note [Demotion] 
 lookupTypeOccRn rdr_name 
@@ -620,7 +577,6 @@
 When the user writes:
   data Nat = Zero | Succ Nat
   foo :: f Zero -> Int
->>>>>>> 2bc9d896
 
 'Zero' in the type signature of 'foo' is parsed as:
   HsTyVar ("Zero", TcClsName)
