--- conflicted
+++ resolved
@@ -53,11 +53,6 @@
 import Control.Monad
 import Data.List( partition )
 import Maybes( orElse )
-<<<<<<< HEAD
-import Data.List( partition )
-import Data.Maybe( isNothing )
-=======
->>>>>>> 2bc9d896
 \end{code}
 
 @rnSourceDecl@ `renames' declarations.
@@ -743,13 +738,8 @@
 rnHsVectDecl (HsVectClassOut _)
   = panic "RnSource.rnHsVectDecl: Unexpected 'HsVectClassOut'"
 rnHsVectDecl (HsVectInstIn instTy)
-<<<<<<< HEAD
-  = do { instTy' <- rnLHsInstType (text "In a VECTORISE pragma") instTy
-       ; return (HsVectInstIn instTy', extractHsTyNames instTy')
-=======
   = do { (instTy', fvs) <- rnLHsInstType (text "In a VECTORISE pragma") instTy
        ; return (HsVectInstIn instTy', fvs)
->>>>>>> 2bc9d896
        }
 rnHsVectDecl (HsVectInstOut _)
   = panic "RnSource.rnHsVectDecl: Unexpected 'HsVectInstOut'"
@@ -816,39 +806,23 @@
 -- Rename the declarations and do depedency analysis on them
 rnTyClDecls extra_deps tycl_ds
   = do { ds_w_fvs <- mapM (wrapLocFstM (rnTyClDecl Nothing)) (concat tycl_ds)
-<<<<<<< HEAD
-       ; thisPkg  <- fmap thisPackage getDOpts
-       ; let (fam_insts, non_fam_insts) = partition (isFamInstDecl . unLoc . fst) ds_w_fvs
-                  -- Ignore family instances when doing this dependency analysis
-                  -- because they don't have a binder
-
-             add_boot_deps :: FreeVars -> FreeVars
-=======
        ; thisPkg  <- fmap thisPackage getDynFlags
        ; let add_boot_deps :: FreeVars -> FreeVars
->>>>>>> 2bc9d896
              -- See Note [Extra dependencies from .hs-boot files]
              add_boot_deps fvs | any (isInPackage thisPkg) (nameSetToList fvs)
                                = fvs `plusFV` mkFVs extra_deps
                                | otherwise
                                = fvs
 
-             ds_w_fvs' = map (\(ds, fvs) -> (ds, add_boot_deps fvs)) non_fam_insts
+             ds_w_fvs' = map (\(ds, fvs) -> (ds, add_boot_deps fvs)) ds_w_fvs
 
              sccs :: [SCC (LTyClDecl Name)]
              sccs = depAnalTyClDecls ds_w_fvs'
 
-             all_fvs = foldr (plusFV . snd) emptyFVs ds_w_fvs
-
-
-<<<<<<< HEAD
-       ; return (map fst fam_insts : map flattenSCC sccs, all_fvs) }
-            -- Just put the family-instance group first;
-            -- it is treated separately anyway
-=======
+             all_fvs = foldr (plusFV . snd) emptyFVs ds_w_fvs'
+
        ; traceRn (text "rnTycl"  <+> (ppr ds_w_fvs $$ ppr sccs))
        ; return (map flattenSCC sccs, all_fvs) }
->>>>>>> 2bc9d896
 
 
 rnTyClDecl :: Maybe (Name, [Name])  
