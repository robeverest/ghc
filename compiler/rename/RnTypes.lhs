%
% (c) The GRASP/AQUA Project, Glasgow University, 1992-1998
%
\section[RnSource]{Main pass of renamer}

\begin{code}
{-# OPTIONS -fno-warn-tabs #-}
-- The above warning supression flag is a temporary kludge.
-- While working on this module you are encouraged to remove it and
-- detab the module (please do the detabbing in a separate patch). See
--     http://hackage.haskell.org/trac/ghc/wiki/Commentary/CodingStyle#TabsvsSpaces
-- for details

module RnTypes ( 
	-- Type related stuff
	rnHsType, rnLHsType, rnLHsTypes, rnContext,
        rnHsKind, rnLHsKind, rnLHsMaybeKind,
	rnHsSigType, rnLHsInstType, rnConDeclFields,
        rnIPName,

	-- Precence related stuff
	mkOpAppRn, mkNegAppRn, mkOpFormRn, mkConOpPatRn,
	checkPrecMatch, checkSectionPrec, warnUnusedForAlls,

	-- Splice related stuff
	rnSplice, checkTH,

        -- Binding related stuff
        bindSigTyVarsFV, bindHsTyVars, bindTyVarsRn, rnHsBndrSig,
        extractHsTyRdrTyVars, extractHsTysRdrTyVars

  ) where

import {-# SOURCE #-} RnExpr( rnLExpr )
#ifdef GHCI
import {-# SOURCE #-} TcSplice( runQuasiQuoteType )
#endif 	/* GHCI */

import DynFlags
import HsSyn
import RnHsDoc          ( rnLHsDoc, rnMbLHsDoc )
import RnEnv
import TcRnMonad
import IfaceEnv         ( newIPName )
import RdrName
import PrelNames
import TysPrim          ( funTyConName )
import Name
import SrcLoc
import NameSet

import Util		( filterOut )
import BasicTypes	( IPName(..), ipNameName, compareFixity, funTyFixity, negateFixity, 
			  Fixity(..), FixityDirection(..) )
import Outputable
import FastString
import Data.List        ( nub )
import Control.Monad	( unless )

#include "HsVersions.h"
\end{code}

These type renamers are in a separate module, rather than in (say) RnSource,
to break several loop.

%*********************************************************
%*							*
\subsection{Renaming types}
%*							*
%*********************************************************

\begin{code}
rnHsSigType :: SDoc -> LHsType RdrName -> RnM (LHsType Name, FreeVars)
	-- rnHsSigType is used for source-language type signatures,
	-- which use *implicit* universal quantification.
rnHsSigType doc_str ty = rnLHsType (TypeSigCtx doc_str) ty

rnLHsInstType :: SDoc -> LHsType RdrName -> RnM (LHsType Name, FreeVars)
-- Rename the type in an instance or standalone deriving decl
rnLHsInstType doc_str ty 
  = do { (ty', fvs) <- rnLHsType (TypeSigCtx doc_str) ty
       ; unless good_inst_ty (addErrAt (getLoc ty) (badInstTy ty))
       ; return (ty', fvs) }
  where
    good_inst_ty
      | Just (_, _, L _ cls, _) <- splitLHsInstDeclTy_maybe ty
      , isTcOcc (rdrNameOcc cls) = True
      | otherwise                = False

badInstTy :: LHsType RdrName -> SDoc
badInstTy ty = ptext (sLit "Malformed instance:") <+> ppr ty 
\end{code}

rnHsType is here because we call it from loadInstDecl, and I didn't
want a gratuitous knot.

\begin{code}
rnLHsTyKi  :: Bool --  True <=> renaming a type, False <=> a kind
           -> HsDocContext -> LHsType RdrName -> RnM (LHsType Name, FreeVars)
rnLHsTyKi isType doc (L loc ty)
  = setSrcSpan loc $ 
    do { (ty', fvs) <- rnHsTyKi isType doc ty
       ; return (L loc ty', fvs) }

rnLHsType  :: HsDocContext -> LHsType RdrName -> RnM (LHsType Name, FreeVars)
rnLHsType = rnLHsTyKi True

rnLHsKind  :: HsDocContext -> LHsKind RdrName -> RnM (LHsKind Name, FreeVars)
rnLHsKind = rnLHsTyKi False

rnLHsMaybeKind  :: HsDocContext -> Maybe (HsBndrSig (LHsKind RdrName))
                -> RnM (Maybe (HsBndrSig (LHsKind Name)), FreeVars)
rnLHsMaybeKind _ Nothing 
  = return (Nothing, emptyFVs)
rnLHsMaybeKind doc (Just bsig) 
  = rnHsBndrSig False doc bsig $ \ bsig' -> 
    return (Just bsig', emptyFVs)

rnHsType  :: HsDocContext -> HsType RdrName -> RnM (HsType Name, FreeVars)
rnHsType = rnHsTyKi True
rnHsKind  :: HsDocContext -> HsKind RdrName -> RnM (HsKind Name, FreeVars)
rnHsKind = rnHsTyKi False

rnHsTyKi :: Bool -> HsDocContext -> HsType RdrName -> RnM (HsType Name, FreeVars)

rnHsTyKi isType doc (HsForAllTy Implicit _ lctxt@(L _ ctxt) ty) 
  = ASSERT ( isType ) do
	-- Implicit quantifiction in source code (no kinds on tyvars)
	-- Given the signature  C => T  we universally quantify 
	-- over FV(T) \ {in-scope-tyvars} 
    name_env <- getLocalRdrEnv
    loc <- getSrcSpanM
    let
	(_kvs, mentioned) = extractHsTysRdrTyVars (ty:ctxt)
           -- In for-all types we don't bring in scope
           -- kind variables mentioned in kind signatures
           -- (Well, not yet anyway....)
           --    f :: Int -> T (a::k)    -- Not allowed

	-- Don't quantify over type variables that are in scope;
	-- when GlasgowExts is off, there usually won't be any, except for
	-- class signatures:
	--	class C a where { op :: a -> a }
	forall_tyvars = filter (not . (`elemLocalRdrEnv` name_env)) mentioned
	tyvar_bndrs   = userHsTyVarBndrs loc forall_tyvars

    rnForAll doc Implicit tyvar_bndrs lctxt ty

rnHsTyKi isType doc ty@(HsForAllTy Explicit forall_tyvars lctxt@(L _ ctxt) tau)
  = ASSERT ( isType ) do { 	-- Explicit quantification.
         -- Check that the forall'd tyvars are actually 
	 -- mentioned in the type, and produce a warning if not
         let (_kvs, mentioned) = extractHsTysRdrTyVars (tau:ctxt)
             in_type_doc = ptext (sLit "In the type") <+> quotes (ppr ty)
       ; warnUnusedForAlls (in_type_doc $$ docOfHsDocContext doc) forall_tyvars mentioned

       ; rnForAll doc Explicit forall_tyvars lctxt tau }

rnHsTyKi isType _ (HsTyVar rdr_name)
  = do { name <- rnTyVar isType rdr_name
       ; return (HsTyVar name, unitFV name) }

-- If we see (forall a . ty), without foralls on, the forall will give
-- a sensible error message, but we don't want to complain about the dot too
-- Hence the jiggery pokery with ty1
rnHsTyKi isType doc ty@(HsOpTy ty1 (wrapper, L loc op) ty2)
  = ASSERT ( isType ) setSrcSpan loc $ 
    do	{ ops_ok <- xoptM Opt_TypeOperators
	; op' <- if ops_ok
		 then rnTyVar isType op
		 else do { addErr (opTyErr op ty)
			 ; return (mkUnboundName op) }	-- Avoid double complaint
	; let l_op' = L loc op'
	; fix <- lookupTyFixityRn l_op'
	; (ty1', fvs1) <- rnLHsType doc ty1
	; (ty2', fvs2) <- rnLHsType doc ty2
	; res_ty <- mkHsOpTyRn (\t1 t2 -> HsOpTy t1 (wrapper, l_op') t2) 
                               op' fix ty1' ty2'
        ; return (res_ty, (fvs1 `plusFV` fvs2) `addOneFV` op') }

rnHsTyKi isType doc (HsParTy ty)
  = do { (ty', fvs) <- rnLHsTyKi isType doc ty
       ; return (HsParTy ty', fvs) }

rnHsTyKi isType doc (HsBangTy b ty)
  = ASSERT ( isType ) 
    do { (ty', fvs) <- rnLHsType doc ty
       ; return (HsBangTy b ty', fvs) }

rnHsTyKi isType doc (HsRecTy flds)
  = ASSERT ( isType ) 
    do { (flds', fvs) <- rnConDeclFields doc flds
       ; return (HsRecTy flds', fvs) }

rnHsTyKi isType doc (HsFunTy ty1 ty2)
  = do { (ty1', fvs1) <- rnLHsTyKi isType doc ty1
	-- Might find a for-all as the arg of a function type
       ; (ty2', fvs2) <- rnLHsTyKi isType doc ty2
	-- Or as the result.  This happens when reading Prelude.hi
	-- when we find return :: forall m. Monad m -> forall a. a -> m a

	-- Check for fixity rearrangements
       ; res_ty <- if isType
                   then mkHsOpTyRn HsFunTy funTyConName funTyFixity ty1' ty2'
                   else return (HsFunTy ty1' ty2')
       ; return (res_ty, fvs1 `plusFV` fvs2) }

<<<<<<< HEAD
rnHsTyKi isType doc listTy@(HsListTy ty) = do
    data_kinds <- xoptM Opt_DataKinds
    unless (data_kinds || isType) (addErr (dataKindsErr listTy))
    ty' <- rnLHsTyKi isType doc ty
    return (HsListTy ty')
=======
rnHsTyKi isType doc listTy@(HsListTy ty)
  = do { data_kinds <- xoptM Opt_DataKinds
       ; unless (data_kinds || isType) (addErr (dataKindsErr listTy))
       ; (ty', fvs) <- rnLHsTyKi isType doc ty
       ; return (HsListTy ty', fvs) }
>>>>>>> 2bc9d896

rnHsTyKi isType doc (HsKindSig ty k)
  = ASSERT ( isType ) 
    do { kind_sigs_ok <- xoptM Opt_KindSignatures
       ; unless kind_sigs_ok (badSigErr False doc ty)
       ; (ty', fvs1) <- rnLHsType doc ty
       ; (k', fvs2) <- rnLHsKind doc k
       ; return (HsKindSig ty' k', fvs1 `plusFV` fvs2) }

rnHsTyKi isType doc (HsPArrTy ty) 
  = ASSERT ( isType )
    do { (ty', fvs) <- rnLHsType doc ty
       ; return (HsPArrTy ty', fvs) }

-- Unboxed tuples are allowed to have poly-typed arguments.  These
-- sometimes crop up as a result of CPR worker-wrappering dictionaries.
<<<<<<< HEAD
rnHsTyKi isType doc tupleTy@(HsTupleTy tup_con tys) = do
    data_kinds <- xoptM Opt_DataKinds
    unless (data_kinds || isType) (addErr (dataKindsErr tupleTy))
    tys' <- mapM (rnLHsTyKi isType doc) tys
    return (HsTupleTy tup_con tys')

rnHsTyKi isType doc (HsAppTy ty1 ty2) = do
    ty1' <- rnLHsTyKi isType doc ty1
    ty2' <- rnLHsTyKi isType doc ty2
    return (HsAppTy ty1' ty2')

rnHsTyKi isType doc (HsIParamTy n ty) = ASSERT( isType ) do
    ty' <- rnLHsType doc ty
    n' <- rnIPName n
    return (HsIParamTy n' ty')

rnHsTyKi isType doc (HsEqTy ty1 ty2) = ASSERT( isType ) do
    ty1' <- rnLHsType doc ty1
    ty2' <- rnLHsType doc ty2
    return (HsEqTy ty1' ty2')
=======
rnHsTyKi isType doc tupleTy@(HsTupleTy tup_con tys)
  = do { data_kinds <- xoptM Opt_DataKinds
       ; unless (data_kinds || isType) (addErr (dataKindsErr tupleTy))
       ; (tys', fvs) <- mapFvRn (rnLHsTyKi isType doc) tys
       ; return (HsTupleTy tup_con tys', fvs) }

-- 1. Perhaps we should use a separate extension here?
-- 2. Check that the integer is positive?
rnHsTyKi isType _ tyLit@(HsTyLit t)
  = do { data_kinds <- xoptM Opt_DataKinds
       ; unless (data_kinds || isType) (addErr (dataKindsErr tyLit))
       ; return (HsTyLit t, emptyFVs) }

rnHsTyKi isType doc (HsAppTy ty1 ty2)
  = do { (ty1', fvs1) <- rnLHsTyKi isType doc ty1
       ; (ty2', fvs2) <- rnLHsTyKi isType doc ty2
       ; return (HsAppTy ty1' ty2', fvs1 `plusFV` fvs2) }

rnHsTyKi isType doc (HsIParamTy n ty)
  = ASSERT( isType )
    do { (ty', fvs) <- rnLHsType doc ty
       ; n' <- rnIPName n
       ; return (HsIParamTy n' ty', fvs) }

rnHsTyKi isType doc (HsEqTy ty1 ty2) 
  = ASSERT( isType )
    do { (ty1', fvs1) <- rnLHsType doc ty1
       ; (ty2', fvs2) <- rnLHsType doc ty2
       ; return (HsEqTy ty1' ty2', fvs1 `plusFV` fvs2) }
>>>>>>> 2bc9d896

rnHsTyKi isType _ (HsSpliceTy sp _ k)
  = ASSERT ( isType ) 
    do { (sp', fvs) <- rnSplice sp	-- ToDo: deal with fvs
       ; return (HsSpliceTy sp' fvs k, fvs) }

rnHsTyKi isType doc (HsDocTy ty haddock_doc) 
  = ASSERT ( isType )
    do { (ty', fvs) <- rnLHsType doc ty
       ; haddock_doc' <- rnLHsDoc haddock_doc
       ; return (HsDocTy ty' haddock_doc', fvs) }

#ifndef GHCI
rnHsTyKi _ _ ty@(HsQuasiQuoteTy _) = pprPanic "Can't do quasiquotation without GHCi" (ppr ty)
#else
rnHsTyKi isType doc (HsQuasiQuoteTy qq) 
  = ASSERT ( isType ) 
    do { ty <- runQuasiQuoteType qq
       ; rnHsType doc (unLoc ty) }
#endif

rnHsTyKi isType _ (HsCoreTy ty) 
  = ASSERT ( isType ) 
    return (HsCoreTy ty, emptyFVs)
    -- The emptyFVs probably isn't quite right 
    -- but I don't think it matters

rnHsTyKi _ _ (HsWrapTy {}) 
  = panic "rnHsTyKi"

rnHsTyKi isType doc (HsExplicitListTy k tys)
  = ASSERT( isType )
    do { (tys', fvs) <- rnLHsTypes doc tys
       ; return (HsExplicitListTy k tys', fvs) }

rnHsTyKi isType doc (HsExplicitTupleTy kis tys) 
  = ASSERT( isType )
    do { (tys', fvs) <- rnLHsTypes doc tys
       ; return (HsExplicitTupleTy kis tys', fvs) }

--------------
rnTyVar :: Bool -> RdrName -> RnM Name
rnTyVar is_type rdr_name
  | is_type   = lookupTypeOccRn rdr_name
  | otherwise = lookupKindOccRn rdr_name


--------------
rnLHsTypes :: HsDocContext -> [LHsType RdrName]
           -> RnM ([LHsType Name], FreeVars)
rnLHsTypes doc tys = mapFvRn (rnLHsType doc) tys
\end{code}


\begin{code}
rnForAll :: HsDocContext -> HsExplicitFlag -> [LHsTyVarBndr RdrName]
	 -> LHsContext RdrName -> LHsType RdrName 
         -> RnM (HsType Name, FreeVars)

rnForAll doc _ [] (L _ []) (L _ ty) = rnHsType doc ty
	-- One reason for this case is that a type like Int#
	-- starts off as (HsForAllTy Nothing [] Int), in case
	-- there is some quantification.  Now that we have quantified
	-- and discovered there are no type variables, it's nicer to turn
	-- it into plain Int.  If it were Int# instead of Int, we'd actually
	-- get an error, because the body of a genuine for-all is
	-- of kind *.

rnForAll doc exp forall_tyvars ctxt ty
  = bindHsTyVars doc forall_tyvars $ \ new_tyvars ->
    do { (new_ctxt, fvs1) <- rnContext doc ctxt
       ; (new_ty, fvs2) <- rnLHsType doc ty
       ; return (HsForAllTy exp new_tyvars new_ctxt new_ty, fvs1 `plusFV` fvs2) }
	-- Retain the same implicit/explicit flag as before
	-- so that we can later print it correctly

---------------
bindSigTyVarsFV :: [Name]
		-> RnM (a, FreeVars)
	  	-> RnM (a, FreeVars)
-- Used just before renaming the defn of a function
-- with a separate type signature, to bring its tyvars into scope
-- With no -XScopedTypeVariables, this is a no-op
bindSigTyVarsFV tvs thing_inside
  = do	{ scoped_tyvars <- xoptM Opt_ScopedTypeVariables
	; if not scoped_tyvars then 
		thing_inside 
	  else
		bindLocalNamesFV tvs thing_inside }

---------------
bindHsTyVars :: HsDocContext -> [LHsTyVarBndr RdrName]
	      -> ([LHsTyVarBndr Name] -> RnM (a, FreeVars))
	      -> RnM (a, FreeVars)
bindHsTyVars doc tv_bndrs thing_inside
  = do { checkDupAndShadowedRdrNames rdr_names_w_loc
       ; names <- newLocalBndrsRn rdr_names_w_loc
       ; bindTyVarsRn doc tv_bndrs names thing_inside }
  where
    rdr_names_w_loc = hsLTyVarLocNames tv_bndrs

---------------
bindTyVarsRn :: HsDocContext -> [LHsTyVarBndr RdrName] -> [Name]
	     -> ([LHsTyVarBndr Name] -> RnM (a, FreeVars))
	     -> RnM (a, FreeVars)
-- Rename the HsTyVarBndrs, giving them the specified names
-- *and* bringing into scope the kind variables bound in 
-- any kind signatures

bindTyVarsRn doc tv_bndrs names thing_inside
  = go tv_bndrs names $ \ tv_bndrs' -> 
    bindLocalNamesFV names (thing_inside tv_bndrs')
  where
    go [] [] thing_inside = thing_inside []

    go (L loc (UserTyVar _) : tvs) (n : ns) thing_inside
      = go tvs ns $ \ tvs' ->
        thing_inside (L loc (UserTyVar n) : tvs')

    go (L loc (KindedTyVar _ bsig) : tvs) (n : ns) thing_inside
      = rnHsBndrSig False doc bsig $ \ bsig' ->
        go tvs ns $ \ tvs' ->
        thing_inside (L loc (KindedTyVar n bsig') : tvs')

    -- Lists of unequal length
    go tvs names _ = pprPanic "bindTyVarsRn" (ppr tvs $$ ppr names)

--------------------------------
rnHsBndrSig :: Bool    -- True <=> type sig, False <=> kind sig
            -> HsDocContext
            -> HsBndrSig (LHsType RdrName)
            -> (HsBndrSig (LHsType Name) -> RnM (a, FreeVars))
            -> RnM (a, FreeVars)
rnHsBndrSig is_type doc (HsBSig ty@(L loc _) _) thing_inside
  = do { let (kv_bndrs, tv_bndrs) = extractHsTyRdrTyVars ty
       ; checkHsBndrFlags is_type doc ty tv_bndrs 
       ; name_env <- getLocalRdrEnv
       ; tv_names <- newLocalBndrsRn [L loc tv | tv <- tv_bndrs
                                               , not (tv `elemLocalRdrEnv` name_env) ]
       ; kv_names <- newLocalBndrsRn [L loc kv | kv <- kv_bndrs
                                               , not (kv `elemLocalRdrEnv` name_env) ]
       ; bindLocalNamesFV kv_names $ 
         bindLocalNamesFV tv_names $ 
    do { (ty', fvs1) <- rnLHsTyKi is_type doc ty
       ; (res, fvs2) <- thing_inside (HsBSig ty' (kv_names, tv_names))
       ; return (res, fvs1 `plusFV` fvs2) } }

checkHsBndrFlags :: Bool -> HsDocContext 
                 -> LHsType RdrName -> [RdrName] -> RnM ()
checkHsBndrFlags is_type doc ty tv_bndrs
  | is_type     -- Type
  = do { sig_ok <- xoptM Opt_ScopedTypeVariables
       ; unless sig_ok (badSigErr True doc ty) }
  | otherwise   -- Kind
  = do { sig_ok <- xoptM Opt_KindSignatures
       ; unless sig_ok (badSigErr False doc ty)
       ; poly_kind <- xoptM Opt_PolyKinds
       ; unless (poly_kind || null tv_bndrs) 
                (addErr (badKindBndrs doc ty tv_bndrs)) }

badKindBndrs :: HsDocContext -> LHsKind RdrName -> [RdrName] -> SDoc
badKindBndrs doc _kind kvs
  = vcat [ hang (ptext (sLit "Kind signature mentions kind variable") <> plural kvs
                 <+> pprQuotedList kvs)
              2 (ptext (sLit "Perhaps you intended to use -XPolyKinds"))
         , docOfHsDocContext doc ]

badSigErr :: Bool -> HsDocContext -> LHsType RdrName -> TcM ()
badSigErr is_type doc (L loc ty)
  = setSrcSpan loc $ addErr $
    vcat [ hang (ptext (sLit "Illegal") <+> what 
                 <+> ptext (sLit "signature:") <+> quotes (ppr ty))
              2 (ptext (sLit "Perhaps you intended to use") <+> flag)
         , docOfHsDocContext doc ]
  where
    what | is_type   = ptext (sLit "type")
         | otherwise = ptext (sLit "kind")
    flag | is_type   = ptext (sLit "-XScopedTypeVariable")
         | otherwise = ptext (sLit "-XKindSignatures")
\end{code}

Note [Renaming associated types] 
~~~~~~~~~~~~~~~~~~~~~~~~~~~~~~~~
Check that the RHS of the decl mentions only type variables
bound on the LHS.  For example, this is not ok
   class C a b where
      type F a x :: *
   instance C (p,q) r where
      type F (p,q) x = (x, r)	-- BAD: mentions 'r'
c.f. Trac #5515

What makes it tricky is that the *kind* variable from the class *are*
in scope (Trac #5862):
    class Category (x :: k -> k -> *) where
      type Ob x :: k -> Constraint
      id :: Ob x a => x a a
      (.) :: (Ob x a, Ob x b, Ob x c) => x b c -> x a b -> x a c 
Here 'k' is in scope in the kind signature even though it's not 
explicitly mentioned on the LHS of the type Ob declaration.

We could force you to mention k explicitly, thus
    class Category (x :: k -> k -> *) where
      type Ob (x :: k -> k -> *) :: k -> Constraint
but it seems tiresome to do so.


%*********************************************************
%*							*
\subsection{Contexts and predicates}
%*							*
%*********************************************************

\begin{code}
rnConDeclFields :: HsDocContext -> [ConDeclField RdrName] 
                -> RnM ([ConDeclField Name], FreeVars)
rnConDeclFields doc fields = mapFvRn (rnField doc) fields

rnField :: HsDocContext -> ConDeclField RdrName -> RnM (ConDeclField Name, FreeVars)
rnField doc (ConDeclField name ty haddock_doc)
  = do { new_name <- lookupLocatedTopBndrRn name
       ; (new_ty, fvs) <- rnLHsType doc ty
       ; new_haddock_doc <- rnMbLHsDoc haddock_doc
       ; return (ConDeclField new_name new_ty new_haddock_doc, fvs) }

rnContext :: HsDocContext -> LHsContext RdrName -> RnM (LHsContext Name, FreeVars)
rnContext doc (L loc cxt) 
  = do { (cxt', fvs) <- rnLHsTypes doc cxt
       ; return (L loc cxt', fvs) }

rnIPName :: IPName RdrName -> RnM (IPName Name)
rnIPName n = newIPName (occNameFS (rdrNameOcc (ipNameName n)))
\end{code}


%************************************************************************
%*									*
	Fixities and precedence parsing
%*									*
%************************************************************************

@mkOpAppRn@ deals with operator fixities.  The argument expressions
are assumed to be already correctly arranged.  It needs the fixities
recorded in the OpApp nodes, because fixity info applies to the things
the programmer actually wrote, so you can't find it out from the Name.

Furthermore, the second argument is guaranteed not to be another
operator application.  Why? Because the parser parses all
operator appications left-associatively, EXCEPT negation, which
we need to handle specially.
Infix types are read in a *right-associative* way, so that
	a `op` b `op` c
is always read in as
	a `op` (b `op` c)

mkHsOpTyRn rearranges where necessary.  The two arguments
have already been renamed and rearranged.  It's made rather tiresome
by the presence of ->, which is a separate syntactic construct.

\begin{code}
---------------
-- Building (ty1 `op1` (ty21 `op2` ty22))
mkHsOpTyRn :: (LHsType Name -> LHsType Name -> HsType Name)
	   -> Name -> Fixity -> LHsType Name -> LHsType Name 
	   -> RnM (HsType Name)

mkHsOpTyRn mk1 pp_op1 fix1 ty1 (L loc2 (HsOpTy ty21 (w2, op2) ty22))
  = do  { fix2 <- lookupTyFixityRn op2
	; mk_hs_op_ty mk1 pp_op1 fix1 ty1 
		      (\t1 t2 -> HsOpTy t1 (w2, op2) t2)
		      (unLoc op2) fix2 ty21 ty22 loc2 }

mkHsOpTyRn mk1 pp_op1 fix1 ty1 (L loc2 (HsFunTy ty21 ty22))
  = mk_hs_op_ty mk1 pp_op1 fix1 ty1 
		HsFunTy funTyConName funTyFixity ty21 ty22 loc2

mkHsOpTyRn mk1 _ _ ty1 ty2 		-- Default case, no rearrangment
  = return (mk1 ty1 ty2)

---------------
mk_hs_op_ty :: (LHsType Name -> LHsType Name -> HsType Name)
	    -> Name -> Fixity -> LHsType Name
	    -> (LHsType Name -> LHsType Name -> HsType Name)
	    -> Name -> Fixity -> LHsType Name -> LHsType Name -> SrcSpan
	    -> RnM (HsType Name)
mk_hs_op_ty mk1 op1 fix1 ty1 
	    mk2 op2 fix2 ty21 ty22 loc2
  | nofix_error     = do { precParseErr (op1,fix1) (op2,fix2)
		         ; return (mk1 ty1 (L loc2 (mk2 ty21 ty22))) }
  | associate_right = return (mk1 ty1 (L loc2 (mk2 ty21 ty22)))
  | otherwise	    = do { -- Rearrange to ((ty1 `op1` ty21) `op2` ty22)
			   new_ty <- mkHsOpTyRn mk1 op1 fix1 ty1 ty21
			 ; return (mk2 (noLoc new_ty) ty22) }
  where
    (nofix_error, associate_right) = compareFixity fix1 fix2


---------------------------
mkOpAppRn :: LHsExpr Name			-- Left operand; already rearranged
	  -> LHsExpr Name -> Fixity 		-- Operator and fixity
	  -> LHsExpr Name			-- Right operand (not an OpApp, but might
						-- be a NegApp)
	  -> RnM (HsExpr Name)

-- (e11 `op1` e12) `op2` e2
mkOpAppRn e1@(L _ (OpApp e11 op1 fix1 e12)) op2 fix2 e2
  | nofix_error
  = do precParseErr (get_op op1,fix1) (get_op op2,fix2)
       return (OpApp e1 op2 fix2 e2)

  | associate_right = do
    new_e <- mkOpAppRn e12 op2 fix2 e2
    return (OpApp e11 op1 fix1 (L loc' new_e))
  where
    loc'= combineLocs e12 e2
    (nofix_error, associate_right) = compareFixity fix1 fix2

---------------------------
--	(- neg_arg) `op` e2
mkOpAppRn e1@(L _ (NegApp neg_arg neg_name)) op2 fix2 e2
  | nofix_error
  = do precParseErr (negateName,negateFixity) (get_op op2,fix2)
       return (OpApp e1 op2 fix2 e2)

  | associate_right 
  = do new_e <- mkOpAppRn neg_arg op2 fix2 e2
       return (NegApp (L loc' new_e) neg_name)
  where
    loc' = combineLocs neg_arg e2
    (nofix_error, associate_right) = compareFixity negateFixity fix2

---------------------------
--	e1 `op` - neg_arg
mkOpAppRn e1 op1 fix1 e2@(L _ (NegApp _ _))	-- NegApp can occur on the right
  | not associate_right			-- We *want* right association
  = do precParseErr (get_op op1, fix1) (negateName, negateFixity)
       return (OpApp e1 op1 fix1 e2)
  where
    (_, associate_right) = compareFixity fix1 negateFixity

---------------------------
--	Default case
mkOpAppRn e1 op fix e2 			-- Default case, no rearrangment
  = ASSERT2( right_op_ok fix (unLoc e2),
	     ppr e1 $$ text "---" $$ ppr op $$ text "---" $$ ppr fix $$ text "---" $$ ppr e2
    )
    return (OpApp e1 op fix e2)

----------------------------
get_op :: LHsExpr Name -> Name
get_op (L _ (HsVar n)) = n
get_op other           = pprPanic "get_op" (ppr other)

-- Parser left-associates everything, but 
-- derived instances may have correctly-associated things to
-- in the right operarand.  So we just check that the right operand is OK
right_op_ok :: Fixity -> HsExpr Name -> Bool
right_op_ok fix1 (OpApp _ _ fix2 _)
  = not error_please && associate_right
  where
    (error_please, associate_right) = compareFixity fix1 fix2
right_op_ok _ _
  = True

-- Parser initially makes negation bind more tightly than any other operator
-- And "deriving" code should respect this (use HsPar if not)
mkNegAppRn :: LHsExpr id -> SyntaxExpr id -> RnM (HsExpr id)
mkNegAppRn neg_arg neg_name
  = ASSERT( not_op_app (unLoc neg_arg) )
    return (NegApp neg_arg neg_name)

not_op_app :: HsExpr id -> Bool
not_op_app (OpApp _ _ _ _) = False
not_op_app _    	   = True

---------------------------
mkOpFormRn :: LHsCmdTop Name		-- Left operand; already rearranged
	  -> LHsExpr Name -> Fixity 	-- Operator and fixity
	  -> LHsCmdTop Name		-- Right operand (not an infix)
	  -> RnM (HsCmd Name)

-- (e11 `op1` e12) `op2` e2
mkOpFormRn a1@(L loc (HsCmdTop (L _ (HsArrForm op1 (Just fix1) [a11,a12])) _ _ _))
	op2 fix2 a2
  | nofix_error
  = do precParseErr (get_op op1,fix1) (get_op op2,fix2)
       return (HsArrForm op2 (Just fix2) [a1, a2])

  | associate_right
  = do new_c <- mkOpFormRn a12 op2 fix2 a2
       return (HsArrForm op1 (Just fix1)
	          [a11, L loc (HsCmdTop (L loc new_c) [] placeHolderType [])])
	-- TODO: locs are wrong
  where
    (nofix_error, associate_right) = compareFixity fix1 fix2

--	Default case
mkOpFormRn arg1 op fix arg2 			-- Default case, no rearrangment
  = return (HsArrForm op (Just fix) [arg1, arg2])


--------------------------------------
mkConOpPatRn :: Located Name -> Fixity -> LPat Name -> LPat Name
	     -> RnM (Pat Name)

mkConOpPatRn op2 fix2 p1@(L loc (ConPatIn op1 (InfixCon p11 p12))) p2
  = do	{ fix1 <- lookupFixityRn (unLoc op1)
	; let (nofix_error, associate_right) = compareFixity fix1 fix2

	; if nofix_error then do
		{ precParseErr (unLoc op1,fix1) (unLoc op2,fix2)
		; return (ConPatIn op2 (InfixCon p1 p2)) }

	  else if associate_right then do
		{ new_p <- mkConOpPatRn op2 fix2 p12 p2
		; return (ConPatIn op1 (InfixCon p11 (L loc new_p))) } -- XXX loc right?
	  else return (ConPatIn op2 (InfixCon p1 p2)) }

mkConOpPatRn op _ p1 p2 			-- Default case, no rearrangment
  = ASSERT( not_op_pat (unLoc p2) )
    return (ConPatIn op (InfixCon p1 p2))

not_op_pat :: Pat Name -> Bool
not_op_pat (ConPatIn _ (InfixCon _ _)) = False
not_op_pat _        	               = True

--------------------------------------
checkPrecMatch :: Name -> MatchGroup Name -> RnM ()
  -- Check precedence of a function binding written infix
  --   eg  a `op` b `C` c = ...
  -- See comments with rnExpr (OpApp ...) about "deriving"

checkPrecMatch op (MatchGroup ms _)	
  = mapM_ check ms			 	
  where
    check (L _ (Match (L l1 p1 : L l2 p2 :_) _ _))
      = setSrcSpan (combineSrcSpans l1 l2) $
        do checkPrec op p1 False
           checkPrec op p2 True

    check _ = return ()	
	-- This can happen.  Consider
	--	a `op` True = ...
	--	op          = ...
	-- The infix flag comes from the first binding of the group
	-- but the second eqn has no args (an error, but not discovered
	-- until the type checker).  So we don't want to crash on the
	-- second eqn.

checkPrec :: Name -> Pat Name -> Bool -> IOEnv (Env TcGblEnv TcLclEnv) ()
checkPrec op (ConPatIn op1 (InfixCon _ _)) right = do
    op_fix@(Fixity op_prec  op_dir) <- lookupFixityRn op
    op1_fix@(Fixity op1_prec op1_dir) <- lookupFixityRn (unLoc op1)
    let
	inf_ok = op1_prec > op_prec || 
	         (op1_prec == op_prec &&
		  (op1_dir == InfixR && op_dir == InfixR && right ||
		   op1_dir == InfixL && op_dir == InfixL && not right))

	info  = (op,        op_fix)
	info1 = (unLoc op1, op1_fix)
	(infol, infor) = if right then (info, info1) else (info1, info)
    unless inf_ok (precParseErr infol infor)

checkPrec _ _ _
  = return ()

-- Check precedence of (arg op) or (op arg) respectively
-- If arg is itself an operator application, then either
--   (a) its precedence must be higher than that of op
--   (b) its precedency & associativity must be the same as that of op
checkSectionPrec :: FixityDirection -> HsExpr RdrName
	-> LHsExpr Name -> LHsExpr Name -> RnM ()
checkSectionPrec direction section op arg
  = case unLoc arg of
	OpApp _ op fix _ -> go_for_it (get_op op) fix
	NegApp _ _	 -> go_for_it negateName  negateFixity
	_    		 -> return ()
  where
    op_name = get_op op
    go_for_it arg_op arg_fix@(Fixity arg_prec assoc) = do
          op_fix@(Fixity op_prec _) <- lookupFixityRn op_name
	  unless (op_prec < arg_prec
	          || (op_prec == arg_prec && direction == assoc))
		 (sectionPrecErr (op_name, op_fix) 	
				 (arg_op, arg_fix) section)
\end{code}

Precedence-related error messages

\begin{code}
precParseErr :: (Name, Fixity) -> (Name, Fixity) -> RnM ()
precParseErr op1@(n1,_) op2@(n2,_) 
  | isUnboundName n1 || isUnboundName n2
  = return ()	  -- Avoid error cascade
  | otherwise
  = addErr $ hang (ptext (sLit "Precedence parsing error"))
      4 (hsep [ptext (sLit "cannot mix"), ppr_opfix op1, ptext (sLit "and"), 
	       ppr_opfix op2,
	       ptext (sLit "in the same infix expression")])

sectionPrecErr :: (Name, Fixity) -> (Name, Fixity) -> HsExpr RdrName -> RnM ()
sectionPrecErr op@(n1,_) arg_op@(n2,_) section
  | isUnboundName n1 || isUnboundName n2
  = return ()	  -- Avoid error cascade
  | otherwise
  = addErr $ vcat [ptext (sLit "The operator") <+> ppr_opfix op <+> ptext (sLit "of a section"),
	 nest 4 (sep [ptext (sLit "must have lower precedence than that of the operand,"),
	      	      nest 2 (ptext (sLit "namely") <+> ppr_opfix arg_op)]),
	 nest 4 (ptext (sLit "in the section:") <+> quotes (ppr section))]

ppr_opfix :: (Name, Fixity) -> SDoc
ppr_opfix (op, fixity) = pp_op <+> brackets (ppr fixity)
   where
     pp_op | op == negateName = ptext (sLit "prefix `-'")
     	   | otherwise        = quotes (ppr op)
\end{code}

%*********************************************************
%*							*
\subsection{Errors}
%*							*
%*********************************************************

\begin{code}
warnUnusedForAlls :: SDoc -> [LHsTyVarBndr RdrName] -> [RdrName] -> TcM ()
warnUnusedForAlls in_doc bound mentioned_rdrs
  = ifWOptM Opt_WarnUnusedMatches $
    mapM_ add_warn bound_but_not_used
  where
    bound_names        = hsLTyVarLocNames bound
    bound_but_not_used = filterOut ((`elem` mentioned_rdrs) . unLoc) bound_names

    add_warn (L loc tv) 
      = addWarnAt loc $
        vcat [ ptext (sLit "Unused quantified type variable") <+> quotes (ppr tv)
             , in_doc ]

opTyErr :: RdrName -> HsType RdrName -> SDoc
opTyErr op ty@(HsOpTy ty1 _ _)
  = hang (ptext (sLit "Illegal operator") <+> quotes (ppr op) <+> ptext (sLit "in type") <+> quotes (ppr ty))
	 2 extra
  where
    extra | op == dot_tv_RDR && forall_head ty1
	  = perhapsForallMsg
	  | otherwise 
	  = ptext (sLit "Use -XTypeOperators to allow operators in types")

    forall_head (L _ (HsTyVar tv))   = tv == forall_tv_RDR
    forall_head (L _ (HsAppTy ty _)) = forall_head ty
    forall_head _other		     = False
opTyErr _ ty = pprPanic "opTyErr: Not an op" (ppr ty)
\end{code}

%*********************************************************
%*							*
		Splices
%*							*
%*********************************************************

Note [Splices]
~~~~~~~~~~~~~~
Consider
	f = ...
	h = ...$(thing "f")...

The splice can expand into literally anything, so when we do dependency
analysis we must assume that it might mention 'f'.  So we simply treat
all locally-defined names as mentioned by any splice.  This is terribly
brutal, but I don't see what else to do.  For example, it'll mean
that every locally-defined thing will appear to be used, so no unused-binding
warnings.  But if we miss the dependency, then we might typecheck 'h' before 'f',
and that will crash the type checker because 'f' isn't in scope.

Currently, I'm not treating a splice as also mentioning every import,
which is a bit inconsistent -- but there are a lot of them.  We might
thereby get some bogus unused-import warnings, but we won't crash the
type checker.  Not very satisfactory really.

\begin{code}
rnSplice :: HsSplice RdrName -> RnM (HsSplice Name, FreeVars)
rnSplice (HsSplice n expr)
  = do	{ checkTH expr "splice"
	; loc  <- getSrcSpanM
	; n' <- newLocalBndrRn (L loc n)
	; (expr', fvs) <- rnLExpr expr

	-- Ugh!  See Note [Splices] above
	; lcl_rdr <- getLocalRdrEnv
	; gbl_rdr <- getGlobalRdrEnv
	; let gbl_names = mkNameSet [gre_name gre | gre <- globalRdrEnvElts gbl_rdr, 
						    isLocalGRE gre]
	      lcl_names = mkNameSet (localRdrEnvElts lcl_rdr)

	; return (HsSplice n' expr', fvs `plusFV` lcl_names `plusFV` gbl_names) }

checkTH :: Outputable a => a -> String -> RnM ()
#ifdef GHCI 
checkTH _ _ = return ()	-- OK
#else
checkTH e what 	-- Raise an error in a stage-1 compiler
  = addErr (vcat [ptext (sLit "Template Haskell") <+> text what <+>  
	          ptext (sLit "requires GHC with interpreter support"),
                  ptext (sLit "Perhaps you are using a stage-1 compiler?"),
	          nest 2 (ppr e)])
#endif   
\end{code}

%************************************************************************
%*                                                                      *
      Finding the free type variables of a (HsType RdrName)
%*                                                                    *
%************************************************************************

extractHsTyRdrNames finds the free variables of a HsType
It's used when making the for-alls explicit.

Note [Kind and type-variable binders]
~~~~~~~~~~~~~~~~~~~~~~~~~~~~~~~~~~~~~
In a type signature we may implicitly bind type varaible and, more
recently, kind variables.  For example:
  *   f :: a -> a
      f = ...
    Here we need to find the free type variables of (a -> a),
    so that we know what to quantify

  *   class C (a :: k) where ...
    This binds 'k' in ..., as well as 'a'

  *   f (x :: a -> [a]) = ....
    Here we bind 'a' in ....

  *   f (x :: T a -> T (b :: k)) = ...
    Here we bind both 'a' and the kind variable 'k'

  *   type instance F (T (a :: Maybe k)) = ...a...k...
    Here we want to constrain the kind of 'a', and bind 'k'.

In general we want to walk over a type, and find 
  * Its free type variables
  * The free kind variables of any kind signatures in the type

Hence we returns a pair (kind-vars, type vars)
See also Note [HsBSig binder lists] in HsTypes

\begin{code}
type FreeKiTyVars = ([RdrName], [RdrName])

extractHsTyRdrTyVars :: LHsType RdrName -> FreeKiTyVars
-- See Note [Kind and type-variable binders]
extractHsTyRdrTyVars ty 
  = case extract_lty ty ([],[]) of
     (kvs, tvs) -> (nub kvs, nub tvs)

extractHsTysRdrTyVars :: [LHsType RdrName] -> FreeKiTyVars
-- See Note [Kind and type-variable binders]
extractHsTysRdrTyVars ty 
  = case extract_ltys ty ([],[]) of
     (kvs, tvs) -> (nub kvs, nub tvs)

extract_lctxt :: LHsContext RdrName -> FreeKiTyVars -> FreeKiTyVars
extract_lctxt ctxt acc = foldr extract_lty acc (unLoc ctxt)

extract_ltys :: [LHsType RdrName] -> FreeKiTyVars -> FreeKiTyVars
extract_ltys tys acc = foldr extract_lty acc tys

extract_lty :: LHsType RdrName -> FreeKiTyVars -> FreeKiTyVars
extract_lty (L _ ty) acc
  = case ty of
      HsTyVar tv                -> extract_tv tv acc
      HsBangTy _ ty             -> extract_lty ty acc
      HsRecTy flds              -> foldr (extract_lty . cd_fld_type) acc flds
      HsAppTy ty1 ty2           -> extract_lty ty1 (extract_lty ty2 acc)
      HsListTy ty               -> extract_lty ty acc
      HsPArrTy ty               -> extract_lty ty acc
      HsTupleTy _ tys           -> extract_ltys tys acc
      HsFunTy ty1 ty2           -> extract_lty ty1 (extract_lty ty2 acc)
      HsIParamTy _ ty           -> extract_lty ty acc
      HsEqTy ty1 ty2            -> extract_lty ty1 (extract_lty ty2 acc)
      HsOpTy ty1 (_, (L _ tv)) ty2 -> extract_tv tv (extract_lty ty1 (extract_lty ty2 acc))
      HsParTy ty                -> extract_lty ty acc
      HsCoreTy {}               -> acc  -- The type is closed
      HsQuasiQuoteTy {}         -> acc  -- Quasi quotes mention no type variables
      HsSpliceTy {}             -> acc  -- Type splices mention no type variables
      HsDocTy ty _              -> extract_lty ty acc
      HsExplicitListTy _ tys    -> extract_ltys tys acc
      HsExplicitTupleTy _ tys   -> extract_ltys tys acc
      HsTyLit _                 -> acc
      HsWrapTy _ _              -> panic "extract_lty"
      HsKindSig ty ki           -> case extract_lty ty acc of { (kvs1, tvs) ->
                                   case extract_lty ki ([],kvs1) of { (_, kvs2) -> 
                                        -- Kinds shouldn't have sort signatures!
                                   (kvs2, tvs) }}
      HsForAllTy _ [] cx ty     -> extract_lctxt cx (extract_lty ty acc)
      HsForAllTy _ tvs cx ty    -> (acc_kvs ++ body_kvs, 
                                    acc_tvs ++ filterOut (`elem` locals_tvs) body_tvs)
                                where
                                   (body_kvs, body_tvs) = extract_lctxt cx (extract_lty ty ([],[]))
                                   (acc_kvs, acc_tvs) = acc
                                   locals_tvs = hsLTyVarNames tvs
                                        -- Currently we don't have a syntax to explicity bind 
                                        -- kind variables, so these are all type variables

extract_tv :: RdrName -> FreeKiTyVars -> FreeKiTyVars
extract_tv tv acc
  | isRdrTyVar tv = case acc of (kvs,tvs) -> (kvs, tv : tvs)
  | otherwise     = acc
\end{code}<|MERGE_RESOLUTION|>--- conflicted
+++ resolved
@@ -205,19 +205,11 @@
                    else return (HsFunTy ty1' ty2')
        ; return (res_ty, fvs1 `plusFV` fvs2) }
 
-<<<<<<< HEAD
-rnHsTyKi isType doc listTy@(HsListTy ty) = do
-    data_kinds <- xoptM Opt_DataKinds
-    unless (data_kinds || isType) (addErr (dataKindsErr listTy))
-    ty' <- rnLHsTyKi isType doc ty
-    return (HsListTy ty')
-=======
 rnHsTyKi isType doc listTy@(HsListTy ty)
   = do { data_kinds <- xoptM Opt_DataKinds
        ; unless (data_kinds || isType) (addErr (dataKindsErr listTy))
        ; (ty', fvs) <- rnLHsTyKi isType doc ty
        ; return (HsListTy ty', fvs) }
->>>>>>> 2bc9d896
 
 rnHsTyKi isType doc (HsKindSig ty k)
   = ASSERT ( isType ) 
@@ -234,28 +226,6 @@
 
 -- Unboxed tuples are allowed to have poly-typed arguments.  These
 -- sometimes crop up as a result of CPR worker-wrappering dictionaries.
-<<<<<<< HEAD
-rnHsTyKi isType doc tupleTy@(HsTupleTy tup_con tys) = do
-    data_kinds <- xoptM Opt_DataKinds
-    unless (data_kinds || isType) (addErr (dataKindsErr tupleTy))
-    tys' <- mapM (rnLHsTyKi isType doc) tys
-    return (HsTupleTy tup_con tys')
-
-rnHsTyKi isType doc (HsAppTy ty1 ty2) = do
-    ty1' <- rnLHsTyKi isType doc ty1
-    ty2' <- rnLHsTyKi isType doc ty2
-    return (HsAppTy ty1' ty2')
-
-rnHsTyKi isType doc (HsIParamTy n ty) = ASSERT( isType ) do
-    ty' <- rnLHsType doc ty
-    n' <- rnIPName n
-    return (HsIParamTy n' ty')
-
-rnHsTyKi isType doc (HsEqTy ty1 ty2) = ASSERT( isType ) do
-    ty1' <- rnLHsType doc ty1
-    ty2' <- rnLHsType doc ty2
-    return (HsEqTy ty1' ty2')
-=======
 rnHsTyKi isType doc tupleTy@(HsTupleTy tup_con tys)
   = do { data_kinds <- xoptM Opt_DataKinds
        ; unless (data_kinds || isType) (addErr (dataKindsErr tupleTy))
@@ -285,7 +255,6 @@
     do { (ty1', fvs1) <- rnLHsType doc ty1
        ; (ty2', fvs2) <- rnLHsType doc ty2
        ; return (HsEqTy ty1' ty2', fvs1 `plusFV` fvs2) }
->>>>>>> 2bc9d896
 
 rnHsTyKi isType _ (HsSpliceTy sp _ k)
   = ASSERT ( isType ) 
