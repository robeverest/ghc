%
% (c) The GRASP/AQUA Project, Glasgow University, 1992-1998
%
%************************************************************************
%*									*
\section[FloatIn]{Floating Inwards pass}
%*									*
%************************************************************************

The main purpose of @floatInwards@ is floating into branches of a
case, so that we don't allocate things, save them on the stack, and
then discover that they aren't needed in the chosen branch.

\begin{code}
{-# OPTIONS -fno-warn-tabs #-}
-- The above warning supression flag is a temporary kludge.
-- While working on this module you are encouraged to remove it and
-- detab the module (please do the detabbing in a separate patch). See
--     http://hackage.haskell.org/trac/ghc/wiki/Commentary/CodingStyle#TabsvsSpaces
-- for details

module FloatIn ( floatInwards ) where

#include "HsVersions.h"

import CoreSyn
import MkCore
import CoreUtils	( exprIsDupable, exprIsExpandable, exprOkForSideEffects )
import CoreFVs		( CoreExprWithFVs, freeVars, freeVarsOf, idRuleAndUnfoldingVars )
import Id		( isOneShotBndr, idType )
import Var
import Type		( isUnLiftedType )
import VarSet
import Util		( zipEqual, zipWithEqual, count )
import UniqFM
import Outputable
\end{code}

Top-level interface function, @floatInwards@.  Note that we do not
actually float any bindings downwards from the top-level.

\begin{code}
floatInwards :: CoreProgram -> CoreProgram
floatInwards = map fi_top_bind
  where
    fi_top_bind (NonRec binder rhs)
      = NonRec binder (fiExpr [] (freeVars rhs))
    fi_top_bind (Rec pairs)
      = Rec [ (b, fiExpr [] (freeVars rhs)) | (b, rhs) <- pairs ]
\end{code}

%************************************************************************
%*									*
\subsection{Mail from Andr\'e [edited]}
%*									*
%************************************************************************

{\em Will wrote: What??? I thought the idea was to float as far
inwards as possible, no matter what.  This is dropping all bindings
every time it sees a lambda of any kind.  Help! }

You are assuming we DO DO full laziness AFTER floating inwards!  We
have to [not float inside lambdas] if we don't.

If we indeed do full laziness after the floating inwards (we could
check the compilation flags for that) then I agree we could be more
aggressive and do float inwards past lambdas.

Actually we are not doing a proper full laziness (see below), which
was another reason for not floating inwards past a lambda.

This can easily be fixed.  The problem is that we float lets outwards,
but there are a few expressions which are not let bound, like case
scrutinees and case alternatives.  After floating inwards the
simplifier could decide to inline the let and the laziness would be
lost, e.g.

\begin{verbatim}
let a = expensive             ==> \b -> case expensive of ...
in \ b -> case a of ...
\end{verbatim}
The fix is
\begin{enumerate}
\item
to let bind the algebraic case scrutinees (done, I think) and
the case alternatives (except the ones with an
unboxed type)(not done, I think). This is best done in the
SetLevels.lhs module, which tags things with their level numbers.
\item
do the full laziness pass (floating lets outwards).
\item
simplify. The simplifier inlines the (trivial) lets that were
 created but were not floated outwards.
\end{enumerate}

With the fix I think Will's suggestion that we can gain even more from
strictness by floating inwards past lambdas makes sense.

We still gain even without going past lambdas, as things may be
strict in the (new) context of a branch (where it was floated to) or
of a let rhs, e.g.
\begin{verbatim}
let a = something            case x of
in case x of                   alt1 -> case something of a -> a + a
     alt1 -> a + a      ==>    alt2 -> b
     alt2 -> b

let a = something           let b = case something of a -> a + a
in let b = a + a        ==> in (b,b)
in (b,b)
\end{verbatim}
Also, even if a is not found to be strict in the new context and is
still left as a let, if the branch is not taken (or b is not entered)
the closure for a is not built.

%************************************************************************
%*									*
\subsection{Main floating-inwards code}
%*									*
%************************************************************************

\begin{code}
type FreeVarSet  = IdSet
type BoundVarSet = IdSet

data FloatInBind = FB BoundVarSet FreeVarSet FloatBind
	-- The FreeVarSet is the free variables of the binding.  In the case
	-- of recursive bindings, the set doesn't include the bound
	-- variables.

type FloatInBinds = [FloatInBind]
	-- In reverse dependency order (innermost binder first)

fiExpr :: FloatInBinds		-- Binds we're trying to drop
				-- as far "inwards" as possible
       -> CoreExprWithFVs	-- Input expr
       -> CoreExpr		-- Result

fiExpr to_drop (_, AnnLit lit)     = ASSERT( null to_drop ) Lit lit
fiExpr to_drop (_, AnnType ty)     = ASSERT( null to_drop ) Type ty
fiExpr to_drop (_, AnnVar v)       = wrapFloats to_drop (Var v)
fiExpr to_drop (_, AnnCoercion co) = wrapFloats to_drop (Coercion co)
fiExpr to_drop (_, AnnCast expr (fvs_co, co))
  = wrapFloats (drop_here ++ co_drop) $
    Cast (fiExpr e_drop expr) co
  where
    [drop_here, e_drop, co_drop] = sepBindsByDropPoint False [freeVarsOf expr, fvs_co] to_drop
\end{code}

Applications: we do float inside applications, mainly because we
need to get at all the arguments.  The next simplifier run will
pull out any silly ones.

\begin{code}
fiExpr to_drop (_,AnnApp fun arg@(arg_fvs, ann_arg))
  | noFloatIntoRhs ann_arg  = wrapFloats drop_here $ wrapFloats arg_drop $
                              App (fiExpr fun_drop fun) (fiExpr [] arg)
       -- It's inconvenient to test for an unlifted arg here,
       -- and it really doesn't matter if we float into one
  | otherwise               = wrapFloats drop_here $
                              App (fiExpr fun_drop fun) (fiExpr arg_drop arg)
  where
    [drop_here, fun_drop, arg_drop] 
      = sepBindsByDropPoint False [freeVarsOf fun, arg_fvs] to_drop
\end{code}

Note [Floating in past a lambda group]
~~~~~~~~~~~~~~~~~~~~~~~~~~~~~~~~~~~~~~
* We must be careful about floating inside inside a value lambda.  
  That risks losing laziness.
  The float-out pass might rescue us, but then again it might not.

* We must be careful about type lambdas too.  At one time we did, and
  there is no risk of duplicating work thereby, but we do need to be
  careful.  In particular, here is a bad case (it happened in the
  cichelli benchmark:
   	let v = ...
   	in let f = /\t -> \a -> ...
   	   ==>
   	let f = /\t -> let v = ... in \a -> ...
  This is bad as now f is an updatable closure (update PAP)
  and has arity 0.

* Hack alert!  We only float in through one-shot lambdas, 
  not (as you might guess) through lone big lambdas.  
  Reason: we float *out* past big lambdas (see the test in the Lam
  case of FloatOut.floatExpr) and we don't want to float straight
  back in again.
  
  It *is* important to float into one-shot lambdas, however;
  see the remarks with noFloatIntoRhs.

So we treat lambda in groups, using the following rule:

 Float in if (a) there is at least one Id, 
         and (b) there are no non-one-shot Ids

 Otherwise drop all the bindings outside the group.

This is what the 'go' function in the AnnLam case is doing.

Urk! if all are tyvars, and we don't float in, we may miss an 
      opportunity to float inside a nested case branch

\begin{code}
fiExpr to_drop lam@(_, AnnLam _ _)
  | go False bndrs 	-- Float in
  = mkLams bndrs (fiExpr to_drop body)

  | otherwise	 	-- Dump it all here
  = wrapFloats to_drop (mkLams bndrs (fiExpr [] body))

  where
    (bndrs, body) = collectAnnBndrs lam

    go seen_one_shot_id [] = seen_one_shot_id
    go seen_one_shot_id (b:bs)
      | isTyVar       b = go seen_one_shot_id bs
      | isOneShotBndr b = go True bs
      | otherwise       = False	 -- Give up at a non-one-shot Id
\end{code}

We don't float lets inwards past an SCC.
	ToDo: keep info on current cc, and when passing
	one, if it is not the same, annotate all lets in binds with current
	cc, change current cc to the new one and float binds into expr.

\begin{code}
fiExpr to_drop (_, AnnTick tickish expr)
  | tickishScoped tickish
  =     -- Wimp out for now - we could push values in
    wrapFloats to_drop (Tick tickish (fiExpr [] expr))

  | otherwise
  = Tick tickish (fiExpr to_drop expr)
\end{code}

For @Lets@, the possible ``drop points'' for the \tr{to_drop}
bindings are: (a)~in the body, (b1)~in the RHS of a NonRec binding,
or~(b2), in each of the RHSs of the pairs of a @Rec@.

Note that we do {\em weird things} with this let's binding.  Consider:
\begin{verbatim}
let
    w = ...
in {
    let v = ... w ...
    in ... v .. w ...
}
\end{verbatim}
Look at the inner \tr{let}.  As \tr{w} is used in both the bind and
body of the inner let, we could panic and leave \tr{w}'s binding where
it is.  But \tr{v} is floatable further into the body of the inner let, and
{\em then} \tr{w} will also be only in the body of that inner let.

So: rather than drop \tr{w}'s binding here, we add it onto the list of
things to drop in the outer let's body, and let nature take its
course.

Note [extra_fvs (1): avoid floating into RHS]
~~~~~~~~~~~~~~~~~~~~~~~~~~~~~~~~~~~~~~~~~~~~~
Consdider let x=\y....t... in body.  We do not necessarily want to float 
a binding for t into the RHS, because it'll immediately be floated out
again.  (It won't go inside the lambda else we risk losing work.)
In letrec, we need to be more careful still. We don't want to transform
	let x# = y# +# 1#
	in
	letrec f = \z. ...x#...f...
	in ...
into
	letrec f = let x# = y# +# 1# in \z. ...x#...f... in ...
because now we can't float the let out again, because a letrec
can't have unboxed bindings.

So we make "extra_fvs" which is the rhs_fvs of such bindings, and
arrange to dump bindings that bind extra_fvs before the entire let.

Note [extra_fvs (2): free variables of rules]
~~~~~~~~~~~~~~~~~~~~~~~~~~~~~~~~~~~~~~~~~~~~~
Consider 
  let x{rule mentioning y} = rhs in body 
Here y is not free in rhs or body; but we still want to dump bindings
that bind y outside the let.  So we augment extra_fvs with the
idRuleAndUnfoldingVars of x.  No need for type variables, hence not using
idFreeVars.


\begin{code}
fiExpr to_drop (_,AnnLet (AnnNonRec id rhs@(rhs_fvs, ann_rhs)) body)
  = fiExpr new_to_drop body
  where
    body_fvs = freeVarsOf body `delVarSet` id

    rule_fvs = idRuleAndUnfoldingVars id	-- See Note [extra_fvs (2): free variables of rules]
    extra_fvs | noFloatIntoRhs ann_rhs
	      || isUnLiftedType (idType id) = rule_fvs `unionVarSet` rhs_fvs
	      | otherwise		    = rule_fvs
	-- See Note [extra_fvs (1): avoid floating into RHS]
	-- No point in floating in only to float straight out again
	-- Ditto ok-for-speculation unlifted RHSs

    [shared_binds, extra_binds, rhs_binds, body_binds] 
	= sepBindsByDropPoint False [extra_fvs, rhs_fvs, body_fvs] to_drop

    new_to_drop = body_binds ++				-- the bindings used only in the body
		  [FB (unitVarSet id) rhs_fvs'
                      (FloatLet (NonRec id rhs'))] ++ 	-- the new binding itself
		  extra_binds ++			-- bindings from extra_fvs
		  shared_binds  			-- the bindings used both in rhs and body

	-- Push rhs_binds into the right hand side of the binding
    rhs'     = fiExpr rhs_binds rhs
    rhs_fvs' = rhs_fvs `unionVarSet` floatedBindsFVs rhs_binds `unionVarSet` rule_fvs
			-- Don't forget the rule_fvs; the binding mentions them!

fiExpr to_drop (_,AnnLet (AnnRec bindings) body)
  = fiExpr new_to_drop body
  where
    (ids, rhss) = unzip bindings
    rhss_fvs = map freeVarsOf rhss
    body_fvs = freeVarsOf body 

	-- See Note [extra_fvs (1,2)]
    rule_fvs = foldr (unionVarSet . idRuleAndUnfoldingVars) emptyVarSet ids
    extra_fvs = rule_fvs `unionVarSet` 
		unionVarSets [ fvs | (fvs, rhs) <- rhss
			     , noFloatIntoRhs rhs ]

    (shared_binds:extra_binds:body_binds:rhss_binds) 
	= sepBindsByDropPoint False (extra_fvs:body_fvs:rhss_fvs) to_drop

    new_to_drop = body_binds ++		-- the bindings used only in the body
		  [FB (mkVarSet ids) rhs_fvs' 
                      (FloatLet (Rec (fi_bind rhss_binds bindings)))] ++
					-- The new binding itself
		  extra_binds ++	-- Note [extra_fvs (1,2)]
		  shared_binds		-- Used in more than one place

    rhs_fvs' = unionVarSets rhss_fvs `unionVarSet`
	       unionVarSets (map floatedBindsFVs rhss_binds) `unionVarSet`
	       rule_fvs		-- Don't forget the rule variables!

    -- Push rhs_binds into the right hand side of the binding
    fi_bind :: [FloatInBinds]	    -- one per "drop pt" conjured w/ fvs_of_rhss
	    -> [(Id, CoreExprWithFVs)]
	    -> [(Id, CoreExpr)]

    fi_bind to_drops pairs
      = [ (binder, fiExpr to_drop rhs) 
	| ((binder, rhs), to_drop) <- zipEqual "fi_bind" pairs to_drops ]
\end{code}

For @Case@, the possible ``drop points'' for the \tr{to_drop}
bindings are: (a)~inside the scrutinee, (b)~inside one of the
alternatives/default [default FVs always {\em first}!].

Floating case expressions inward was added to fix Trac #5658: strict bindings
not floated in. In particular, this change allows array indexing operations,
which have a single DEFAULT alternative without any binders, to be floated
inward. SIMD primops for unpacking SIMD vectors into an unboxed tuple of unboxed
scalars also need to be floated inward, but unpacks have a single non-DEFAULT
alternative that binds the elements of the tuple. We now therefore also support
floating in cases with a single alternative that may bind values.

\begin{code}
<<<<<<< HEAD
fiExpr to_drop (_, AnnCase scrut case_bndr _ [(DEFAULT,[],rhs)])
=======
fiExpr to_drop (_, AnnCase scrut case_bndr _ [(con,alt_bndrs,rhs)])
>>>>>>> 2bc9d896
  | isUnLiftedType (idType case_bndr)
  , exprOkForSideEffects (deAnnotate scrut)
  = wrapFloats shared_binds $
    fiExpr (case_float : rhs_binds) rhs
  where
<<<<<<< HEAD
    case_float = FB (unitVarSet case_bndr) scrut_fvs 
                    (FloatCase scrut' case_bndr DEFAULT [])
    scrut' = fiExpr scrut_binds scrut
    [shared_binds, scrut_binds, rhs_binds]
       = sepBindsByDropPoint False [freeVarsOf scrut, rhs_fvs] to_drop
    rhs_fvs   = freeVarsOf rhs `delVarSet` case_bndr
=======
    case_float = FB (mkVarSet (case_bndr : alt_bndrs)) scrut_fvs 
                    (FloatCase scrut' case_bndr con alt_bndrs)
    scrut' = fiExpr scrut_binds scrut
    [shared_binds, scrut_binds, rhs_binds]
       = sepBindsByDropPoint False [freeVarsOf scrut, rhs_fvs] to_drop
    rhs_fvs   = freeVarsOf rhs `delVarSetList` (case_bndr : alt_bndrs)
>>>>>>> 2bc9d896
    scrut_fvs = freeVarsOf scrut

fiExpr to_drop (_, AnnCase scrut case_bndr ty alts)
  = wrapFloats drop_here1 $
    wrapFloats drop_here2 $
    Case (fiExpr scrut_drops scrut) case_bndr ty
	 (zipWith fi_alt alts_drops_s alts)
  where
	-- Float into the scrut and alts-considered-together just like App
    [drop_here1, scrut_drops, alts_drops] 
       = sepBindsByDropPoint False [scrut_fvs, all_alts_fvs] to_drop

	-- Float into the alts with the is_case flag set
    (drop_here2 : alts_drops_s) = sepBindsByDropPoint True alts_fvs alts_drops

    scrut_fvs    = freeVarsOf scrut
    alts_fvs     = map alt_fvs alts
    all_alts_fvs = unionVarSets alts_fvs
    alt_fvs (_con, args, rhs) = foldl delVarSet (freeVarsOf rhs) (case_bndr:args)
				-- Delete case_bndr and args from free vars of rhs 
				-- to get free vars of alt

    fi_alt to_drop (con, args, rhs) = (con, args, fiExpr to_drop rhs)

noFloatIntoRhs :: AnnExpr' Var (UniqFM Var) -> Bool
noFloatIntoRhs (AnnLam b _) = not (is_one_shot b)
	-- IMPORTANT: don't say 'True' for a RHS with a one-shot lambda at the top.
	-- This makes a big difference for things like
	--	f x# = let x = I# x#
	--	       in let j = \() -> ...x...
	--		  in if <condition> then normal-path else j ()
	-- If x is used only in the error case join point, j, we must float the
	-- boxing constructor into it, else we box it every time which is very bad
	-- news indeed.

noFloatIntoRhs rhs = exprIsExpandable (deAnnotate' rhs)	
       -- We'd just float right back out again...
       -- Should match the test in SimplEnv.doFloatFromRhs

is_one_shot :: Var -> Bool
is_one_shot b = isId b && isOneShotBndr b
\end{code}


%************************************************************************
%*									*
\subsection{@sepBindsByDropPoint@}
%*									*
%************************************************************************

This is the crucial function.  The idea is: We have a wad of bindings
that we'd like to distribute inside a collection of {\em drop points};
insides the alternatives of a \tr{case} would be one example of some
drop points; the RHS and body of a non-recursive \tr{let} binding
would be another (2-element) collection.

So: We're given a list of sets-of-free-variables, one per drop point,
and a list of floating-inwards bindings.  If a binding can go into
only one drop point (without suddenly making something out-of-scope),
in it goes.  If a binding is used inside {\em multiple} drop points,
then it has to go in a you-must-drop-it-above-all-these-drop-points
point.

We have to maintain the order on these drop-point-related lists.

\begin{code}
sepBindsByDropPoint
    :: Bool		    -- True <=> is case expression
    -> [FreeVarSet]	    -- One set of FVs per drop point
    -> FloatInBinds 	    -- Candidate floaters
    -> [FloatInBinds]      -- FIRST one is bindings which must not be floated
			    -- inside any drop point; the rest correspond
			    -- one-to-one with the input list of FV sets

-- Every input floater is returned somewhere in the result;
-- none are dropped, not even ones which don't seem to be
-- free in *any* of the drop-point fvs.  Why?  Because, for example,
-- a binding (let x = E in B) might have a specialised version of
-- x (say x') stored inside x, but x' isn't free in E or B.

type DropBox = (FreeVarSet, FloatInBinds)

sepBindsByDropPoint _is_case drop_pts []
  = [] : [[] | _ <- drop_pts]	-- cut to the chase scene; it happens

sepBindsByDropPoint is_case drop_pts floaters
  = go floaters (map (\fvs -> (fvs, [])) (emptyVarSet : drop_pts))
  where
    go :: FloatInBinds -> [DropBox] -> [FloatInBinds]
	-- The *first* one in the argument list is the drop_here set
	-- The FloatInBinds in the lists are in the reverse of
	-- the normal FloatInBinds order; that is, they are the right way round!

    go [] drop_boxes = map (reverse . snd) drop_boxes

    go (bind_w_fvs@(FB bndrs bind_fvs bind) : binds) drop_boxes@(here_box : fork_boxes)
	= go binds new_boxes
	where
	  -- "here" means the group of bindings dropped at the top of the fork

	  (used_here : used_in_flags) = [ fvs `intersectsVarSet` bndrs
					| (fvs, _) <- drop_boxes]

	  drop_here = used_here || not can_push

		-- For case expressions we duplicate the binding if it is
		-- reasonably small, and if it is not used in all the RHSs
		-- This is good for situations like
		--	let x = I# y in
		--	case e of
		--	  C -> error x
		-- 	  D -> error x
		--	  E -> ...not mentioning x...

	  n_alts      = length used_in_flags
	  n_used_alts = count id used_in_flags -- returns number of Trues in list.

	  can_push = n_used_alts == 1		-- Used in just one branch
		   || (is_case && 		-- We are looking at case alternatives
		       n_used_alts > 1 && 	-- It's used in more than one
		       n_used_alts < n_alts &&	-- ...but not all
		       floatIsDupable bind)	-- and we can duplicate the binding

	  new_boxes | drop_here = (insert here_box : fork_boxes)
		    | otherwise = (here_box : new_fork_boxes)

	  new_fork_boxes = zipWithEqual "FloatIn.sepBinds" insert_maybe fork_boxes used_in_flags

	  insert :: DropBox -> DropBox
	  insert (fvs,drops) = (fvs `unionVarSet` bind_fvs, bind_w_fvs:drops)

	  insert_maybe box True  = insert box
	  insert_maybe box False = box

    go _ _ = panic "sepBindsByDropPoint/go"


floatedBindsFVs :: FloatInBinds -> FreeVarSet
floatedBindsFVs binds = foldr (unionVarSet . fbFVs) emptyVarSet binds

fbFVs :: FloatInBind -> VarSet
fbFVs (FB _ fvs _) = fvs

wrapFloats :: FloatInBinds -> CoreExpr -> CoreExpr
-- Remember FloatInBinds is in *reverse* dependency order
wrapFloats []               e = e
wrapFloats (FB _ _ fl : bs) e = wrapFloats bs (wrapFloat fl e)

floatIsDupable :: FloatBind -> Bool
floatIsDupable (FloatCase scrut _ _ _) = exprIsDupable scrut
floatIsDupable (FloatLet (Rec prs))    = all (exprIsDupable . snd) prs
floatIsDupable (FloatLet (NonRec _ r)) = exprIsDupable r
\end{code}<|MERGE_RESOLUTION|>--- conflicted
+++ resolved
@@ -363,31 +363,18 @@
 floating in cases with a single alternative that may bind values.
 
 \begin{code}
-<<<<<<< HEAD
-fiExpr to_drop (_, AnnCase scrut case_bndr _ [(DEFAULT,[],rhs)])
-=======
 fiExpr to_drop (_, AnnCase scrut case_bndr _ [(con,alt_bndrs,rhs)])
->>>>>>> 2bc9d896
   | isUnLiftedType (idType case_bndr)
   , exprOkForSideEffects (deAnnotate scrut)
   = wrapFloats shared_binds $
     fiExpr (case_float : rhs_binds) rhs
   where
-<<<<<<< HEAD
-    case_float = FB (unitVarSet case_bndr) scrut_fvs 
-                    (FloatCase scrut' case_bndr DEFAULT [])
-    scrut' = fiExpr scrut_binds scrut
-    [shared_binds, scrut_binds, rhs_binds]
-       = sepBindsByDropPoint False [freeVarsOf scrut, rhs_fvs] to_drop
-    rhs_fvs   = freeVarsOf rhs `delVarSet` case_bndr
-=======
     case_float = FB (mkVarSet (case_bndr : alt_bndrs)) scrut_fvs 
                     (FloatCase scrut' case_bndr con alt_bndrs)
     scrut' = fiExpr scrut_binds scrut
     [shared_binds, scrut_binds, rhs_binds]
        = sepBindsByDropPoint False [freeVarsOf scrut, rhs_fvs] to_drop
     rhs_fvs   = freeVarsOf rhs `delVarSetList` (case_bndr : alt_bndrs)
->>>>>>> 2bc9d896
     scrut_fvs = freeVarsOf scrut
 
 fiExpr to_drop (_, AnnCase scrut case_bndr ty alts)
