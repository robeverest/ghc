--- conflicted
+++ resolved
@@ -1274,63 +1274,6 @@
                                                      , text "s2  =" <+> ppr s2
                                                      , text "xi2 =" <+> ppr xi2]))
 
-<<<<<<< HEAD
-                      -- Flattening the RHS may reveal an identity coercion, which should
-                      -- not be reported as occurs check error! 
-       ; let is_same_tv
-               | Just tv' <- getTyVar_maybe xi2, tv' == tv
-               = True
-               | otherwise = False
-       ; if is_same_tv then
-             do { delCachedEvVar eqv fl
-                ; when (isWanted fl) $ 
-                       do { _ <- setEqBind eqv co fl; return () }
-                ; return Stop }
-         else
-    do { -- Do an occurs check, and return a possibly
-         -- unfolded version of the RHS, if we had to 
-         -- unfold any type synonyms to get rid of tv.
-         occ_check_result <- canOccursCheck fl tv xi2
-
-       ; let xi2'
-              | Just xi2_unfolded <- occ_check_result
-              = xi2_unfolded
-              | otherwise = xi2
-
-
-       ; if no_flattening_happened then
-             if isNothing occ_check_result then 
-                 canEqFailure d fl (setVarType eqv $ mkEqPred (mkTyVarTy tv, xi2'))
-             else 
-                 continueWith $ CTyEqCan { cc_id     = eqv
-                                         , cc_flavor = fl
-                                         , cc_tyvar  = tv
-                                         , cc_rhs    = xi2'
-                                         , cc_depth  = d }
-         else -- Flattening happened, in any case we have to create new variable 
-              -- even if we report an occurs check error
-             do { delCachedEvVar eqv fl
-                ; evc <- newEqVar fl (mkTyVarTy tv) xi2' 
-                ; let eqv' = evc_the_evvar evc -- eqv' : tv ~ xi2'
-                      cv   = mkTcCoVarCo eqv    -- cv : tv ~ s2
-                      cv'  = mkTcCoVarCo eqv'   -- cv': tv ~ xi2'
-                 ; fl' <- case fl of 
-                     Wanted {}  -> setEqBind eqv (cv' `mkTcTransCo` co) fl         -- tv ~ xi2' ~ s2
-                     Given {}   -> setEqBind eqv' (cv `mkTcTransCo` mkTcSymCo co) fl -- tv ~ s2 ~ xi2'
-                     Derived {} -> return fl
-
-                 ; if isNewEvVar evc then 
-                       if isNothing occ_check_result then 
-                           canEqFailure d fl eqv'
-                       else continueWith CTyEqCan { cc_id     = eqv'
-                                                  , cc_flavor = fl'
-                                                  , cc_tyvar  = tv
-                                                  , cc_rhs    = xi2' 
-                                                  , cc_depth  = d }
-                   else 
-                       return Stop } } }
-
-=======
        -- Reflexivity exposed through flattening        
        ; if tv_ty `eqType` xi2 then
            when (isWanted fl) (setEvBind (flav_evar fl) (EvCoercion co2)) >> 
@@ -1354,7 +1297,6 @@
                             canEqFailure d new_fl
            Nothing -> return Stop
         } }
->>>>>>> 2bc9d896
 
 -- See Note [Type synonyms and canonicalization].
 -- Check whether the given variable occurs in the given type.  We may
