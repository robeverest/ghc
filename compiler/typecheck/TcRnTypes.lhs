--- conflicted
+++ resolved
@@ -1454,11 +1454,7 @@
 
   | TypeEqOrigin EqOrigin
 
-<<<<<<< HEAD
-  | IPOccOrigin  HsIPName 	-- Occurrence of an implicit parameter
-=======
   | IPOccOrigin HsIPName	-- Occurrence of an implicit parameter
->>>>>>> c3af2c55
 
   | LiteralOrigin (HsOverLit Name)	-- Occurrence of a literal
   | NegateOrigin			-- Occurrence of syntactic negation
