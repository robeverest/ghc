%
% (c) The University of Glasgow 2006
% (c) The GRASP/AQUA Project, Glasgow University, 1992-1998
%
\section[TcMonoType]{Typechecking user-specified @MonoTypes@}

\begin{code}
{-# OPTIONS -fno-warn-tabs #-}
-- The above warning supression flag is a temporary kludge.
-- While working on this module you are encouraged to remove it and
-- detab the module (please do the detabbing in a separate patch). See
--     http://hackage.haskell.org/trac/ghc/wiki/Commentary/CodingStyle#TabsvsSpaces
-- for details

module TcHsType (
	tcHsSigType, tcHsSigTypeNC, tcHsDeriv, tcHsVectInst, 
	tcHsInstHead, 
	UserTypeCtxt(..), 

                -- Type checking type and class decls
	kcTyClTyVars, tcTyClTyVars,
        tcHsConArgType, tcDataKindSig, 
        tcClassSigType, 

		-- Kind-checking types
                -- No kind generalisation, no checkValidType
	tcHsTyVarBndrs, 
        tcHsLiftedType, 
	tcLHsType, tcCheckLHsType, 
        tcHsContext, tcInferApps, tcHsArgTys,

        ExpKind(..), ekConstraint, expArgKind, checkExpectedKind,
        kindGeneralize,

		-- Sort-checking kinds
	tcLHsKind, 

		-- Pattern type signatures
	tcHsPatSigType, tcPatSig
   ) where

#include "HsVersions.h"

#ifdef GHCI 	/* Only if bootstrapped */
import {-# SOURCE #-}	TcSplice( tcSpliceType )
#endif

import HsSyn
import TcHsSyn ( zonkTcTypeToType, emptyZonkEnv )
import TcRnMonad
import RnEnv   ( dataKindsErr )
<<<<<<< HEAD
import TcHsSyn ( mkZonkTcTyVar )
=======
>>>>>>> 2bc9d896
import TcEvidence( HsWrapper )
import TcEnv
import TcMType
import TcUnify
import TcIface
import TcType
import Type
import Kind
import TypeRep( mkNakedTyConApp )
import Var
import VarSet
import TyCon
import DataCon
import TysPrim ( liftedTypeKindTyConName, constraintKindTyConName )
import Class
import Name
import NameEnv
import TysWiredIn
import BasicTypes
import SrcLoc
import DynFlags ( ExtensionFlag( Opt_DataKinds ) )
<<<<<<< HEAD
import Util
=======
>>>>>>> 2bc9d896
import UniqSupply
import Outputable
import FastString
import Control.Monad ( unless, when, zipWithM )
\end{code}


	----------------------------
		General notes
	----------------------------

Generally speaking we now type-check types in three phases

  1.  kcHsType: kind check the HsType
	*includes* performing any TH type splices;
	so it returns a translated, and kind-annotated, type

  2.  dsHsType: convert from HsType to Type:
	perform zonking
	expand type synonyms [mkGenTyApps]
	hoist the foralls [tcHsType]

  3.  checkValidType: check the validity of the resulting type

Often these steps are done one after the other (tcHsSigType).
But in mutually recursive groups of type and class decls we do
	1 kind-check the whole group
	2 build TyCons/Classes in a knot-tied way
	3 check the validity of types in the now-unknotted TyCons/Classes

For example, when we find
	(forall a m. m a -> m a)
we bind a,m to kind varibles and kind-check (m a -> m a).  This makes
a get kind *, and m get kind *->*.  Now we typecheck (m a -> m a) in
an environment that binds a and m suitably.

The kind checker passed to tcHsTyVars needs to look at enough to
establish the kind of the tyvar:
  * For a group of type and class decls, it's just the group, not
	the rest of the program
  * For a tyvar bound in a pattern type signature, its the types
	mentioned in the other type signatures in that bunch of patterns
  * For a tyvar bound in a RULE, it's the type signatures on other
	universally quantified variables in the rule

Note that this may occasionally give surprising results.  For example:

	data T a b = MkT (a b)

Here we deduce			a::*->*,       b::*
But equally valid would be	a::(*->*)-> *, b::*->*


Validity checking
~~~~~~~~~~~~~~~~~
Some of the validity check could in principle be done by the kind checker, 
but not all:

- During desugaring, we normalise by expanding type synonyms.  Only
  after this step can we check things like type-synonym saturation
  e.g. 	type T k = k Int
	type S a = a
  Then (T S) is ok, because T is saturated; (T S) expands to (S Int);
  and then S is saturated.  This is a GHC extension.

- Similarly, also a GHC extension, we look through synonyms before complaining
  about the form of a class or instance declaration

- Ambiguity checks involve functional dependencies, and it's easier to wait
  until knots have been resolved before poking into them

Also, in a mutually recursive group of types, we can't look at the TyCon until we've
finished building the loop.  So to keep things simple, we postpone most validity
checking until step (3).

Knot tying
~~~~~~~~~~
During step (1) we might fault in a TyCon defined in another module, and it might
(via a loop) refer back to a TyCon defined in this module. So when we tie a big
knot around type declarations with ARecThing, so that the fault-in code can get
the TyCon being defined.


%************************************************************************
%*									*
              Check types AND do validity checking
%*									*
%************************************************************************

\begin{code}
tcHsSigType, tcHsSigTypeNC :: UserTypeCtxt -> LHsType Name -> TcM Type
  -- NB: it's important that the foralls that come from the top-level
  --	 HsForAllTy in hs_ty occur *first* in the returned type.
  --     See Note [Scoped] with TcSigInfo
tcHsSigType ctxt hs_ty
  = addErrCtxt (pprHsSigCtxt ctxt hs_ty) $
    tcHsSigTypeNC ctxt hs_ty

tcHsSigTypeNC ctxt (L loc hs_ty)
  = setSrcSpan loc $    -- The "In the type..." context
                        -- comes from the caller; hence "NC"
    do  { kind <- case expectedKindInCtxt ctxt of
                    Nothing -> newMetaKindVar
                    Just k  -> return k
          -- The kind is checked by checkValidType, and isn't necessarily
          -- of kind * in a Template Haskell quote eg [t| Maybe |]

          -- Generalise here: see Note [ generalisation]
        ; ty <- tcCheckHsTypeAndGen hs_ty kind

          -- Zonk to expose kind information to checkValidType
        ; ty <- zonkTcType ty
        ; checkValidType ctxt ty
        ; return ty }

-----------------
tcHsInstHead :: UserTypeCtxt -> LHsType Name -> TcM ([TyVar], ThetaType, Class, [Type])
-- Like tcHsSigTypeNC, but for an instance head.
tcHsInstHead ctxt lhs_ty@(L loc hs_ty)
  = setSrcSpan loc $    -- The "In the type..." context comes from the caller
    do { ty <- tcCheckHsTypeAndGen hs_ty constraintKind
       ; ty <- zonkTcType ty
       ; checkValidInstance ctxt lhs_ty ty }

-----------------
tcHsDeriv :: HsType Name -> TcM ([TyVar], Class, [Type])
-- Like tcHsSigTypeNC, but for the ...deriving( ty ) clause
tcHsDeriv hs_ty 
  = do { kind <- newMetaKindVar
       ; ty   <- tcCheckHsTypeAndGen hs_ty kind
                 -- Funny newtype deriving form
                 -- 	forall a. C [a]
                 -- where C has arity 2. Hence any-kinded result
       ; ty   <- zonkTcType ty
       ; let (tvs, pred) = splitForAllTys ty
       ; case getClassPredTys_maybe pred of
           Just (cls, tys) -> return (tvs, cls, tys)
           Nothing -> failWithTc (ptext (sLit "Illegal deriving item") <+> quotes (ppr hs_ty)) }

-- Used for 'VECTORISE [SCALAR] instance' declarations
--
tcHsVectInst :: LHsType Name -> TcM (Class, [Type])
tcHsVectInst ty
  | Just (L _ cls_name, tys) <- splitLHsClassTy_maybe ty
  = do { (cls, cls_kind) <- tcClass cls_name
       ; (arg_tys, _res_kind) <- tcInferApps cls_name cls_kind tys
       ; return (cls, arg_tys) }
  | otherwise
  = failWithTc $ ptext (sLit "Malformed instance type")
\end{code}

	These functions are used during knot-tying in
	type and class declarations, when we have to
 	separate kind-checking, desugaring, and validity checking


%************************************************************************
%*									*
            The main kind checker: no validity checks here
%*									*
%************************************************************************
	
	First a couple of simple wrappers for kcHsType

\begin{code}
tcClassSigType :: LHsType Name -> TcM Type
tcClassSigType lhs_ty@(L _ hs_ty)
  = addTypeCtxt lhs_ty $
    do { ty <- tcCheckHsTypeAndGen hs_ty liftedTypeKind
       ; zonkTcTypeToType emptyZonkEnv ty }

tcHsConArgType :: NewOrData ->  LHsType Name -> TcM Type
-- Permit a bang, but discard it
tcHsConArgType NewType  bty = tcHsLiftedType (getBangType bty)
  -- Newtypes can't have bangs, but we don't check that
  -- until checkValidDataCon, so do not want to crash here

tcHsConArgType DataType bty = tcHsArgType (getBangType bty)
  -- Can't allow an unlifted type for newtypes, because we're effectively
  -- going to remove the constructor while coercing it to a lifted type.
  -- And newtypes can't be bang'd

---------------------------
tcHsArgTys :: SDoc -> [LHsType Name] -> [Kind] -> TcM [TcType]
tcHsArgTys what tys kinds
  = sequence [ addTypeCtxt ty $
               tc_lhs_type ty (expArgKind what kind n)
             | (ty,kind,n) <- zip3 tys kinds [1..] ]

tc_hs_arg_tys :: SDoc -> [LHsType Name] -> [Kind] -> TcM [TcType]
-- Just like tcHsArgTys but without the addTypeCtxt
tc_hs_arg_tys what tys kinds
  = sequence [ tc_lhs_type ty (expArgKind what kind n)
             | (ty,kind,n) <- zip3 tys kinds [1..] ]

---------------------------
tcHsArgType, tcHsLiftedType :: LHsType Name -> TcM TcType
-- Used for type signatures
-- Do not do validity checking
tcHsArgType ty 	  = addTypeCtxt ty $ tc_lhs_type ty ekArg  
tcHsLiftedType ty = addTypeCtxt ty $ tc_lhs_type ty ekLifted

-- Like tcHsType, but takes an expected kind
tcCheckLHsType :: LHsType Name -> Kind -> TcM Type
tcCheckLHsType hs_ty exp_kind
  = addTypeCtxt hs_ty $ 
    tc_lhs_type hs_ty (EK exp_kind (ptext (sLit "Expected")))

tcLHsType :: LHsType Name -> TcM (TcType, TcKind)
-- Called from outside: set the context
tcLHsType ty = addTypeCtxt ty (tc_infer_lhs_type ty)

---------------------------
tcCheckHsTypeAndGen :: HsType Name -> Kind -> TcM Type
-- Input type is HsType, not LhsType; the caller adds the context
-- Typecheck a type signature, and kind-generalise it
-- The result is not necessarily zonked, and has not been checked for validity
tcCheckHsTypeAndGen hs_ty kind
  = do { ty  <- tc_hs_type hs_ty (EK kind (ptext (sLit "Expected")))
       ; kvs <- kindGeneralize (tyVarsOfType ty)
       ; return (mkForAllTys kvs ty) }
\end{code}

Like tcExpr, tc_hs_type takes an expected kind which it unifies with
the kind it figures out. When we don't know what kind to expect, we use
tc_lhs_type_fresh, to first create a new meta kind variable and use that as
the expected kind.

\begin{code}
tc_infer_lhs_type :: LHsType Name -> TcM (TcType, TcKind)
tc_infer_lhs_type ty =
  do { kv <- newMetaKindVar
     ; r <- tc_lhs_type ty (EK kv (ptext (sLit "Expected")))
     ; return (r, kv) }

tc_lhs_type :: LHsType Name -> ExpKind -> TcM TcType
tc_lhs_type (L span ty) exp_kind
  = setSrcSpan span $
    do { traceTc "tc_lhs_type:" (ppr ty $$ ppr exp_kind)
       ; tc_hs_type ty exp_kind }

tc_lhs_types :: [(LHsType Name, ExpKind)] -> TcM [TcType]
tc_lhs_types tys_w_kinds = mapM (uncurry tc_lhs_type) tys_w_kinds

------------------------------------------
tc_hs_type :: HsType Name -> ExpKind -> TcM TcType
tc_hs_type (HsParTy ty)        exp_kind = tc_lhs_type ty exp_kind
tc_hs_type (HsDocTy ty _)      exp_kind = tc_lhs_type ty exp_kind
tc_hs_type (HsQuasiQuoteTy {}) _ = panic "tc_hs_type: qq"	-- Eliminated by renamer
tc_hs_type (HsBangTy {})       _ = panic "tc_hs_type: bang"   -- Unwrapped by con decls
tc_hs_type (HsRecTy _)         _ = panic "tc_hs_type: record" -- Unwrapped by con decls
      -- Record types (which only show up temporarily in constructor 
      -- signatures) should have been removed by now

---------- Functions and applications
tc_hs_type hs_ty@(HsTyVar name) exp_kind
  = do { (ty, k) <- tcTyVar name
       ; checkExpectedKind hs_ty k exp_kind
       ; return ty }

tc_hs_type ty@(HsFunTy ty1 ty2) exp_kind@(EK _ ctxt)
  = do { ty1' <- tc_lhs_type ty1 (EK argTypeKind  ctxt)
       ; ty2' <- tc_lhs_type ty2 (EK openTypeKind ctxt)
       ; checkExpectedKind ty liftedTypeKind exp_kind
       ; return (mkFunTy ty1' ty2') }

tc_hs_type hs_ty@(HsOpTy ty1 (_, l_op@(L _ op)) ty2) exp_kind
  = do { (op', op_kind) <- tcTyVar op
       ; tys' <- tcCheckApps hs_ty l_op op_kind [ty1,ty2] exp_kind
       ; return (mkNakedAppTys op' tys') }
         -- mkNakedAppTys: see Note [Zonking inside the knot]

tc_hs_type hs_ty@(HsAppTy ty1 ty2) exp_kind
  = do { let (fun_ty, arg_tys) = splitHsAppTys ty1 [ty2]
       ; (fun_ty', fun_kind) <- tc_infer_lhs_type fun_ty
       ; arg_tys' <- tcCheckApps hs_ty fun_ty fun_kind arg_tys exp_kind
       ; return (mkNakedAppTys fun_ty' arg_tys') }
         -- mkNakedAppTys: see Note [Zonking inside the knot]

--------- Foralls
tc_hs_type (HsForAllTy _ hs_tvs context ty) exp_kind
  = tcHsTyVarBndrs hs_tvs $ \ tvs' -> 
    -- Do not kind-generalise here!  See Note [Kind generalisation]
    do { ctxt' <- tcHsContext context
       ; ty'   <- tc_lhs_type ty exp_kind
           -- Why exp_kind?  See Note [Body kind of forall]
       ; return (mkSigmaTy tvs' ctxt' ty') }

--------- Lists, arrays, and tuples
tc_hs_type hs_ty@(HsListTy elt_ty) exp_kind 
  = do { tau_ty <- tc_lhs_type elt_ty ekLifted
       ; checkExpectedKind hs_ty liftedTypeKind exp_kind
       ; checkWiredInTyCon listTyCon
       ; return (mkListTy tau_ty) }

tc_hs_type hs_ty@(HsPArrTy elt_ty) exp_kind
  = do { tau_ty <- tc_lhs_type elt_ty ekLifted
       ; checkExpectedKind hs_ty liftedTypeKind exp_kind
       ; checkWiredInTyCon parrTyCon
       ; return (mkPArrTy tau_ty) }

-- See Note [Distinguishing tuple kinds] in HsTypes
-- See Note [Inferring tuple kinds]
tc_hs_type hs_ty@(HsTupleTy HsBoxedOrConstraintTuple tys) exp_kind@(EK exp_k _ctxt)
     -- (NB: not zonking before looking at exp_k, to avoid left-right bias)
  | isConstraintKind exp_k = tc_tuple hs_ty HsConstraintTuple tys exp_kind
  | isLiftedTypeKind exp_k = tc_tuple hs_ty HsBoxedTuple      tys exp_kind
  | otherwise
  = do { k <- newMetaKindVar
       ; tau_tys <- tc_hs_arg_tys (ptext (sLit "a tuple")) tys (repeat k)
       ; k' <- zonkTcKind k
       ; if isConstraintKind k' then
            finish_tuple hs_ty HsConstraintTuple tau_tys exp_kind
         else if isLiftedTypeKind k' then
            finish_tuple hs_ty HsBoxedTuple tau_tys exp_kind
         else
            tc_tuple hs_ty HsBoxedTuple tys exp_kind }
         -- It's not clear what the kind is, so assume *, and
         -- check the arguments again to give good error messages
         -- in eg. `(Maybe, Maybe)`

tc_hs_type hs_ty@(HsTupleTy tup_sort tys) exp_kind
  = tc_tuple hs_ty tup_sort tys exp_kind

--------- Promoted lists and tuples
tc_hs_type hs_ty@(HsExplicitListTy _k tys) exp_kind
  = do { tks <- mapM tc_infer_lhs_type tys
       ; let taus = map fst tks
       ; kind <- unifyKinds (ptext (sLit "In a promoted list")) tks
       ; checkExpectedKind hs_ty (mkPromotedListTy kind) exp_kind
       ; return (foldr (mk_cons kind) (mk_nil kind) taus) }
  where
    mk_cons k a b = mkTyConApp (buildPromotedDataCon consDataCon) [k, a, b]
    mk_nil  k     = mkTyConApp (buildPromotedDataCon nilDataCon) [k]

tc_hs_type hs_ty@(HsExplicitTupleTy _ tys) exp_kind
  = do { tks <- mapM tc_infer_lhs_type tys
       ; let n          = length tys
             kind_con   = promotedTupleTyCon   BoxedTuple n
             ty_con     = promotedTupleDataCon BoxedTuple n
             (taus, ks) = unzip tks
             tup_k      = mkTyConApp kind_con ks
       ; checkExpectedKind hs_ty tup_k exp_kind
       ; return (mkTyConApp ty_con (ks ++ taus)) }

--------- Constraint types
tc_hs_type ipTy@(HsIParamTy n ty) exp_kind
  = do { ty' <- tc_lhs_type ty 
            (EK liftedTypeKind (ptext (sLit "The type argument of the implicit parameter had")))
       ; checkExpectedKind ipTy constraintKind exp_kind
       ; return (mkIPPred n ty') }

tc_hs_type ty@(HsEqTy ty1 ty2) exp_kind 
  = do { (ty1', kind1) <- tc_infer_lhs_type ty1
       ; (ty2', kind2) <- tc_infer_lhs_type ty2
       ; checkExpectedKind ty2 kind2
              (EK kind1 (ptext (sLit "The left argument of the equality predicate had")))
       ; checkExpectedKind ty constraintKind exp_kind
       ; return (mkNakedTyConApp eqTyCon [kind1, ty1', ty2']) }

--------- Misc
tc_hs_type (HsKindSig ty sig_k) exp_kind 
  = do { sig_k' <- tcLHsKind sig_k
       ; checkExpectedKind ty sig_k' exp_kind
       ; tc_lhs_type ty
             (EK sig_k' (ptext (sLit "An enclosing kind signature specified"))) }

tc_hs_type (HsCoreTy ty) exp_kind
  = do { checkExpectedKind ty (typeKind ty) exp_kind
       ; return ty }


#ifdef GHCI	/* Only if bootstrapped */
-- This looks highly suspect to me
-- It will really only be fixed properly when we do the TH
-- reorganisation so that type splices happen in the renamer
tc_hs_type hs_ty@(HsSpliceTy sp fvs _) exp_kind 
  = do { s <- getStage
       ; traceTc "tc_hs_type: splice" (ppr sp $$ ppr s) 
       ; (ty, kind) <- tcSpliceType sp fvs
       ; checkExpectedKind hs_ty kind exp_kind
--                     -- See Note [Kind of a type splice]
       ; return ty }
#else
tc_hs_type ty@(HsSpliceTy {}) _exp_kind 
  = failWithTc (ptext (sLit "Unexpected type splice:") <+> ppr ty)
#endif

tc_hs_type (HsWrapTy {}) _exp_kind 
  = panic "tc_hs_type HsWrapTy"  -- We kind checked something twice

tc_hs_type hs_ty@(HsTyLit tl) exp_kind = do
  let (ty,k) = case tl of
                 HsNumTy n -> (mkNumLitTy n, typeNatKind)
                 HsStrTy s -> (mkStrLitTy s,  typeStringKind)
  checkExpectedKind hs_ty k exp_kind
  return ty

---------------------------
tc_tuple :: HsType Name -> HsTupleSort -> [LHsType Name] -> ExpKind -> TcM TcType
-- Invariant: tup_sort is not HsBoxedOrConstraintTuple
tc_tuple hs_ty tup_sort tys exp_kind
  = do { tau_tys <- tc_hs_arg_tys cxt_doc tys (repeat arg_kind)
       ; finish_tuple hs_ty tup_sort tau_tys exp_kind }
  where
    arg_kind = case tup_sort of
                 HsBoxedTuple      -> liftedTypeKind
                 HsUnboxedTuple    -> argTypeKind
                 HsConstraintTuple -> constraintKind
                 _                 -> panic "tc_hs_type arg_kind"
    cxt_doc = case tup_sort of
                 HsBoxedTuple      -> ptext (sLit "a tuple")
                 HsUnboxedTuple    -> ptext (sLit "an unboxed tuple")
                 HsConstraintTuple -> ptext (sLit "a constraint tuple")
                 _                 -> panic "tc_hs_type tup_sort"

finish_tuple :: HsType Name -> HsTupleSort -> [TcType] -> ExpKind -> TcM TcType
finish_tuple hs_ty tup_sort tau_tys exp_kind
  = do { checkExpectedKind hs_ty res_kind exp_kind
       ; checkWiredInTyCon tycon
       ; return (mkTyConApp tycon tau_tys) }
  where
    tycon = tupleTyCon con (length tau_tys)
    con = case tup_sort of
            HsUnboxedTuple    -> UnboxedTuple
            HsBoxedTuple      -> BoxedTuple
            HsConstraintTuple -> ConstraintTuple
            _                 -> panic "tc_hs_type HsTupleTy"

    res_kind = case tup_sort of
                 HsUnboxedTuple    -> ubxTupleKind
                 HsBoxedTuple      -> liftedTypeKind
                 HsConstraintTuple -> constraintKind
                 _                 -> panic "tc_hs_type arg_kind"

---------------------------
tcInferApps :: Outputable a
       => a 
       -> TcKind			-- Function kind
       -> [LHsType Name]		-- Arg types
       -> TcM ([TcType], TcKind)	-- Kind-checked args
tcInferApps the_fun fun_kind args
  = do { (args_w_kinds, res_kind) <- splitFunKind (ppr the_fun) fun_kind args
       ; args' <- tc_lhs_types args_w_kinds
       ; return (args', res_kind) }

tcCheckApps :: Outputable a 
            => HsType Name     -- The type being checked (for err messages only)
            -> a               -- The function
            -> TcKind -> [LHsType Name]   -- Fun kind and arg types
	    -> ExpKind 	                  -- Expected kind
	    -> TcM [TcType]
tcCheckApps hs_ty the_fun fun_kind args exp_kind
  = do { (arg_tys, res_kind) <- tcInferApps the_fun fun_kind args
       ; checkExpectedKind hs_ty res_kind exp_kind
       ; return arg_tys }

---------------------------
splitFunKind :: SDoc -> TcKind -> [b] -> TcM ([(b,ExpKind)], TcKind)
splitFunKind the_fun fun_kind args
  = go 1 fun_kind args
  where
    go _      fk [] = return ([], fk)
    go arg_no fk (arg:args)
       = do { mb_fk <- matchExpectedFunKind fk
            ; case mb_fk of
                 Nothing       -> failWithTc too_many_args 
                 Just (ak,fk') -> do { (aks, rk) <- go (arg_no+1) fk' args
                                     ; let exp_kind = expArgKind (quotes the_fun) ak arg_no
                                     ; return ((arg, exp_kind) : aks, rk) } }
 
    too_many_args = quotes the_fun <+>
		    ptext (sLit "is applied to too many type arguments")


---------------------------
tcHsContext :: LHsContext Name -> TcM [PredType]
tcHsContext ctxt = mapM tcHsLPredType (unLoc ctxt)

tcHsLPredType :: LHsType Name -> TcM PredType
tcHsLPredType pred = tc_lhs_type pred ekConstraint

---------------------------
tcTyVar :: Name -> TcM (TcType, TcKind)
-- See Note [Type checking recursive type and class declarations]
-- in TcTyClsDecls
tcTyVar name         -- Could be a tyvar, a tycon, or a datacon
  = do { traceTc "lk1" (ppr name)
       ; thing <- tcLookup name
       ; traceTc "lk2" (ppr name <+> ppr thing)
       ; case thing of
           ATyVar _ tv -> return (mkTyVarTy tv, tyVarKind tv)

           AThing kind -> do { tc <- get_loopy_tc name
                             ; inst_tycon (mkNakedTyConApp tc) kind }
                             -- mkNakedTyConApp: see Note [Zonking inside the knot]

           AGlobal (ATyCon tc) -> inst_tycon (mkTyConApp tc) (tyConKind tc)

           AGlobal (ADataCon dc)
             | isPromotableType ty -> inst_tycon (mkTyConApp tc) (tyConKind tc)
             | otherwise -> failWithTc (quotes (ppr dc) <+> ptext (sLit "of type")
                            <+> quotes (ppr ty) <+> ptext (sLit "is not promotable"))
             where
               ty = dataConUserType dc
               tc = buildPromotedDataCon dc

           ANothing -> failWithTc (ptext (sLit "Promoted kind") <+> 
                              quotes (ppr name) <+>
                              ptext (sLit "used in a mutually recursive group"))

           _  -> wrongThingErr "type" thing name }
  where
    get_loopy_tc name
      = do { env <- getGblEnv
           ; case lookupNameEnv (tcg_type_env env) name of
                Just (ATyCon tc) -> return tc
                _                -> return (aThingErr "tcTyVar" name) }

    inst_tycon :: ([Type] -> Type) -> Kind -> TcM (Type, Kind)
    -- Instantiate the polymorphic kind
    -- Lazy in the TyCon
    inst_tycon mk_tc_app kind
      | null kvs 
      = return (mk_tc_app [], ki_body)
      | otherwise
      = do { traceTc "lk4" (ppr name <+> dcolon <+> ppr kind)
           ; ks <- mapM (const newMetaKindVar) kvs
           ; return (mk_tc_app ks, substKiWith kvs ks ki_body) }
      where 
        (kvs, ki_body) = splitForAllTys kind

tcClass :: Name -> TcM (Class, TcKind)
tcClass cls 	-- Must be a class
  = do { thing <- tcLookup cls
       ; case thing of
           AThing kind -> return (aThingErr "tcClass" cls, kind)
           AGlobal (ATyCon tc)
             | Just cls <- tyConClass_maybe tc 
             -> return (cls, tyConKind tc)
           _ -> wrongThingErr "class" thing cls }


aThingErr :: String -> Name -> b
-- The type checker for types is sometimes called simply to
-- do *kind* checking; and in that case it ignores the type
-- returned. Which is a good thing since it may not be available yet!
aThingErr str x = pprPanic "AThing evaluated unexpectedly" (text str <+> ppr x)
\end{code}

Note [Zonking inside the knot]
~~~~~~~~~~~~~~~~~~~~~~~~~~~~~~
Suppose we are checking the argument types of a data constructor.  We
must zonk the types before making the DataCon, because once built we
can't change it.  So we must traverse the type.

BUT the parent TyCon is knot-tied, so we can't look at it yet. 

So we must be careful not to use "smart constructors" for types that
look at the TyCon or Class involved.  Hence the use of mkNakedXXX
functions.

This is sadly delicate.

Note [Body kind of a forall]
~~~~~~~~~~~~~~~~~~~~~~~~~~~~
The body of a forall is usually a type, but in principle
there's no reason to prohibit *unlifted* types.
In fact, GHC can itself construct a function with an
unboxed tuple inside a for-all (via CPR analyis; see 
typecheck/should_compile/tc170).

Moreover in instance heads we get forall-types with
kind Constraint.  

Moreover if we have a signature
   f :: Int#
then we represent it as (HsForAll Implicit [] [] Int#).  And this must
be legal!  We can't drop the empty forall until *after* typechecking
the body because of kind polymorphism:
   Typeable :: forall k. k -> Constraint
   data Apply f t = Apply (f t)
   -- Apply :: forall k. (k -> *) -> k -> *
   instance Typeable Apply where ...
Then the dfun has type
   df :: forall k. Typeable ((k->*) -> k -> *) (Apply k)

   f :: Typeable Apply

   f :: forall (t:k->*) (a:k).  t a -> t a

   class C a b where
      op :: a b -> Typeable Apply

   data T a = MkT (Typeable Apply)
            | T2 a
      T :: * -> *
      MkT :: forall k. (Typeable ((k->*) -> k -> *) (Apply k)) -> T a

   f :: (forall (k:BOX). forall (t:: k->*) (a:k). t a -> t a) -> Int
   f :: (forall a. a -> Typeable Apply) -> Int

So we *must* keep the HsForAll on the instance type
   HsForAll Implicit [] [] (Typeable Apply)
so that we do kind generalisation on it.

Really we should check that it's a type of value kind
{*, Constraint, #}, but I'm not doing that yet
Example that should be rejected:  
         f :: (forall (a:*->*). a) Int

Note [Inferring tuple kinds]
~~~~~~~~~~~~~~~~~~~~~~~~~~~~
Give a tuple type (a,b,c), which the parser labels as HsBoxedOrConstraintTuple,
we try to figure out whether it's a tuple of kind * or Constraint.
  Step 1: look at the expected kind
  Step 2: infer argument kinds

If after Step 2 it's not clear from the arguments that it's
Constraint, then it must be *.  Once having decided that we re-check
the Check the arguments again to give good error messages
in eg. `(Maybe, Maybe)`

Note that we will still fail to infer the correct kind in this case:

  type T a = ((a,a), D a)
  type family D :: Constraint -> Constraint

While kind checking T, we do not yet know the kind of D, so we will default the
kind of T to * -> *. It works if we annotate `a` with kind `Constraint`.

Note [Desugaring types]
~~~~~~~~~~~~~~~~~~~~~~~
The type desugarer is phase 2 of dealing with HsTypes.  Specifically:

  * It transforms from HsType to Type

  * It zonks any kinds.  The returned type should have no mutable kind
    or type variables (hence returning Type not TcType):
      - any unconstrained kind variables are defaulted to AnyK just 
        as in TcHsSyn. 
      - there are no mutable type variables because we are 
        kind-checking a type
    Reason: the returned type may be put in a TyCon or DataCon where
    it will never subsequently be zonked.

You might worry about nested scopes:
        ..a:kappa in scope..
            let f :: forall b. T '[a,b] -> Int
In this case, f's type could have a mutable kind variable kappa in it;
and we might then default it to AnyK when dealing with f's type
signature.  But we don't expect this to happen because we can't get a
lexically scoped type variable with a mutable kind variable in it.  A
delicate point, this.  If it becomes an issue we might need to
distinguish top-level from nested uses.

Moreover
  * it cannot fail, 
  * it does no unifications
  * it does no validity checking, except for structural matters, such as
	(a) spurious ! annotations.
	(b) a class used as a type

Note [Kind of a type splice]
~~~~~~~~~~~~~~~~~~~~~~~~~~~~
Consider these terms, each with TH type splice inside:
     [| e1 :: Maybe $(..blah..) |]
     [| e2 :: $(..blah..) |]
When kind-checking the type signature, we'll kind-check the splice
$(..blah..); we want to give it a kind that can fit in any context,
as if $(..blah..) :: forall k. k.  

In the e1 example, the context of the splice fixes kappa to *.  But
in the e2 example, we'll desugar the type, zonking the kind unification
variables as we go.  When we encournter the unconstrained kappa, we
want to default it to '*', not to AnyK.


Help functions for type applications
~~~~~~~~~~~~~~~~~~~~~~~~~~~~~~~~~~~~

\begin{code}
addTypeCtxt :: LHsType Name -> TcM a -> TcM a
	-- Wrap a context around only if we want to show that contexts.  
	-- Omit invisble ones and ones user's won't grok
addTypeCtxt (L _ ty) thing 
  = addErrCtxt doc thing
  where
    doc = ptext (sLit "In the type") <+> quotes (ppr ty)
\end{code}

%************************************************************************
%*									*
		Type-variable binders
%*									*
%************************************************************************

Note [Kind-checking kind-polymorphic types]
~~~~~~~~~~~~~~~~~~~~~~~~~~~~~~~~~~~~~~~~~~~
Consider:
  f :: forall (f::k -> *) a. f a -> Int

Here, the [LHsTyVarBndr Name] of the forall type will be [f,a], where
  a is a  UserTyVar   -> type variable without kind annotation
  f is a  KindedTyVar -> type variable with kind annotation

If were were to allow binding sites for kind variables, thus
  f :: forall @k (f :: k -> *) a. f a -> Int
then we'd also need
  k is a   UserKiVar   -> kind variable (they don't need annotation,
                          since we only have BOX for a super kind)

\begin{code}
bindScopedKindVars :: [LHsTyVarBndr Name] -> TcM a -> TcM a
-- Given some tyvar binders like [a (b :: k -> *) (c :: k)]
-- bind each scoped kind variable (k in this case) to a fresh
-- kind skolem variable
bindScopedKindVars hs_tvs thing_inside
  = tcExtendTyVarEnv kvs thing_inside
  where
    kvs :: [KindVar]   -- All skolems
    kvs = [ mkKindSigVar kv 
          | L _ (KindedTyVar _ (HsBSig _ (_, kvs))) <- hs_tvs
          , kv <- kvs ]

tcHsTyVarBndrs :: [LHsTyVarBndr Name] 
	       -> ([TyVar] -> TcM r)
	       -> TcM r
-- Bind the type variables to skolems, each with a meta-kind variable kind
tcHsTyVarBndrs hs_tvs thing_inside
  = bindScopedKindVars hs_tvs $
    do { tvs <- mapM tcHsTyVarBndr hs_tvs
       ; traceTc "tcHsTyVarBndrs" (ppr hs_tvs $$ ppr tvs)
       ; tcExtendTyVarEnv tvs (thing_inside tvs) }

tcHsTyVarBndr :: LHsTyVarBndr Name -> TcM TyVar
-- Return a type variable 
-- initialised with a kind variable.
-- Typically the Kind inside the KindedTyVar will be a tyvar with a mutable kind 
-- in it. We aren't yet sure whether the binder is a *type* variable or a *kind*
-- variable. See Note [Kind-checking kind-polymorphic types]
--
-- If the variable is already in scope return it, instead of introducing a new
-- one. This can occur in 
--   instance C (a,b) where
--     type F (a,b) c = ...
-- Here a,b will be in scope when processing the associated type instance for F.
tcHsTyVarBndr (L _ hs_tv)
  = do { let name = hsTyVarName hs_tv
       ; mb_tv <- tcLookupLcl_maybe name
       ; case mb_tv of {
           Just (ATyVar _ tv) -> return tv ;
           _ -> do
       { kind <- case hs_tv of
                   UserTyVar {} -> newMetaKindVar
                   KindedTyVar _ (HsBSig kind _) -> tcLHsKind kind
       ; return (mkTcTyVar name kind (SkolemTv False)) } } }

------------------
kindGeneralize :: TyVarSet -> TcM [KindVar]
kindGeneralize tkvs
  = do { gbl_tvs  <- tcGetGlobalTyVars -- Already zonked
       ; tidy_env <- tcInitTidyEnv
       ; tkvs     <- zonkTyVarsAndFV tkvs
       ; let kvs_to_quantify = varSetElems (tkvs `minusVarSet` gbl_tvs)
                -- Any type varaibles in tkvs will be in scope,
                -- and hence in gbl_tvs, so after removing gbl_tvs
                -- we should only have kind variables left

             (_, tidy_kvs_to_quantify) = tidyTyVarBndrs tidy_env kvs_to_quantify
                           -- We do not get a later chance to tidy!

       ; ASSERT2 (all isKindVar kvs_to_quantify, ppr kvs_to_quantify $$ ppr tkvs)
         zonkQuantifiedTyVars tidy_kvs_to_quantify }
\end{code}

Note [Kind generalisation]
~~~~~~~~~~~~~~~~~~~~~~~~~~
We do kind generalisation only at the outer level of a type signature.
For example, consider
  T :: forall k. k -> *
  f :: (forall a. T a -> Int) -> Int
When kind-checking f's type signature we generalise the kind at
the outermost level, thus:
  f1 :: forall k. (forall (a:k). T k a -> Int) -> Int  -- YES!
and *not* at the inner forall:
  f2 :: (forall k. forall (a:k). T k a -> Int) -> Int  -- NO!
Reason: same as for HM inference on value level declarations,
we want to infer the most general type.  The f2 type signature
would be *less applicable* than f1, becuase it requires a more
polymorphic argument.

Note [Kinds of quantified type variables]
~~~~~~~~~~~~~~~~~~~~~~~~~~~~~~~~~~~~~~~~~
tcTyVarBndrsGen quantifies over a specified list of type variables,
*and* over the kind variables mentioned in the kinds of those tyvars.

Note that we must zonk those kinds (obviously) but less obviously, we
must return type variables whose kinds are zonked too. Example
    (a :: k7)  where  k7 := k9 -> k9
We must return
    [k9, a:k9->k9]
and NOT 
    [k9, a:k7]
Reason: we're going to turn this into a for-all type, 
   forall k9. forall (a:k7). blah
which the type checker will then instantiate, and instantiate does not
look through unification variables!  

Hence using zonked_kinds when forming tvs'.

\begin{code}
--------------------
-- getInitialKind has made a suitably-shaped kind for the type or class
-- Unpack it, and attribute those kinds to the type variables
-- Extend the env with bindings for the tyvars, taken from
-- the kind of the tycon/class.  Give it to the thing inside, and 
-- check the result kind matches
kcLookupKind :: Name -> TcM Kind
kcLookupKind nm 
  = do { tc_ty_thing <- tcLookup nm
       ; case tc_ty_thing of
           AThing k            -> return k
           AGlobal (ATyCon tc) -> return (tyConKind tc)
           _                   -> pprPanic "kcLookupKind" (ppr tc_ty_thing) }

kcTyClTyVars :: Name -> [LHsTyVarBndr Name] -> (TcKind -> TcM a) -> TcM a
-- Used for the type variables of a type or class decl,
-- when doing the initial kind-check.  
kcTyClTyVars name hs_tvs thing_inside
  = bindScopedKindVars hs_tvs $
    do 	{ tc_kind <- kcLookupKind name
	; let (arg_ks, res_k) = splitKindFunTysN (length hs_tvs) tc_kind
                     -- There should be enough arrows, because
                     -- getInitialKinds used the tcdTyVars
        ; name_ks <- zipWithM kc_tv hs_tvs arg_ks
        ; tcExtendKindEnv name_ks (thing_inside res_k) }
  where
    kc_tv :: LHsTyVarBndr Name -> Kind -> TcM (Name, Kind)
    kc_tv (L _ (UserTyVar n)) exp_k 
      = do { check_in_scope n exp_k
           ; return (n, exp_k) }
    kc_tv (L _ (KindedTyVar n (HsBSig hs_k _))) exp_k
      = do { k <- tcLHsKind hs_k
           ; _ <- unifyKind k exp_k
           ; check_in_scope n exp_k
           ; return (n, k) }

    check_in_scope :: Name -> Kind -> TcM ()
    -- In an associated type decl, the type variable may already 
    -- be in scope; in that case we want to make sure it matches
    -- any signature etc here
    check_in_scope n exp_k
      = do { mb_thing <- tcLookupLcl_maybe n
           ; case mb_thing of
               Nothing         -> return ()
               Just (AThing k) -> discardResult (unifyKind k exp_k)
               Just thing      -> pprPanic "check_in_scope" (ppr thing) }

-----------------------
tcTyClTyVars :: Name -> [LHsTyVarBndr Name]	-- LHS of the type or class decl
             -> ([TyVar] -> Kind -> TcM a) -> TcM a
-- Used for the type variables of a type or class decl,
-- on the second pass when constructing the final result
-- (tcTyClTyVars T [a,b] thing_inside) 
--   where T : forall k1 k2 (a:k1 -> *) (b:k1). k2 -> *
--   calls thing_inside with arguments
--      [k1,k2,a,b] (k2 -> *)
--   having also extended the type environment with bindings 
--   for k1,k2,a,b
--
-- No need to freshen the k's because they are just skolem 
-- constants here, and we are at top level anyway.
tcTyClTyVars tycon tyvars thing_inside
  = do { thing <- tcLookup tycon
       ; let { kind = case thing of
                        AThing kind -> kind
                        _ -> panic "tcTyClTyVars"
                     -- We only call tcTyClTyVars during typechecking in
                     -- TcTyClDecls, where the local env is extended with
                     -- the generalized_env (mapping Names to AThings).
             ; (kvs, body) = splitForAllTys kind
             ; (kinds, res) = splitKindFunTysN (length names) body
             ; names = hsLTyVarNames tyvars
             ; tvs = zipWith mkTyVar names kinds
             ; all_vs = kvs ++ tvs }
       ; tcExtendTyVarEnv all_vs (thing_inside all_vs res) }

<<<<<<< HEAD
-- Used when generalizing binders and type family patterns
-- It takes a kind from the type checker (like `k0 -> *`), and returns the 
-- final, kind-generalized kind (`forall k::BOX. k -> *`)
kindGeneralizeKinds :: [TcKind] -> TcM ([KindVar], [Kind])
-- INVARIANT: the returned kinds are zonked, and
--            mention the returned kind variables
kindGeneralizeKinds kinds 
  = do { -- Quantify over kind variables free in
         -- the kinds, and *not* in the environment
       ; zonked_kinds <- mapM zonkTcKind kinds
       ; gbl_tvs <- tcGetGlobalTyVars -- Already zonked
       ; let kvs_to_quantify = tyVarsOfTypes zonked_kinds 
                               `minusVarSet` gbl_tvs

       ; kvs <- ASSERT2 (all isKiVar (varSetElems kvs_to_quantify), ppr kvs_to_quantify)
                zonkQuantifiedTyVars kvs_to_quantify

         -- Zonk the kinds again, to pick up either the kind 
         -- variables we quantify over, or *, depending on whether
         -- zonkQuantifiedTyVars decided to generalise (which in
         -- turn depends on DataKinds)
       ; final_kinds <- mapM zonkTcKind zonked_kinds

       ; traceTc "generalizeKind" (    ppr kinds <+> ppr kvs_to_quantify
                                   <+> ppr kvs   <+> ppr final_kinds)
       ; return (kvs, final_kinds) }

kindGeneralizeKind :: TcKind -> TcM ( [KindVar]  -- these were flexi kind vars
                                    , Kind )     -- this is the old kind where flexis got zonked
kindGeneralizeKind kind = do
  (kvs, [kind']) <- kindGeneralizeKinds [kind]
  return (kvs, kind')
=======
>>>>>>> 2bc9d896

-----------------------------------
tcDataKindSig :: Kind -> TcM [TyVar]
-- GADT decls can have a (perhaps partial) kind signature
--	e.g.  data T :: * -> * -> * where ...
-- This function makes up suitable (kinded) type variables for 
-- the argument kinds, and checks that the result kind is indeed *.
-- We use it also to make up argument type variables for for data instances.
tcDataKindSig kind
  = do	{ checkTc (isLiftedTypeKind res_kind) (badKindSig kind)
	; span <- getSrcSpanM
	; us   <- newUniqueSupply 
	; let uniqs = uniqsFromSupply us
	; return [ mk_tv span uniq str kind 
		 | ((kind, str), uniq) <- arg_kinds `zip` dnames `zip` uniqs ] }
  where
    (arg_kinds, res_kind) = splitKindFunTys kind
    mk_tv loc uniq str kind = mkTyVar name kind
	where
	   name = mkInternalName uniq occ loc
	   occ  = mkOccName tvName str
	  
    dnames = map ('$' :) names	-- Note [Avoid name clashes for associated data types]

    names :: [String]
    names = [ c:cs | cs <- "" : names, c <- ['a'..'z'] ] 

badKindSig :: Kind -> SDoc
badKindSig kind 
 = hang (ptext (sLit "Kind signature on data type declaration has non-* return kind"))
	2 (ppr kind)
\end{code}

Note [Avoid name clashes for associated data types]
~~~~~~~~~~~~~~~~~~~~~~~~~~~~~~~~~~~~~~~~~~~~~~~~~~~
Consider    class C a b where
               data D b :: * -> *
When typechecking the decl for D, we'll invent an extra type variable for D,
to fill out its kind.  We *don't* want this type variable to be 'a', because
in an .hi file we'd get
            class C a b where
               data D b a 
which makes it look as if there are *two* type indices.  But there aren't!
So we use $a instead, which cannot clash with a user-written type variable.
Remember that type variable binders in interface files are just FastStrings,
not proper Names.

(The tidying phase can't help here because we don't tidy TyCons.  Another
alternative would be to record the number of indexing parameters in the 
interface file.)


%************************************************************************
%*									*
		Scoped type variables
%*									*
%************************************************************************


tcAddScopedTyVars is used for scoped type variables added by pattern
type signatures
	e.g.  \ ((x::a), (y::a)) -> x+y
They never have explicit kinds (because this is source-code only)
They are mutable (because they can get bound to a more specific type).

Usually we kind-infer and expand type splices, and then
tupecheck/desugar the type.  That doesn't work well for scoped type
variables, because they scope left-right in patterns.  (e.g. in the
example above, the 'a' in (y::a) is bound by the 'a' in (x::a).

The current not-very-good plan is to
  * find all the types in the patterns
  * find their free tyvars
  * do kind inference
  * bring the kinded type vars into scope
  * BUT throw away the kind-checked type
  	(we'll kind-check it again when we type-check the pattern)

This is bad because throwing away the kind checked type throws away
its splices.  But too bad for now.  [July 03]

Historical note:
    We no longer specify that these type variables must be univerally 
    quantified (lots of email on the subject).  If you want to put that 
    back in, you need to
	a) Do a checkSigTyVars after thing_inside
	b) More insidiously, don't pass in expected_ty, else
	   we unify with it too early and checkSigTyVars barfs
	   Instead you have to pass in a fresh ty var, and unify
	   it with expected_ty afterwards

\begin{code}
tcHsPatSigType :: UserTypeCtxt
	       -> HsBndrSig (LHsType Name)  -- The type signature
	      -> TcM ( Type                 -- The signature
                      , [(Name, TcTyVar)] ) -- The new bit of type environment, binding
				            -- the scoped type variables
-- Used for type-checking type signatures in
-- (a) patterns 	  e.g  f (x::Int) = e
-- (b) result signatures  e.g. g x :: Int = e
-- (c) RULE forall bndrs  e.g. forall (x::Int). f x = x

tcHsPatSigType ctxt (HsBSig hs_ty (sig_kvs, sig_tvs))
  = addErrCtxt (pprHsSigCtxt ctxt hs_ty) $
    do	{ kvs <- mapM new_kv sig_kvs
        ; tvs <- mapM new_tv sig_tvs
        ; let ktv_binds = (sig_kvs `zip` kvs) ++ (sig_tvs `zip` tvs)
	; sig_ty <- tcExtendTyVarEnv2 ktv_binds $
                    tcHsLiftedType hs_ty
        ; sig_ty <- zonkTcType sig_ty
	; checkValidType ctxt sig_ty 
	; return (sig_ty, ktv_binds) }
  where
    new_kv name = new_tkv name superKind
    new_tv name = do { kind <- newMetaKindVar
                     ; new_tkv name kind }

    new_tkv name kind   -- See Note [Pattern signature binders]
      = case ctxt of
          RuleSigCtxt {} -> return (mkTcTyVar name kind (SkolemTv False))
          _              -> newSigTyVar name kind  -- See Note [Unifying SigTvs]

tcPatSig :: UserTypeCtxt
	 -> HsBndrSig (LHsType Name)
	 -> TcSigmaType
	 -> TcM (TcType,	    -- The type to use for "inside" the signature
		 [(Name, TcTyVar)], -- The new bit of type environment, binding
				    -- the scoped type variables
                 HsWrapper)         -- Coercion due to unification with actual ty
                                    -- Of shape:  res_ty ~ sig_ty
tcPatSig ctxt sig res_ty
  = do	{ (sig_ty, sig_tvs) <- tcHsPatSigType ctxt sig
    	-- sig_tvs are the type variables free in 'sig', 
	-- and not already in scope. These are the ones
	-- that should be brought into scope

	; if null sig_tvs then do {
		-- Just do the subsumption check and return
                  wrap <- tcSubType PatSigOrigin ctxt res_ty sig_ty
		; return (sig_ty, [], wrap)
        } else do
		-- Type signature binds at least one scoped type variable
	
		-- A pattern binding cannot bind scoped type variables
                -- It is more convenient to make the test here
                -- than in the renamer
	{ let in_pat_bind = case ctxt of
				BindPatSigCtxt -> True
				_              -> False
	; when in_pat_bind (addErr (patBindSigErr sig_tvs))

		-- Check that all newly-in-scope tyvars are in fact
		-- constrained by the pattern.  This catches tiresome
		-- cases like	
		--	type T a = Int
		--	f :: Int -> Int
		-- 	f (x :: T a) = ...
		-- Here 'a' doesn't get a binding.  Sigh
	; let bad_tvs = [ tv | (_, tv) <- sig_tvs
                             , not (tv `elemVarSet` exactTyVarsOfType sig_ty) ]
	; checkTc (null bad_tvs) (badPatSigTvs sig_ty bad_tvs)

	-- Now do a subsumption check of the pattern signature against res_ty
	; wrap <- tcSubType PatSigOrigin ctxt res_ty sig_ty

	-- Phew!
        ; return (sig_ty, sig_tvs, wrap)
        } }

patBindSigErr :: [(Name, TcTyVar)] -> SDoc
patBindSigErr sig_tvs 
  = hang (ptext (sLit "You cannot bind scoped type variable") <> plural sig_tvs
          <+> pprQuotedList (map fst sig_tvs))
       2 (ptext (sLit "in a pattern binding signature"))
\end{code}

Note [Pattern signature binders]
~~~~~~~~~~~~~~~~~~~~~~~~~~~~~~~~
Consider
   data T = forall a. T a (a->Int)
   f (T x (f :: a->Int) = blah)

Here 
 * The pattern (T p1 p2) creates a *skolem* type variable 'a_sk', 
   It must be a skolem so that that it retains its identity, and    
   TcErrors.getSkolemInfo can therreby find the binding site for the skolem.

 * The type signature pattern (f :: a->Int) binds "a" -> a_sig in the envt

 * Then unificaiton makes a_sig := a_sk

That's why we must make a_sig a SigTv, not a SkolemTv, so that it can unify to a_sk.

For RULE binders, though, things are a bit different (yuk).  
  RULE "foo" forall (x::a) (y::[a]).  f x y = ...
Here this really is the binding site of the type variable so we'd like
to use a skolem, so that we get a complaint if we unify two of them
together.

Note [Unifying SigTvs]
~~~~~~~~~~~~~~~~~~~~~~
ALAS we have no decent way of avoiding two SigTvs getting unified.  
Consider
  f (x::(a,b)) (y::c)) = [fst x, y]
Here we'd really like to complain that 'a' and 'c' are unified. But
for the reasons above we can't make a,b,c into skolems, so they
are just SigTvs that can unify.  And indeed, this would be ok,
  f x (y::c) = case x of
                 (x1 :: a1, True) -> [x,y]
                 (x1 :: a2, False) -> [x,y,y]
Here the type of x's first component is called 'a1' in one branch and
'a2' in the other.  We could try insisting on the same OccName, but
they definitely won't have the sane lexical Name. 

I think we could solve this by recording in a SigTv a list of all the 
in-scope varaibles that it should not unify with, but it's fiddly.


%************************************************************************
%*                                                                      *
        Checking kinds
%*                                                                      *
%************************************************************************

We would like to get a decent error message from
  (a) Under-applied type constructors
             f :: (Maybe, Maybe)
  (b) Over-applied type constructors
             f :: Int x -> Int x

\begin{code}
-- The ExpKind datatype means "expected kind" and contains 
-- some info about just why that kind is expected, to improve
-- the error message on a mis-match
data ExpKind = EK TcKind SDoc

instance Outputable ExpKind where
  ppr (EK k _) = ptext (sLit "Expected kind:") <+> ppr k

ekLifted, ekArg, ekConstraint :: ExpKind
ekLifted     = EK liftedTypeKind (ptext (sLit "Expected"))
ekArg        = EK argTypeKind    (ptext (sLit "Expected"))
ekConstraint = EK constraintKind (ptext (sLit "Expected"))

-- Build an ExpKind for arguments
expArgKind :: SDoc -> TcKind -> Int -> ExpKind
expArgKind exp kind arg_no = EK kind (ptext (sLit "The") <+> speakNth arg_no 
                                  <+> ptext (sLit "argument of") <+> exp
                                  <+> ptext (sLit "should have"))

unifyKinds :: SDoc -> [(TcType, TcKind)] -> TcM TcKind
unifyKinds fun act_kinds
  = do { kind <- newMetaKindVar
       ; let check (arg_no, (ty, act_kind)) 
               = checkExpectedKind ty act_kind (expArgKind (quotes fun) kind arg_no)
       ; mapM_ check (zip [1..] act_kinds)
       ; return kind }

checkExpectedKind :: Outputable a => a -> TcKind -> ExpKind -> TcM ()
-- A fancy wrapper for 'unifyKind', which tries
-- to give decent error messages.
--      (checkExpectedKind ty act_kind exp_kind)
-- checks that the actual kind act_kind is compatible
--      with the expected kind exp_kind
-- The first argument, ty, is used only in the error message generation
checkExpectedKind ty act_kind ek@(EK exp_kind ek_ctxt) = do
    traceTc "checkExpectedKind" (ppr ty $$ ppr act_kind $$ ppr ek)
    (_errs, mb_r) <- tryTc (unifyKind act_kind exp_kind)
    case mb_r of
        Just _  -> return ()  -- Unification succeeded
        Nothing -> do

        -- So there's definitely an error
        -- Now to find out what sort
           exp_kind <- zonkTcKind exp_kind
           act_kind <- zonkTcKind act_kind

           env0 <- tcInitTidyEnv
           let (exp_as, _) = splitKindFunTys exp_kind
               (act_as, _) = splitKindFunTys act_kind
               n_exp_as  = length exp_as
               n_act_as  = length act_as
               n_diff_as = n_act_as - n_exp_as

               (env1, tidy_exp_kind) = tidyOpenKind env0 exp_kind
               (env2, tidy_act_kind) = tidyOpenKind env1 act_kind

               err | n_exp_as < n_act_as     -- E.g. [Maybe]
                   = ptext (sLit "Expecting") <+>
                     speakN n_diff_as <+> ptext (sLit "more argument") <>
                     (if n_diff_as > 1 then char 's' else empty) <+>
                     ptext (sLit "to") <+> quotes (ppr ty)

                     -- Now n_exp_as >= n_act_as. In the next two cases,
                     -- n_exp_as == 0, and hence so is n_act_as
                   | isConstraintKind tidy_act_kind
                   = text "Predicate" <+> quotes (ppr ty) <+> text "used as a type"
                   
                   | isConstraintKind tidy_exp_kind
                   = text "Type of kind" <+> ppr tidy_act_kind <+> text "used as a constraint"
                   
                   | isLiftedTypeKind exp_kind && isUnliftedTypeKind act_kind
                   = ptext (sLit "Expecting a lifted type, but") <+> quotes (ppr ty)
                       <+> ptext (sLit "is unlifted")

                   | isUnliftedTypeKind exp_kind && isLiftedTypeKind act_kind
                   = ptext (sLit "Expecting an unlifted type, but") <+> quotes (ppr ty)
                       <+> ptext (sLit "is lifted")

                   | otherwise               -- E.g. Monad [Int]
                   = ptext (sLit "Kind mis-match") $$ more_info

               more_info = sep [ ek_ctxt <+> ptext (sLit "kind") 
                                    <+> quotes (pprKind tidy_exp_kind) <> comma,
                                 ptext (sLit "but") <+> quotes (ppr ty) <+>
                                     ptext (sLit "has kind") <+> quotes (pprKind tidy_act_kind)]

           failWithTcM (env2, err)
\end{code}

%************************************************************************
%*                                                                      *
        Sort checking kinds
%*                                                                      *
%************************************************************************

tcLHsKind converts a user-written kind to an internal, sort-checked kind.
It does sort checking and desugaring at the same time, in one single pass.
It fails when the kinds are not well-formed (eg. data A :: * Int), or if there
are non-promotable or non-fully applied kinds.

\begin{code}
tcLHsKind :: LHsKind Name -> TcM Kind
tcLHsKind k = addErrCtxt (ptext (sLit "In the kind") <+> quotes (ppr k)) $
              tc_lhs_kind k

tc_lhs_kind :: LHsKind Name -> TcM Kind
tc_lhs_kind (L span ki) = setSrcSpan span (tc_hs_kind ki)

-- The main worker
tc_hs_kind :: HsKind Name -> TcM Kind
tc_hs_kind k@(HsTyVar _)   = tc_kind_app k []
tc_hs_kind k@(HsAppTy _ _) = tc_kind_app k []

tc_hs_kind (HsParTy ki) = tc_lhs_kind ki

tc_hs_kind (HsFunTy ki1 ki2) =
  do kappa_ki1 <- tc_lhs_kind ki1
     kappa_ki2 <- tc_lhs_kind ki2
     return (mkArrowKind kappa_ki1 kappa_ki2)

tc_hs_kind (HsListTy ki) =
  do kappa <- tc_lhs_kind ki
     checkWiredInTyCon listTyCon
     return $ mkPromotedListTy kappa

tc_hs_kind (HsTupleTy _ kis) =
  do kappas <- mapM tc_lhs_kind kis
     checkWiredInTyCon tycon
     return $ mkTyConApp tycon kappas
  where 
     tycon = promotedTupleTyCon BoxedTuple (length kis)

-- Argument not kind-shaped
tc_hs_kind k = panic ("tc_hs_kind: " ++ showPpr k)

-- Special case for kind application
tc_kind_app :: HsKind Name -> [LHsKind Name] -> TcM Kind
tc_kind_app (HsAppTy ki1 ki2) kis = tc_kind_app (unLoc ki1) (ki2:kis)
tc_kind_app (HsTyVar tc)      kis = do { arg_kis <- mapM tc_lhs_kind kis
                                       ; tc_kind_var_app tc arg_kis }
tc_kind_app ki                _   = failWithTc (quotes (ppr ki) <+> 
                                    ptext (sLit "is not a kind constructor"))

tc_kind_var_app :: Name -> [Kind] -> TcM Kind
-- Special case for * and Constraint kinds
-- They are kinds already, so we don't need to promote them
tc_kind_var_app name arg_kis
  |  name == liftedTypeKindTyConName
  || name == constraintKindTyConName
  = do { unless (null arg_kis)
           (failWithTc (text "Kind" <+> ppr name <+> text "cannot be applied"))
       ; thing <- tcLookup name
       ; case thing of
           AGlobal (ATyCon tc) -> return (mkTyConApp tc [])
           _                   -> panic "tc_kind_var_app 1" }

-- General case
<<<<<<< HEAD
sc_ds_var_app name arg_kis = do
  (_errs, mb_thing) <- tryTc (tcLookup name)
  case mb_thing of
    Just (AGlobal (ATyCon tc))
      | isAlgTyCon tc || isTupleTyCon tc -> do
      data_kinds <- xoptM Opt_DataKinds
      unless data_kinds $ addErr (dataKindsErr name)
      let tc_kind = tyConKind tc
      case isPromotableKind tc_kind of
        Just n | n == length arg_kis ->
          return (mkTyConApp (mkPromotedTypeTyCon tc) arg_kis)
        Just _  -> err tc_kind "is not fully applied"
        Nothing -> err tc_kind "is not promotable"
    -- It is in scope, but not what we expected
    Just thing -> wrongThingErr "promoted type" thing name
    -- It is not in scope, but it passed the renamer: staging error
    Nothing    -> ASSERT2 ( isTyConName name, ppr name )
                  failWithTc (ptext (sLit "Promoted kind") <+> 
                              quotes (ppr name) <+>
                              ptext (sLit "used in a mutually recursive group"))

  where err k m = failWithTc (    quotes (ppr name) <+> ptext (sLit "of kind")
                              <+> quotes (ppr k)    <+> ptext (sLit m))

=======
tc_kind_var_app name arg_kis
  = do { (_errs, mb_thing) <- tryTc (tcLookup name)
       ;  case mb_thing of
  	   Just (AGlobal (ATyCon tc))
  	     | isAlgTyCon tc || isTupleTyCon tc
  	     -> do { data_kinds <- xoptM Opt_DataKinds
  	           ; unless data_kinds $ addErr (dataKindsErr name)
  	     	   ; case isPromotableTyCon tc of
  	     	       Just n | n == length arg_kis ->
  	     	         return (mkTyConApp (buildPromotedTyCon tc) arg_kis)
  	     	       Just _  -> err tc "is not fully applied"
  	     	       Nothing -> err tc "is not promotable" }

  	   -- A lexically scoped kind variable
  	   Just (ATyVar _ kind_var) 
             | not (isKindVar kind_var) 
             -> failWithTc (ptext (sLit "Type variable") <+> quotes (ppr kind_var)
                            <+> ptext (sLit "used as a kind"))
             | not (null arg_kis) -- Kind variables always have kind BOX, 
                                  -- so cannot be applied to anything
             -> failWithTc (ptext (sLit "Kind variable") <+> quotes (ppr name)
                            <+> ptext (sLit "cannot appear in a function position"))
             | otherwise 
             -> return (mkAppTys (mkTyVarTy kind_var) arg_kis)

  	   -- It is in scope, but not what we expected
  	   Just thing -> wrongThingErr "promoted type" thing name

  	   -- It is not in scope, but it passed the renamer: staging error
  	   Nothing    
             -> -- ASSERT2 ( isTyConName name, ppr name )
  	        do { env <- getLclEnv
  	           ; traceTc "tc_kind_var_app" (ppr name $$ ppr (tcl_env env))
  	           ; failWithTc (ptext (sLit "Promoted kind") <+> 
  	                          quotes (ppr name) <+>
  	                          ptext (sLit "used in a mutually recursive group")) } }
  where 
   err tc msg = failWithTc (quotes (ppr tc) <+> ptext (sLit "of kind")
                        <+> quotes (ppr (tyConKind tc)) <+> ptext (sLit msg))
>>>>>>> 2bc9d896
\end{code}

%************************************************************************
%*									*
		Scoped type variables
%*									*
%************************************************************************

\begin{code}
pprHsSigCtxt :: UserTypeCtxt -> LHsType Name -> SDoc
pprHsSigCtxt ctxt hs_ty = sep [ ptext (sLit "In") <+> pprUserTypeCtxt ctxt <> colon, 
				 nest 2 (pp_sig ctxt) ]
  where
    pp_sig (FunSigCtxt n)  = pp_n_colon n
    pp_sig (ConArgCtxt n)  = pp_n_colon n
    pp_sig (ForSigCtxt n)  = pp_n_colon n
    pp_sig _               = ppr (unLoc hs_ty)

    pp_n_colon n = ppr n <+> dcolon <+> ppr (unLoc hs_ty)

badPatSigTvs :: TcType -> [TyVar] -> SDoc
badPatSigTvs sig_ty bad_tvs
  = vcat [ fsep [ptext (sLit "The type variable") <> plural bad_tvs, 
                 quotes (pprWithCommas ppr bad_tvs), 
          	 ptext (sLit "should be bound by the pattern signature") <+> quotes (ppr sig_ty),
	  	 ptext (sLit "but are actually discarded by a type synonym") ]
         , ptext (sLit "To fix this, expand the type synonym") 
         , ptext (sLit "[Note: I hope to lift this restriction in due course]") ]
\end{code}
<|MERGE_RESOLUTION|>--- conflicted
+++ resolved
@@ -49,10 +49,6 @@
 import TcHsSyn ( zonkTcTypeToType, emptyZonkEnv )
 import TcRnMonad
 import RnEnv   ( dataKindsErr )
-<<<<<<< HEAD
-import TcHsSyn ( mkZonkTcTyVar )
-=======
->>>>>>> 2bc9d896
 import TcEvidence( HsWrapper )
 import TcEnv
 import TcMType
@@ -74,10 +70,6 @@
 import BasicTypes
 import SrcLoc
 import DynFlags ( ExtensionFlag( Opt_DataKinds ) )
-<<<<<<< HEAD
-import Util
-=======
->>>>>>> 2bc9d896
 import UniqSupply
 import Outputable
 import FastString
@@ -966,41 +958,6 @@
              ; all_vs = kvs ++ tvs }
        ; tcExtendTyVarEnv all_vs (thing_inside all_vs res) }
 
-<<<<<<< HEAD
--- Used when generalizing binders and type family patterns
--- It takes a kind from the type checker (like `k0 -> *`), and returns the 
--- final, kind-generalized kind (`forall k::BOX. k -> *`)
-kindGeneralizeKinds :: [TcKind] -> TcM ([KindVar], [Kind])
--- INVARIANT: the returned kinds are zonked, and
---            mention the returned kind variables
-kindGeneralizeKinds kinds 
-  = do { -- Quantify over kind variables free in
-         -- the kinds, and *not* in the environment
-       ; zonked_kinds <- mapM zonkTcKind kinds
-       ; gbl_tvs <- tcGetGlobalTyVars -- Already zonked
-       ; let kvs_to_quantify = tyVarsOfTypes zonked_kinds 
-                               `minusVarSet` gbl_tvs
-
-       ; kvs <- ASSERT2 (all isKiVar (varSetElems kvs_to_quantify), ppr kvs_to_quantify)
-                zonkQuantifiedTyVars kvs_to_quantify
-
-         -- Zonk the kinds again, to pick up either the kind 
-         -- variables we quantify over, or *, depending on whether
-         -- zonkQuantifiedTyVars decided to generalise (which in
-         -- turn depends on DataKinds)
-       ; final_kinds <- mapM zonkTcKind zonked_kinds
-
-       ; traceTc "generalizeKind" (    ppr kinds <+> ppr kvs_to_quantify
-                                   <+> ppr kvs   <+> ppr final_kinds)
-       ; return (kvs, final_kinds) }
-
-kindGeneralizeKind :: TcKind -> TcM ( [KindVar]  -- these were flexi kind vars
-                                    , Kind )     -- this is the old kind where flexis got zonked
-kindGeneralizeKind kind = do
-  (kvs, [kind']) <- kindGeneralizeKinds [kind]
-  return (kvs, kind')
-=======
->>>>>>> 2bc9d896
 
 -----------------------------------
 tcDataKindSig :: Kind -> TcM [TyVar]
@@ -1389,32 +1346,6 @@
            _                   -> panic "tc_kind_var_app 1" }
 
 -- General case
-<<<<<<< HEAD
-sc_ds_var_app name arg_kis = do
-  (_errs, mb_thing) <- tryTc (tcLookup name)
-  case mb_thing of
-    Just (AGlobal (ATyCon tc))
-      | isAlgTyCon tc || isTupleTyCon tc -> do
-      data_kinds <- xoptM Opt_DataKinds
-      unless data_kinds $ addErr (dataKindsErr name)
-      let tc_kind = tyConKind tc
-      case isPromotableKind tc_kind of
-        Just n | n == length arg_kis ->
-          return (mkTyConApp (mkPromotedTypeTyCon tc) arg_kis)
-        Just _  -> err tc_kind "is not fully applied"
-        Nothing -> err tc_kind "is not promotable"
-    -- It is in scope, but not what we expected
-    Just thing -> wrongThingErr "promoted type" thing name
-    -- It is not in scope, but it passed the renamer: staging error
-    Nothing    -> ASSERT2 ( isTyConName name, ppr name )
-                  failWithTc (ptext (sLit "Promoted kind") <+> 
-                              quotes (ppr name) <+>
-                              ptext (sLit "used in a mutually recursive group"))
-
-  where err k m = failWithTc (    quotes (ppr name) <+> ptext (sLit "of kind")
-                              <+> quotes (ppr k)    <+> ptext (sLit m))
-
-=======
 tc_kind_var_app name arg_kis
   = do { (_errs, mb_thing) <- tryTc (tcLookup name)
        ;  case mb_thing of
@@ -1454,7 +1385,6 @@
   where 
    err tc msg = failWithTc (quotes (ppr tc) <+> ptext (sLit "of kind")
                         <+> quotes (ppr (tyConKind tc)) <+> ptext (sLit msg))
->>>>>>> 2bc9d896
 \end{code}
 
 %************************************************************************
