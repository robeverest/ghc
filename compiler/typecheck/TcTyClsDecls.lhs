--- conflicted
+++ resolved
@@ -1402,11 +1402,7 @@
         ; mapM_ check_at_defs at_stuff	}
   where
     (tyvars, fundeps, theta, _, at_stuff, op_stuff) = classExtraBigSig cls
-<<<<<<< HEAD
-    unary = isSingleton (snd (splitKiTyVars tyvars))  -- IA0_NOTE: only count type arguments
-=======
     unary = count isTypeVar tyvars == 1   -- Ignore kind variables
->>>>>>> 2bc9d896
 
     check_op constrained_class_methods (sel_id, dm) 
       = addErrCtxt (classOpCtxt sel_id tau) $ do
