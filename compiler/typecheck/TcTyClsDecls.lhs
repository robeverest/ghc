%
% (c) The University of Glasgow 2006
% (c) The AQUA Project, Glasgow University, 1996-1998
%

TcTyClsDecls: Typecheck type and class declarations

\begin{code}
{-# OPTIONS -fno-warn-tabs #-}
-- The above warning supression flag is a temporary kludge.
-- While working on this module you are encouraged to remove it and
-- detab the module (please do the detabbing in a separate patch). See
--     http://hackage.haskell.org/trac/ghc/wiki/Commentary/CodingStyle#TabsvsSpaces
-- for details

module TcTyClsDecls (
	tcTyAndClassDecls, tcAddImplicits,

	-- Functions used by TcInstDcls to check 
	-- data/type family instance declarations
        kcDataDecl, tcConDecls, dataDeclChecks, checkValidTyCon,
        tcSynFamInstDecl, tcFamTyPats, 
        wrongKindOfFamily, badATErr, wrongATArgErr
    ) where

#include "HsVersions.h"

import HsSyn
import HscTypes
import BuildTyCl
import TcUnify
import TcRnMonad
import TcEnv
import TcHsSyn
import TcBinds( tcRecSelBinds )
import TcTyDecls
import TcClassDcl
import TcHsType
import TcMType
import TcType
import TysWiredIn( unitTy )
import Type
import Kind
import Class
import TyCon
import DataCon
import Id
import MkCore		( rEC_SEL_ERROR_ID )
import IdInfo
import Var
import VarSet
import Name
import NameSet
import NameEnv
import Outputable
import Maybes
import Unify
import Util
import SrcLoc
import ListSetOps
import Digraph
import DynFlags
import FastString
import Unique		( mkBuiltinUnique )
import BasicTypes

import Bag
import Control.Monad
import Data.List
\end{code}


%************************************************************************
%*									*
\subsection{Type checking for type and class declarations}
%*									*
%************************************************************************

Note [Grouping of type and class declarations]
~~~~~~~~~~~~~~~~~~~~~~~~~~~~~~~~~~~~~~~~~~~~~~
tcTyAndClassDecls is called on a list of `TyClGroup`s. Each group is a strongly
connected component of mutually dependent types and classes. We kind check and
type check each group separately to enhance kind polymorphism. Take the
following example:

  type Id a = a
  data X = X (Id Int)

If we were to kind check the two declarations together, we would give Id the
kind * -> *, since we apply it to an Int in the definition of X. But we can do
better than that, since Id really is kind polymorphic, and should get kind
forall (k::BOX). k -> k. Since it does not depend on anything else, it can be
kind-checked by itself, hence getting the most general kind. We then kind check
X, which works fine because we then know the polymorphic kind of Id, and simply
instantiate k to *.

\begin{code}

tcTyAndClassDecls :: ModDetails
                  -> [TyClGroup Name]   -- Mutually-recursive groups in dependency order
                  -> TcM TcGblEnv       -- Input env extended by types and classes
                                        -- and their implicit Ids,DataCons
-- Fails if there are any errors
tcTyAndClassDecls boot_details tyclds_s
  = checkNoErrs $       -- The code recovers internally, but if anything gave rise to
                        -- an error we'd better stop now, to avoid a cascade
    fold_env tyclds_s   -- type check each group in dependency order folding the global env
  where
    fold_env :: [TyClGroup Name] -> TcM TcGblEnv
    fold_env [] = getGblEnv
    fold_env (tyclds:tyclds_s)
      = do { tcg_env <- tcTyClGroup boot_details tyclds
           ; setGblEnv tcg_env $ fold_env tyclds_s }
             -- remaining groups are typecheck in the extended global env

tcTyClGroup :: ModDetails -> TyClGroup Name -> TcM TcGblEnv
-- Typecheck one strongly-connected component of type and class decls
tcTyClGroup boot_details tyclds
  = do {    -- Step 1: kind-check this group and returns the final
            -- (possibly-polymorphic) kind of each TyCon and Class
            -- See Note [Kind checking for type and class decls]
         names_w_poly_kinds <- kcTyClGroup tyclds
       ; traceTc "tcTyAndCl generalized kinds" (ppr names_w_poly_kinds)

	    -- Step 2: type-check all groups together, returning 
	    -- the final TyCons and Classes
       ; tyclss <- fixM $ \ rec_tyclss -> do
           { let rec_flags = calcRecFlags boot_details rec_tyclss

                 -- Populate environment with knot-tied ATyCon for TyCons
                 -- NB: if the decls mention any ill-staged data cons
                 -- (see Note [ANothing] in typecheck/TcRnTypes.lhs) we
                 -- will have failed already in kcTyClGroup, so no worries here
           ; tcExtendRecEnv (zipRecTyClss tyclds rec_tyclss) $

                 -- Also extend the local type envt with bindings giving
                 -- the (polymorphic) kind of each knot-tied TyCon or Class
		 -- See Note [Type checking recursive type and class declarations]
	     tcExtendKindEnv names_w_poly_kinds              $

                 -- Kind and type check declarations for this group
             concatMapM (tcTyClDecl rec_flags) tyclds }

           -- Step 3: Perform the validity chebck
           -- We can do this now because we are done with the recursive knot
           -- Do it before Step 4 (adding implicit things) because the latter
           -- expects well-formed TyCons
       ; tcExtendGlobalEnv tyclss $ do
       { traceTc "Starting validity check" (ppr tyclss)
       ; mapM_ (addLocM checkValidTyCl) tyclds

           -- Step 4: Add the implicit things;
           -- we want them in the environment because
           -- they may be mentioned in interface files
       ; tcExtendGlobalValEnv (mkDefaultMethodIds tyclss) $
         tcAddImplicits tyclss } }

tcAddImplicits :: [TyThing] -> TcM TcGblEnv
tcAddImplicits tyclss
 = tcExtendGlobalEnvImplicit implicit_things $ 
   tcRecSelBinds rec_sel_binds
 where
   implicit_things = concatMap implicitTyThings tyclss
   rec_sel_binds   = mkRecSelBinds tyclss

zipRecTyClss :: TyClGroup Name
             -> [TyThing]           -- Knot-tied
             -> [(Name,TyThing)]
-- Build a name-TyThing mapping for the things bound by decls
-- being careful not to look at the [TyThing]
-- The TyThings in the result list must have a visible ATyCon,
-- because typechecking types (in, say, tcTyClDecl) looks at this outer constructor
zipRecTyClss decls rec_things
  = [ (name, ATyCon (get name))
    | name <- tyClsBinders decls ]
  where
    rec_type_env :: TypeEnv
    rec_type_env = mkTypeEnv rec_things

    get name = case lookupTypeEnv rec_type_env name of
                 Just (ATyCon tc) -> tc
                 other            -> pprPanic "zipRecTyClss" (ppr name <+> ppr other)

tyClsBinders :: TyClGroup Name -> [Name]
-- Just the tycon and class binders of a group (not the data constructors)
tyClsBinders decls
  = concatMap get decls
  where
    get (L _ (ClassDecl { tcdLName = L _ n, tcdATs = ats })) = n : tyClsBinders ats
    get (L _ d)                                              = [tcdName d]
\end{code}


%************************************************************************
%*									*
		Kind checking
%*									*
%************************************************************************

Note [Kind checking for type and class decls]
~~~~~~~~~~~~~~~~~~~~~~~~~~~~~~~~~~~~~~~~~~~~~~
Kind checking is done thus:

   1. Make up a kind variable for each parameter of the *data* type, 
      and class, decls, and extend the kind environment (which is in
      the TcLclEnv)

   2. Dependency-analyse the type *synonyms* (which must be non-recursive),
      and kind-check them in dependency order.  Extend the kind envt.

   3. Kind check the data type and class decls

Synonyms are treated differently to data type and classes,
because a type synonym can be an unboxed type
	type Foo = Int#
and a kind variable can't unify with UnboxedTypeKind
So we infer their kinds in dependency order

We need to kind check all types in the mutually recursive group
before we know the kind of the type variables.  For example:

  class C a where
     op :: D b => a -> b -> b

  class D c where
     bop :: (Monad c) => ...

Here, the kind of the locally-polymorphic type variable "b"
depends on *all the uses of class D*.  For example, the use of
Monad c in bop's type signature means that D must have kind Type->Type.

However type synonyms work differently.  They can have kinds which don't
just involve (->) and *:
	type R = Int#		-- Kind #
	type S a = Array# a	-- Kind * -> #
	type T a b = (# a,b #)	-- Kind * -> * -> (# a,b #)
So we must infer their kinds from their right-hand sides *first* and then
use them, whereas for the mutually recursive data types D we bring into
scope kind bindings D -> k, where k is a kind variable, and do inference.

Type families
~~~~~~~~~~~~~
This treatment of type synonyms only applies to Haskell 98-style synonyms.
General type functions can be recursive, and hence, appear in `alg_decls'.

The kind of a type family is solely determinded by its kind signature;
hence, only kind signatures participate in the construction of the initial
kind environment (as constructed by `getInitialKind').  In fact, we ignore
instances of families altogether in the following.  However, we need to
include the kinds of *associated* families into the construction of the
initial kind environment.  (This is handled by `allDecls').


\begin{code}
kcTyClGroup :: TyClGroup Name -> TcM [(Name,Kind)]
-- Kind check this group, kind generalize, and return the resulting local env
-- See Note [Kind checking for type and class decls]
kcTyClGroup decls
  = do	{ mod <- getModule
	; traceTc "kcTyClGroup" (ptext (sLit "module") <+> ppr mod $$ vcat (map ppr decls))

          -- Kind checking; 
	  --    1. Bind kind variables for non-synonyms
          --    2. Kind-check synonyms, and bind kinds of those synonyms
          --    3. Kind-check non-synonyms
	  --    4. Generalise the inferred kinds
          -- See Note [Kind checking for type and class decls]

	  -- Step 1: Bind kind variables for non-synonyms
        ; let (syn_decls, non_syn_decls) = partition (isSynDecl . unLoc) decls
	; initial_kinds <- concatMapM getInitialKinds non_syn_decls
	; tcExtendTcTyThingEnv initial_kinds $  do

	   -- Step 2: kind-check the synonyms, and extend envt
        { tcl_env <- kcSynDecls (calcSynCycles syn_decls)
        ; setLclEnv tcl_env $  do

	   -- Step 3: kind-check the synonyms
        { mapM_ kcLTyClDecl non_syn_decls

	     -- Step 4: generalisation
	     -- Kind checking done for this group
             -- Now we have to kind generalize the flexis
        ; res <- mapM generalise (tyClsBinders decls) 

        ; traceTc "kcTyClGroup result" (ppr res)
        ; return res }}}

  where
    generalise :: Name -> TcM (Name, Kind)
    generalise name
      = do { traceTc "Generalise type of" (ppr name)
           ; thing <- tcLookup name
           ; let kc_kind = case thing of
                               AThing k -> k
                               _ -> pprPanic "kcTyClGroup" (ppr thing)
           ; (kvs, kc_kind') <- kindGeneralizeKind kc_kind
           ; return (name, mkForAllTys kvs kc_kind') }

getInitialKinds :: LTyClDecl Name -> TcM [(Name, TcTyThing)]
-- Allocate a fresh kind variable for each TyCon and Class
-- For each tycon, return   (tc, AThing k)
--                 where k is the kind of tc, derived from the LHS
--                       of the definition (and probably including
--                       kind unification variables)
--      Example: data T a b = ...
--      return (T, kv1 -> kv2 -> kv3)
--
-- ALSO for each datacon, return (dc, ANothing)
--      See Note [ANothing] in TcRnTypes

getInitialKinds (L _ decl)
  = do 	{ arg_kinds <- mapM (\_ -> newMetaKindVar) (tyClDeclTyVars decl)
	; res_kind  <- newMetaKindVar
            -- Warning: you might be tempted to return * for data decls
	    -- but on GADT-style declarations we allow a kind signature
	    --	 data T :: *->* where { ... }
            -- with *no tyClDeclTyVars*

        ; let main_pair = (tcdName decl, AThing (mkArrowKinds arg_kinds res_kind))
	; inner_pairs <- get_inner_kinds decl
	; return (main_pair : inner_pairs) }
  where
    get_inner_kinds :: TyClDecl Name -> TcM [(Name,TcTyThing)]
    get_inner_kinds (TyData { tcdCons = cons })
       = return [ (unLoc (con_name con), ANothing) | L _ con <- cons ]
    get_inner_kinds (ClassDecl { tcdATs = ats })
       = concatMapM getInitialKinds ats
    get_inner_kinds _
       = return []

----------------
kcSynDecls :: [SCC (LTyClDecl Name)] -> TcM (TcLclEnv)	-- Kind bindings
kcSynDecls [] = getLclEnv
kcSynDecls (group : groups)
  = do	{ nk <- kcSynDecl1 group
	; tcExtendKindEnv [nk] (kcSynDecls groups) }

----------------
kcSynDecl1 :: SCC (LTyClDecl Name)
	   -> TcM (Name,TcKind) -- Kind bindings
kcSynDecl1 (AcyclicSCC (L _ decl)) = kcSynDecl decl
kcSynDecl1 (CyclicSCC decls)       = do { recSynErr decls; failM }
	   	      		     -- Fail here to avoid error cascade
				     -- of out-of-scope tycons

kcSynDecl :: TyClDecl Name -> TcM (Name, TcKind)
kcSynDecl decl@(TySynonym { tcdTyVars = hs_tvs, tcdLName = L _ name
                          , tcdSynRhs = rhs })
  -- Vanilla type synonyoms only, not family instances
  -- Returns a possibly-unzonked kind
  = tcAddDeclCtxt decl $
    tcHsTyVarBndrs (tcdTyVars decl) $ \ k_tvs ->
    do { traceTc "kcd1" (ppr name <+> brackets (ppr hs_tvs)
			 <+> brackets (ppr k_tvs))
       ; (_, rhs_kind) <- tcLHsType rhs
       ; traceTc "kcd2" (ppr name)
       ; let tc_kind = foldr (mkArrowKind . tyVarKind) rhs_kind k_tvs
       ; return (name, tc_kind) }
kcSynDecl decl = pprPanic "kcSynDecl" (ppr decl)

------------------------------------------------------------------------
kcLTyClDecl :: LTyClDecl Name -> TcM ()
kcLTyClDecl (L loc decl)
  = setSrcSpan loc $ tcAddDeclCtxt decl $ kcTyClDecl decl

kcTyClDecl :: TyClDecl Name -> TcM ()
-- This function is used solely for its side effect on kind variables

kcTyClDecl decl@(TyData { tcdLName = L _ name, tcdTyVars = hs_tvs })
  = ASSERT2( not . isFamInstDecl $ decl, ppr decl )   -- must not be a family instance
    kcTyClTyVars name hs_tvs $ \ res_k -> kcDataDecl decl res_k

kcTyClDecl (ClassDecl { tcdLName = L _ name, tcdTyVars = hs_tvs
                       , tcdCtxt = ctxt, tcdSigs = sigs, tcdATs = ats})
  = kcTyClTyVars name hs_tvs $ \ res_k -> 
    do	{ _ <- tcHsContext ctxt
        ; _ <- unifyKind res_k constraintKind
	; mapM_ (wrapLocM kcFamilyDecl) ats
	; mapM_ (wrapLocM kc_sig)       sigs }
  where
    kc_sig (TypeSig _ op_ty)    = discardResult (tcHsLiftedType op_ty)
    kc_sig (GenericSig _ op_ty) = discardResult (tcHsLiftedType op_ty)
    kc_sig _                    = return ()

kcTyClDecl (ForeignType {})   = return ()
kcTyClDecl decl@(TyFamily {}) = kcFamilyDecl decl

kcTyClDecl (TySynonym {})          -- Type synonyms are never passed to kcTyClDecl
  = panic "kcTyClDecl TySynonym"   -- See Note [Kind checking for type and class decls]

-------------------
-- Kind check a data declaration, assuming that we already extended the
-- kind environment with the type variables of the left-hand side (these
-- kinded type variables are also passed as the second parameter).
--
kcDataDecl :: TyClDecl Name -> Kind -> TcM ()
kcDataDecl (TyData { tcdND = new_or_data, tcdCtxt = ctxt
                   , tcdCons = cons, tcdKindSig = mb_kind }) res_k
  = do	{ _ <- tcHsContext ctxt
	; mapM_ (wrapLocM (kcConDecl new_or_data)) cons 
        ; kcResultKind mb_kind res_k }
kcDataDecl d _ = pprPanic "kcDataDecl" (ppr d)

-------------------
kcConDecl :: NewOrData -> ConDecl Name -> TcM ()
kcConDecl new_or_data (ConDecl { con_name = name, con_qvars = ex_tvs
                               , con_cxt = ex_ctxt, con_details = details, con_res = res })
  = addErrCtxt (dataConCtxt name) $
    tcHsTyVarBndrs ex_tvs $ \ _ -> 
    do { _ <- tcHsContext ex_ctxt
       ; mapM_ (tcHsConArgType new_or_data) (hsConDeclArgTys details)
       ; _ <- tcConRes res
       ; return () }

-------------------
-- Kind check a family declaration or type family default declaration.
--
kcFamilyDecl :: TyClDecl Name -> TcM ()
kcFamilyDecl (TyFamily { tcdLName = L _ name, tcdTyVars = hs_tvs
                       , tcdKindSig = mb_kind})
  = kcTyClTyVars name hs_tvs $ \res_k -> kcResultKind mb_kind res_k

kcFamilyDecl (TySynonym {}) = return ()
   -- We don't have to do anything here for type family defaults:
   -- tcClassATs will use tcAssocDecl to check them
kcFamilyDecl d = pprPanic "kcFamilyDecl" (ppr d)

------------------
kcResultKind :: Maybe (LHsKind Name) -> Kind -> TcM ()
kcResultKind Nothing res_k
  = discardResult (unifyKind res_k liftedTypeKind)
kcResultKind (Just k) res_k
  = do { k' <- tcLHsKind k
       ; discardResult (unifyKind k' res_k) }
\end{code}


%************************************************************************
%*									*
\subsection{Type checking}
%*									*
%************************************************************************

Note [Type checking recursive type and class declarations]
~~~~~~~~~~~~~~~~~~~~~~~~~~~~~~~~~~~~~~~~~~~~~~~~~~~~~~~~~~~
At this point we have completed *kind-checking* of a mutually
recursive group of type/class decls (done in kcTyClGroup). However,
we discarded the kind-checked types (eg RHSs of data type decls); 
note that kcTyClDecl returns ().  There are two reasons:

  * It's convenient, because we don't have to rebuild a
    kinded HsDecl (a fairly elaborate type)

  * It's necessary, because after kind-generalisation, the
    TyCons/Classes may now be kind-polymorphic, and hence need
    to be given kind arguments.  

Example:
       data T f a = MkT (f a) (T f a)
During kind-checking, we give T the kind T :: k1 -> k2 -> *
and figure out constraints on k1, k2 etc. Then we generalise
to get   T :: forall k. (k->*) -> k -> *
So now the (T f a) in the RHS must be elaborated to (T k f a).
    
However, during tcTyClDecl of T (above) we will be in a recursive
"knot". So we aren't allowed to look at the TyCon T itself; we are only
allowed to put it (lazily) in the returned structures.  But when
kind-checking the RHS of T's decl, we *do* need to know T's kind (so
that we can correctly elaboarate (T k f a).  How can we get T's kind
without looking at T?  Delicate answer: during tcTyClDecl, we extend

  *Global* env with T -> ATyCon (the (not yet built) TyCon for T)
  *Local*  env with T -> AThing (polymorphic kind of T)

Then:

  * During TcHsType.kcTyVar we look in the *local* env, to get the
    known kind for T.

  * But in TcHsType.ds_type (and ds_var_app in particular) we look in
    the *global* env to get the TyCon. But we must be careful not to
    force the TyCon or we'll get a loop.

This fancy footwork (with two bindings for T) is only necesary for the
TyCons or Classes of this recursive group.  Earlier, finished groups,
live in the global env only.

\begin{code}
tcTyClDecl :: (Name -> RecFlag) -> LTyClDecl Name -> TcM [TyThing]
tcTyClDecl calc_isrec (L loc decl)
  = setSrcSpan loc $ tcAddDeclCtxt decl $
    traceTc "tcTyAndCl-x" (ppr decl) >>
    tcTyClDecl1 NoParentTyCon calc_isrec decl

  -- "type family" declarations
tcTyClDecl1 :: TyConParent -> (Name -> RecFlag) -> TyClDecl Name -> TcM [TyThing]
tcTyClDecl1 parent _calc_isrec
              (TyFamily {tcdFlavour = TypeFamily, tcdLName = L _ tc_name, tcdTyVars = tvs})
  = tcTyClTyVars tc_name tvs $ \ tvs' kind -> do
  { traceTc "type family:" (ppr tc_name)
  ; checkFamFlag tc_name
  ; tycon <- buildSynTyCon tc_name tvs' SynFamilyTyCon kind parent
  ; return [ATyCon tycon] }

  -- "data family" declaration
tcTyClDecl1 parent _calc_isrec
              (TyFamily {tcdFlavour = DataFamily, tcdLName = L _ tc_name, tcdTyVars = tvs})
  = tcTyClTyVars tc_name tvs $ \ tvs' kind -> do
  { traceTc "data family:" (ppr tc_name)
  ; checkFamFlag tc_name
  ; extra_tvs <- tcDataKindSig kind
  ; let final_tvs = tvs' ++ extra_tvs    -- we may not need these
        tycon = buildAlgTyCon tc_name final_tvs Nothing []
                              DataFamilyTyCon Recursive True parent
  ; return [ATyCon tycon] }

  -- "type" synonym declaration
tcTyClDecl1 _parent _calc_isrec
<<<<<<< HEAD
            (TySynonym {tcdLName = L _ tc_name, tcdCType = cType, tcdTyVars = tvs, tcdSynRhs = hs_ty})
  = ASSERT( isNoParent _parent )
    tcTyClTyVars tc_name tvs $ \ tvs' kind -> do
    { env <- getLclEnv
    ; traceTc "tc-syn" (ppr tc_name $$ ppr (tcl_env env))
    ; rhs_ty <- tcCheckLHsType hs_ty kind
    ; rhs_ty <- zonkTcTypeToType emptyZonkEnv rhs_ty
    ; tycon <- buildSynTyCon tc_name tvs' cType (SynonymTyCon rhs_ty)
                             kind NoParentTyCon
=======
            (TySynonym {tcdLName = L _ tc_name, tcdTyVars = tvs, tcdSynRhs = rhs_ty})
  = ASSERT( isNoParent _parent )
    tcTyClTyVars tc_name tvs $ \ tvs' kind -> do
    { rhs_ty' <- tcCheckHsType rhs_ty kind
    ; tycon <- buildSynTyCon tc_name tvs' (SynonymTyCon rhs_ty')
                 kind NoParentTyCon
>>>>>>> 1eee2746
    ; return [ATyCon tycon] }

  -- "newtype" and "data"
  -- NB: not used for newtype/data instances (whether associated or not)
tcTyClDecl1 _parent calc_isrec
              (TyData { tcdND = new_or_data, tcdCType = cType
                  , tcdCtxt = ctxt, tcdTyVars = tvs
	              , tcdLName = L _ tc_name, tcdKindSig = mb_ksig, tcdCons = cons })
  = ASSERT( isNoParent _parent )
    tcTyClTyVars tc_name tvs $ \ tvs' kind -> do
  { extra_tvs <- tcDataKindSig kind
  ; let is_rec     = calc_isrec tc_name
        h98_syntax = consUseH98Syntax cons
        final_tvs  = tvs' ++ extra_tvs
  ; stupid_theta <- tcHsContext ctxt
  ; kind_signatures <- xoptM Opt_KindSignatures
  ; existential_ok <- xoptM Opt_ExistentialQuantification
  ; gadt_ok      <- xoptM Opt_GADTs
  ; is_boot	 <- tcIsHsBoot	-- Are we compiling an hs-boot file?
  ; let ex_ok = existential_ok || gadt_ok	-- Data cons can have existential context

	-- Check that we don't use kind signatures without Glasgow extensions
  ; checkTc (kind_signatures || isNothing mb_ksig) (badSigTyDecl tc_name)

  ; dataDeclChecks tc_name new_or_data stupid_theta cons

  ; tycon <- fixM $ \ tycon -> do
	{ let res_ty = mkTyConApp tycon (mkTyVarTys final_tvs)
	; data_cons <- tcConDecls new_or_data ex_ok tycon (final_tvs, res_ty) cons
	; tc_rhs <-
	    if null cons && is_boot 	      -- In a hs-boot file, empty cons means
	    then return totallyAbstractTyConRhs  -- "don't know"; hence totally Abstract
	    else case new_or_data of
		   DataType -> return (mkDataTyConRhs data_cons)
		   NewType  -> ASSERT( not (null data_cons) )
                               mkNewTyConRhs tc_name tycon (head data_cons)
	; return (buildAlgTyCon tc_name final_tvs cType stupid_theta tc_rhs
	                        is_rec (not h98_syntax) NoParentTyCon) }
  ; return [ATyCon tycon] }

tcTyClDecl1 _parent calc_isrec
            (ClassDecl { tcdLName = L _ class_name, tcdTyVars = tvs
	      , tcdCtxt = ctxt, tcdMeths = meths
	      , tcdFDs = fundeps, tcdSigs = sigs, tcdATs = ats, tcdATDefs = at_defs })
  = ASSERT( isNoParent _parent )
    do 
  { (tvs', ctxt', fds', sig_stuff, gen_dm_env)
       <- tcTyClTyVars class_name tvs $ \ tvs' kind -> do
          { MASSERT( isConstraintKind kind )
          ; ctxt' <- tcHsContext ctxt
          ; fds' <- mapM (addLocM tc_fundep) fundeps
          ; (sig_stuff, gen_dm_env) <- tcClassSigs class_name sigs meths
          ; return (tvs', ctxt', fds', sig_stuff, gen_dm_env) }
          ; clas <- fixM $ \ clas -> do
	    { let 	-- This little knot is just so we can get
			-- hold of the name of the class TyCon, which we
			-- need to look up its recursiveness
		    tycon_name = tyConName (classTyCon clas)
		    tc_isrec = calc_isrec tycon_name

            ; at_stuff <- tcClassATs class_name (AssocFamilyTyCon clas) ats at_defs

            ; buildClass False {- Must include unfoldings for selectors -}
			 class_name tvs' ctxt' fds' at_stuff
			 sig_stuff tc_isrec }

  ; let gen_dm_ids = [ AnId (mkExportedLocalId gen_dm_name gen_dm_ty)
                     | (sel_id, GenDefMeth gen_dm_name) <- classOpItems clas
                     , let gen_dm_tau = expectJust "tcTyClDecl1" $
                                        lookupNameEnv gen_dm_env (idName sel_id)
		     , let gen_dm_ty = mkSigmaTy tvs' 
                                                 [mkClassPred clas (mkTyVarTys tvs')] 
                                                 gen_dm_tau
                     ]
        class_ats = map ATyCon (classATs clas)

  ; return (ATyCon (classTyCon clas) : gen_dm_ids ++ class_ats )
      -- NB: Order is important due to the call to `mkGlobalThings' when
      --     tying the the type and class declaration type checking knot.
  }
  where
    tc_fundep (tvs1, tvs2) = do { tvs1' <- mapM tcLookupTyVar tvs1 ;
				; tvs2' <- mapM tcLookupTyVar tvs2 ;
				; return (tvs1', tvs2') }

tcTyClDecl1 _ _
  (ForeignType {tcdLName = L _ tc_name, tcdExtName = tc_ext_name})
  = return [ATyCon (mkForeignTyCon tc_name tc_ext_name liftedTypeKind 0)]
\end{code}

%************************************************************************
%*									*
               Typechecking associated types (in class decls)
	       (including the associated-type defaults)
%*									*
%************************************************************************

Note [Associated type defaults]
~~~~~~~~~~~~~~~~~~~~~~~~~~~~~~~

The following is an example of associated type defaults:
             class C a where
               data D a 

               type F a b :: *
               type F a Z = [a]        -- Default
               type F a (S n) = F a n  -- Default

Note that:
  - We can have more than one default definition for a single associated type,
    as long as they do not overlap (same rules as for instances)
  - We can get default definitions only for type families, not data families

\begin{code}
tcClassATs :: Name             -- The class name (not knot-tied)
           -> TyConParent      -- The class parent of this associated type
           -> [LTyClDecl Name] -- Associated types. All FamTyCon
           -> [LTyClDecl Name] -- Associated type defaults. All SynTyCon
           -> TcM [ClassATItem]
tcClassATs class_name parent ats at_defs
  = do {  -- Complain about associated type defaults for non associated-types
         sequence_ [ failWithTc (badATErr class_name n)
                   | n <- map (tcdName . unLoc) at_defs
                   , not (n `elemNameSet` at_names) ]
       ; mapM tc_at ats }
  where
    at_names = mkNameSet (map (tcdName . unLoc) ats)

    at_defs_map :: NameEnv [LTyClDecl Name]
    -- Maps an AT in 'ats' to a list of all its default defs in 'at_defs'
    at_defs_map = foldr (\at_def nenv -> extendNameEnv_C (++) nenv 
                                              (tcdName (unLoc at_def)) [at_def]) 
                        emptyNameEnv at_defs

    tc_at at = do { [ATyCon fam_tc] <- addLocM (tcTyClDecl1 parent
                                                           (const Recursive)) at
                  ; let at_defs = lookupNameEnv at_defs_map (tcdName (unLoc at))
                                        `orElse` []
                  ; atd <- mapM (tcDefaultAssocDecl fam_tc) at_defs
                  ; return (fam_tc, atd) }


-------------------------
tcDefaultAssocDecl :: TyCon              -- ^ Family TyCon
                   -> LTyClDecl Name     -- ^ RHS
                   -> TcM ATDefault      -- ^ Type checked RHS and free TyVars
tcDefaultAssocDecl fam_tc (L loc decl)
  = setSrcSpan loc $
    tcAddDefaultAssocDeclCtxt (tcdName decl) $
    do { traceTc "tcDefaultAssocDecl" (ppr decl)
       ; (at_tvs, at_tys, at_rhs) <- tcSynFamInstDecl fam_tc decl
       ; return (ATD at_tvs at_tys at_rhs loc) }
-- We check for well-formedness and validity later, in checkValidClass

-------------------------
tcSynFamInstDecl :: TyCon -> TyClDecl Name -> TcM ([TyVar], [Type], Type)
-- Placed here because type family instances appear as 
-- default decls in class declarations 
tcSynFamInstDecl fam_tc (TySynonym { tcdTyVars = tvs, tcdTyPats = Just pats
                                   , tcdSynRhs = hs_ty })
  = do { checkTc (isSynTyCon fam_tc) (wrongKindOfFamily fam_tc)

       ; tcFamTyPats fam_tc tvs pats 
                (discardResult . tcCheckLHsType hs_ty)
                $ \tvs' pats' res_kind -> do
       { rhs_ty <- tcCheckLHsType hs_ty res_kind
       ; rhs_ty <- zonkTcTypeToType emptyZonkEnv rhs_ty
       ; return (tvs', pats', rhs_ty) } }

tcSynFamInstDecl _ decl = pprPanic "tcSynFamInstDecl" (ppr decl)

-------------------------
-- Kind check type patterns and kind annotate the embedded type variables.
--     type instance F [a] = rhs
--
-- * Here we check that a type instance matches its kind signature, but we do
--   not check whether there is a pattern for each type index; the latter
--   check is only required for type synonym instances.

-----------------
tcFamTyPats :: TyCon
            -> [LHsTyVarBndr Name] -> [LHsType Name]
            -> (TcKind -> TcM ())       -- Kind checker for RHS
                                        -- result is ignored
            -> ([TKVar] -> [TcType] -> Kind -> TcM a)
            -> TcM a
-- Check the type patterns of a type or data family instance
--     type instance F <pat1> <pat2> = <type>
-- The 'tyvars' are the free type variables of pats
-- 
-- NB: The family instance declaration may be an associated one,
-- nested inside an instance decl, thus
--	  instance C [a] where
--	    type F [a] = ...
-- In that case, the type variable 'a' will *already be in scope*
-- (and, if C is poly-kinded, so will its kind parameter).

tcFamTyPats fam_tc tyvars arg_pats kind_checker thing_inside
  = tcHsTyVarBndrs tyvars $ \tvs ->
    do { let (fam_kvs, fam_body) = splitForAllTys (tyConKind fam_tc)

         -- A family instance must have exactly the same number of type
         -- parameters as the family declaration.  You can't write
         --     type family F a :: * -> *
         --     type instance F Int y = y
         -- because then the type (F Int) would be like (\y.y)
       ; let fam_arity = tyConArity fam_tc - length fam_kvs
       ; checkTc (length arg_pats == fam_arity) $
                 wrongNumberOfParmsErr fam_arity

         -- Instantiate with meta kind vars
       ; fam_arg_kinds <- mapM (const newMetaKindVar) fam_kvs
       ; let (arg_kinds, res_kind) 
                 = splitKindFunTysN fam_arity $
                   substKiWith fam_kvs fam_arg_kinds fam_body

         -- Kind-check
       ; typats <- tcHsArgTys (quotes (ppr fam_tc)) arg_pats arg_kinds
       ; kind_checker res_kind

         -- Quantify
         -- See Note [Quantifying over family patterns]
       ; let tv_kinds = map tyVarKind tvs
       ; (kvs, kinds') <- kindGeneralizeKinds (tv_kinds ++ fam_arg_kinds)
       ; let (tv_kinds', fam_arg_kinds') = splitAtList tv_kinds kinds'
             tvs' = zipWith setTyVarKind tvs tv_kinds'
             tkvs = kvs ++ tvs'
       ; typats' <- zonkTcTypeToTypes emptyZonkEnv typats
       ; res_kind' <- zonkTcTypeToType emptyZonkEnv res_kind
       ; thing_inside tkvs (fam_arg_kinds' ++ typats') res_kind' }
\end{code}

Note [Quantifying over family patterns]
~~~~~~~~~~~~~~~~~~~~~~~~~~~~~~~~~~~~~~~
We need to quantify over two different lots of kind variables:

First, the ones that come from tcTyVarBndrsKindGen, as usual
  data family Dist a 

  -- Proxy :: forall k. k -> *
  data instance Dist (Proxy a) = DP
  -- Generates  data DistProxy = DP
  --            ax8 k (a::k) :: Dist * (Proxy k a) ~ DistProxy k a
  -- The 'k' comes from the tcTyVarBndrsKindGen (a::k)

Second, the ones that come from the kind argument of the type family
which we pick up using kindGeneralizeKinds:
  -- Any :: forall k. k
  data instance Dist Any = DA
  -- Generates  data DistAny k = DA
  --            ax7 k :: Dist k (Any k) ~ DistAny k 
  -- The 'k' comes from kindGeneralizeKinds (Any k)

Note [Associated type instances]
~~~~~~~~~~~~~~~~~~~~~~~~~~~~~~~~
We allow this:
  class C a where
    type T x a
  instance C Int where
    type T (S y) Int = y
    type T Z     Int = Char

Note that 
  a) The variable 'x' is not bound by the class decl
  b) 'x' is instantiated to a non-type-variable in the instance
  c) There are several type instance decls for T in the instance

All this is fine.  Of course, you can't give any *more* instances
for (T ty Int) elsewhere, becuase it's an *associated* type.

Note [Checking consistent instantiation]
~~~~~~~~~~~~~~~~~~~~~~~~~~~~~~~~~~~~~~~~
  class C a b where
    type T a x b

  instance C [p] Int
    type T [p] y Int = (p,y,y)  -- Induces the family instance TyCon
                                --    type TR p y = (p,y,y)

So we 
  * Form the mini-envt from the class type variables a,b
    to the instance decl types [p],Int:   [a->[p], b->Int]

  * Look at the tyvars a,x,b of the type family constructor T
    (it shares tyvars with the class C)

  * Apply the mini-evnt to them, and check that the result is
    consistent with the instance types [p] y Int


%************************************************************************
%*                                                                      *
               Data types
%*                                                                      *
%************************************************************************

\begin{code}
dataDeclChecks :: Name -> NewOrData -> ThetaType -> [LConDecl Name] -> TcM ()
dataDeclChecks tc_name new_or_data stupid_theta cons
  = do {   -- Check that we don't use GADT syntax in H98 world
         gadtSyntax_ok <- xoptM Opt_GADTSyntax
       ; let h98_syntax = consUseH98Syntax cons
       ; checkTc (gadtSyntax_ok || h98_syntax) (badGadtDecl tc_name)

	   -- Check that the stupid theta is empty for a GADT-style declaration
       ; checkTc (null stupid_theta || h98_syntax) (badStupidTheta tc_name)

	-- Check that a newtype has exactly one constructor
	-- Do this before checking for empty data decls, so that
	-- we don't suggest -XEmptyDataDecls for newtypes
      ; checkTc (new_or_data == DataType || isSingleton cons) 
	        (newtypeConError tc_name (length cons))

 	-- Check that there's at least one condecl,
	-- or else we're reading an hs-boot file, or -XEmptyDataDecls
      ; empty_data_decls <- xoptM Opt_EmptyDataDecls
      ; is_boot <- tcIsHsBoot	-- Are we compiling an hs-boot file?
      ; checkTc (not (null cons) || empty_data_decls || is_boot)
                (emptyConDeclsErr tc_name) }
    
-----------------------------------
tcConDecls :: NewOrData -> Bool -> TyCon -> ([TyVar], Type)
	   -> [LConDecl Name] -> TcM [DataCon]
tcConDecls new_or_data ex_ok rep_tycon res_tmpl cons
  = mapM (addLocM (tcConDecl new_or_data ex_ok rep_tycon res_tmpl)) cons

tcConDecl :: NewOrData
          -> Bool		-- True <=> -XExistentialQuantificaton or -XGADTs
	  -> TyCon 		-- Representation tycon
	  -> ([TyVar], Type)	-- Return type template (with its template tyvars)
	  -> ConDecl Name 
	  -> TcM DataCon

tcConDecl new_or_data existential_ok rep_tycon res_tmpl 	-- Data types
	  con@(ConDecl { con_name = name
                       , con_qvars = tvs, con_cxt = ctxt
                       , con_details = details, con_res = res_ty })
  = addErrCtxt (dataConCtxt name) $
    do { traceTc "tcConDecl 1" (ppr name)
       ; (tvs', stuff) <- tcHsTyVarBndrsGen tvs $ 
              do { ctxt'    <- tcHsContext ctxt
                 ; details' <- tcConArgs new_or_data details
                 ; res_ty'  <- tcConRes res_ty
                 ; return (ctxt', details', res_ty') }

       ; let (ctxt', details', res_ty')    = stuff
             (is_infix, field_lbls, btys') = details'
             (arg_tys', stricts)           = unzip btys'

             -- Substitute, to account for the kind 
             -- unifications done by tcHsTyVarBndrsGen
             ze = mkTyVarZonkEnv tvs'
       
       ; traceTc "tcConDecl 2" (ppr name)
       ; arg_tys' <- zonkTcTypeToTypes ze arg_tys'
       ; ctxt'    <- zonkTcTypeToTypes ze ctxt'
       ; res_ty'  <- case res_ty' of
                           ResTyH98     -> return ResTyH98
                           ResTyGADT ty -> ResTyGADT <$> zonkTcTypeToType ze ty

       ; checkTc (existential_ok || conRepresentibleWithH98Syntax con)
	         (badExistential name)

       ; let (univ_tvs, ex_tvs, eq_preds, res_ty'')
                = rejigConRes res_tmpl tvs' res_ty'

       ; traceTc "tcConDecl 3" (ppr name)
       ; buildDataCon (unLoc name) is_infix
    		      stricts field_lbls
    		      univ_tvs ex_tvs eq_preds ctxt' arg_tys'
		      res_ty'' rep_tycon
		-- NB:	we put data_tc, the type constructor gotten from the
		--	constructor type signature into the data constructor;
		--	that way checkValidDataCon can complain if it's wrong.
       }

tcConArgs :: NewOrData -> HsConDeclDetails Name -> TcM (Bool, [Name], [(TcType, HsBang)])
tcConArgs new_or_data (PrefixCon btys)     
  = do { btys' <- mapM (tcConArg new_or_data) btys
       ; return (False, [], btys') }
tcConArgs new_or_data (InfixCon bty1 bty2) 
  = do { bty1' <- tcConArg new_or_data bty1
       ; bty2' <- tcConArg new_or_data bty2
       ; return (True, [], [bty1', bty2']) }
tcConArgs new_or_data (RecCon fields)
  = do { btys' <- mapM (tcConArg new_or_data) btys
       ; return (False, field_names, btys') }
  where
    field_names = map (unLoc . cd_fld_name) fields
    btys        = map cd_fld_type fields

tcConArg :: NewOrData -> LHsType Name -> TcM (TcType, HsBang)
tcConArg new_or_data bty
  = do  { traceTc "tcConArg 1" (ppr bty)
        ; arg_ty <- tcHsConArgType new_or_data bty
        ; traceTc "tcConArg 2" (ppr bty)
        ; strict_mark <- chooseBoxingStrategy arg_ty (getBangStrictness bty)
	; return (arg_ty, strict_mark) }

tcConRes :: ResType (LHsType Name) -> TcM (ResType Type)
tcConRes ResTyH98           = return ResTyH98
tcConRes (ResTyGADT res_ty) = do { res_ty' <- tcHsLiftedType res_ty
                                 ; return (ResTyGADT res_ty') }

-- Example
--   data instance T (b,c) where 
--	TI :: forall e. e -> T (e,e)
--
-- The representation tycon looks like this:
--   data :R7T b c where 
--	TI :: forall b1 c1. (b1 ~ c1) => b1 -> :R7T b1 c1
-- In this case orig_res_ty = T (e,e)

rejigConRes :: ([TyVar], Type)	-- Template for result type; e.g.
				-- data instance T [a] b c = ...  
				--      gives template ([a,b,c], T [a] b c)
	     -> [TyVar] 	-- where MkT :: forall x y z. ...
	     -> ResType Type
	     -> ([TyVar],	 	-- Universal
		 [TyVar],		-- Existential (distinct OccNames from univs)
		 [(TyVar,Type)],	-- Equality predicates
		 Type)		-- Typechecked return type
	-- We don't check that the TyCon given in the ResTy is
	-- the same as the parent tycon, because we are in the middle
	-- of a recursive knot; so it's postponed until checkValidDataCon

rejigConRes (tmpl_tvs, res_ty) dc_tvs ResTyH98
  = (tmpl_tvs, dc_tvs, [], res_ty)
	-- In H98 syntax the dc_tvs are the existential ones
	--	data T a b c = forall d e. MkT ...
	-- The {a,b,c} are tc_tvs, and {d,e} are dc_tvs

rejigConRes (tmpl_tvs, res_tmpl) dc_tvs (ResTyGADT res_ty)
	-- E.g.  data T [a] b c where
	--	   MkT :: forall x y z. T [(x,y)] z z
	-- Then we generate
	--	Univ tyvars	Eq-spec
	--	    a              a~(x,y)
	--	    b		   b~z
	--	    z		   
	-- Existentials are the leftover type vars: [x,y]
	-- So we return ([a,b,z], [x,y], [a~(x,y),b~z], T [(x,y)] z z)
  = (univ_tvs, ex_tvs, eq_spec, res_ty)
  where
    Just subst = tcMatchTy (mkVarSet tmpl_tvs) res_tmpl res_ty
                -- This 'Just' pattern is sure to match, because if not
                -- checkValidDataCon will complain first. The 'subst'
                -- should not be looked at until after checkValidDataCon
                -- We can't check eagerly because we are in a "knot" in 
                -- which 'tycon' is not yet fully defined

		-- /Lazily/ figure out the univ_tvs etc
		-- Each univ_tv is either a dc_tv or a tmpl_tv
    (univ_tvs, eq_spec) = foldr choose ([], []) tidy_tmpl_tvs
    choose tmpl (univs, eqs)
      | Just ty <- lookupTyVar subst tmpl 
      = case tcGetTyVar_maybe ty of
          Just tv | not (tv `elem` univs)
      	    -> (tv:univs,   eqs)
          _other  -> (new_tmpl:univs, (new_tmpl,ty):eqs)
                     where  -- see Note [Substitution in template variables kinds]
                       new_tmpl = updateTyVarKind (substTy subst) tmpl
      | otherwise = pprPanic "tcResultType" (ppr res_ty)
    ex_tvs = dc_tvs `minusList` univ_tvs

	-- NB: tmpl_tvs and dc_tvs are distinct, but
	-- we want them to be *visibly* distinct, both for
	-- interface files and general confusion.  So rename
	-- the tc_tvs, since they are not used yet (no 
	-- consequential renaming needed)
    (_, tidy_tmpl_tvs) = mapAccumL tidy_one init_occ_env tmpl_tvs
    init_occ_env       = initTidyOccEnv (map getOccName dc_tvs)
    tidy_one env tv    = (env', setTyVarName tv (tidyNameOcc name occ'))
	      where
		 name = tyVarName tv
		 (env', occ') = tidyOccName env (getOccName name) 

{-
Note [Substitution in template variables kinds]
~~~~~~~~~~~~~~~~~~~~~~~~~~~~~~~~~~~~~~~~~~~~~~~

data List a = Nil | Cons a (List a)
data SList s as where
  SNil :: SList s Nil

We call tcResultType with
  tmpl_tvs = [(k :: BOX), (s :: k -> *), (as :: List k)]
  res_tmpl = SList k s as
  res_ty = ResTyGADT (SList k1 (s1 :: k1 -> *) (Nil k1))

We get subst:
  k -> k1
  s -> s1
  as -> Nil k1

Now we want to find out the universal variables and the equivalences
between some of them and types (GADT).

In this example, k and s are mapped to exactly variables which are not
already present in the universal set, so we just add them without any
coercion.

But 'as' is mapped to 'Nil k1', so we add 'as' to the universal set,
and add the equivalence with 'Nil k1' in 'eqs'.

The problem is that with kind polymorphism, as's kind may now contain
kind variables, and we have to apply the template substitution to it,
which is why we create new_tmpl.

The template substitution only maps kind variables to kind variables,
since GADTs are not kind indexed.

-}


consUseH98Syntax :: [LConDecl a] -> Bool
consUseH98Syntax (L _ (ConDecl { con_res = ResTyGADT _ }) : _) = False
consUseH98Syntax _                                             = True
		 -- All constructors have same shape

conRepresentibleWithH98Syntax :: ConDecl Name -> Bool
conRepresentibleWithH98Syntax
    (ConDecl {con_qvars = tvs, con_cxt = ctxt, con_res = ResTyH98 })
        = null tvs && null (unLoc ctxt)
conRepresentibleWithH98Syntax
    (ConDecl {con_qvars = tvs, con_cxt = ctxt, con_res = ResTyGADT (L _ t) })
        = null (unLoc ctxt) && f t (map (hsTyVarName . unLoc) tvs)
    where -- Each type variable should be used exactly once in the
          -- result type, and the result type must just be the type
          -- constructor applied to type variables
          f (HsAppTy (L _ t1) (L _ (HsTyVar v2))) vs
              = (v2 `elem` vs) && f t1 (delete v2 vs)
          f (HsTyVar _) [] = True
          f _ _ = False

-------------------

-- We attempt to unbox/unpack a strict field when either:
--   (i)  The field is marked '!!', or
--   (ii) The field is marked '!', and the -funbox-strict-fields flag is on.
--
-- We have turned off unboxing of newtypes because coercions make unboxing 
-- and reboxing more complicated
chooseBoxingStrategy :: TcType -> HsBang -> TcM HsBang
chooseBoxingStrategy arg_ty bang
  = case bang of
	HsNoBang -> return HsNoBang
	HsStrict -> do { unbox_strict <- doptM Opt_UnboxStrictFields
                       ; if unbox_strict then return (can_unbox HsStrict arg_ty)
                                         else return HsStrict }
	HsNoUnpack -> return HsStrict
	HsUnpack -> do { omit_prags <- doptM Opt_OmitInterfacePragmas
            -- Do not respect UNPACK pragmas if OmitInterfacePragmas is on
	    -- See Trac #5252: unpacking means we must not conceal the
	    --                 representation of the argument type
                       ; if omit_prags then return HsStrict
                                       else return (can_unbox HsUnpackFailed arg_ty) }
	HsUnpackFailed -> pprPanic "chooseBoxingStrategy" (ppr arg_ty)
		       	  -- Source code never has shtes
  where
    can_unbox :: HsBang -> TcType -> HsBang
    -- Returns   HsUnpack  if we can unpack arg_ty
    -- 		 fail_bang if we know what arg_ty is but we can't unpack it
    -- 		 HsStrict  if it's abstract, so we don't know whether or not we can unbox it
    can_unbox fail_bang arg_ty 
       = case splitTyConApp_maybe arg_ty of
	    Nothing -> fail_bang

	    Just (arg_tycon, tycon_args) 
              | isAbstractTyCon arg_tycon -> HsStrict	
                      -- See Note [Don't complain about UNPACK on abstract TyCons]
              | not (isRecursiveTyCon arg_tycon) 	-- Note [Recusive unboxing]
	      , isProductTyCon arg_tycon 
	      	    -- We can unbox if the type is a chain of newtypes 
		    -- with a product tycon at the end
              -> if isNewTyCon arg_tycon 
                 then can_unbox fail_bang (newTyConInstRhs arg_tycon tycon_args)
                 else HsUnpack

              | otherwise -> fail_bang
\end{code}

Note [Don't complain about UNPACK on abstract TyCons]
~~~~~~~~~~~~~~~~~~~~~~~~~~~~~~~~~~~~~~~~~~~~~~~~~~~~~
We are going to complain about UnpackFailed, but if we say
   data T = MkT {-# UNPACK #-} !Wobble
and Wobble is a newtype imported from a module that was compiled 
without optimisation, we don't want to complain. Because it might
be fine when optimsation is on.  I think this happens when Haddock
is working over (say) GHC souce files.

Note [Recursive unboxing]
~~~~~~~~~~~~~~~~~~~~~~~~~
Be careful not to try to unbox this!
	data T = MkT {-# UNPACK #-} !T Int
Reason: consider
  data R = MkR {-# UNPACK #-} !S Int
  data S = MkS {-# UNPACK #-} !Int
The representation arguments of MkR are the *representation* arguments
of S (plus Int); the rep args of MkS are Int#.  This is obviously no
good for T, because then we'd get an infinite number of arguments.

But it's the *argument* type that matters. This is fine:
	data S = MkS S !Int
because Int is non-recursive.


%************************************************************************
%*									*
		Validity checking
%*									*
%************************************************************************

Validity checking is done once the mutually-recursive knot has been
tied, so we can look at things freely.

\begin{code}
checkClassCycleErrs :: Class -> TcM ()
checkClassCycleErrs cls
  = unless (null cls_cycles) $ mapM_ recClsErr cls_cycles
  where cls_cycles = calcClassCycles cls

checkValidTyCl :: TyClDecl Name -> TcM ()
-- We do the validity check over declarations, rather than TyThings
-- only so that we can add a nice context with tcAddDeclCtxt
checkValidTyCl decl
  = tcAddDeclCtxt decl $
    do	{ traceTc "Validity of 1" (ppr decl)
        ; env <- getGblEnv
	; traceTc "Validity of 1a" (ppr (tcg_type_env env))
	; thing <- tcLookupLocatedGlobal (tcdLName decl)
	; traceTc "Validity of 2" (ppr decl)
	; traceTc "Validity of" (ppr thing)
	; case thing of
	    ATyCon tc -> do
                traceTc "  of kind" (ppr (tyConKind tc))
                checkValidTyCon tc
                case decl of
                  ClassDecl { tcdATs = ats } -> mapM_ (addLocM checkValidTyCl) ats
                  _                          -> return ()
            AnId _    -> return ()  -- Generic default methods are checked
	    	      	 	    -- with their parent class
            _         -> panic "checkValidTyCl"
	; traceTc "Done validity of" (ppr thing)	
	}

-------------------------
-- For data types declared with record syntax, we require
-- that each constructor that has a field 'f' 
--	(a) has the same result type
--	(b) has the same type for 'f'
-- module alpha conversion of the quantified type variables
-- of the constructor.
--
-- Note that we allow existentials to match becuase the
-- fields can never meet. E.g
--	data T where
--	  T1 { f1 :: b, f2 :: a, f3 ::Int } :: T
--	  T2 { f1 :: c, f2 :: c, f3 ::Int } :: T  
-- Here we do not complain about f1,f2 because they are existential

checkValidTyCon :: TyCon -> TcM ()
checkValidTyCon tc 
  | Just cl <- tyConClass_maybe tc
  = checkValidClass cl

  | isSynTyCon tc 
  = case synTyConRhs tc of
      SynFamilyTyCon {} -> return ()
      SynonymTyCon ty   -> checkValidType syn_ctxt ty
  | otherwise
  = do { -- Check the context on the data decl
       ; traceTc "cvtc1" (ppr tc)
       ; checkValidTheta (DataTyCtxt name) (tyConStupidTheta tc)
	
	-- Check arg types of data constructors
       ; traceTc "cvtc2" (ppr tc)
       ; mapM_ (checkValidDataCon tc) data_cons

	-- Check that fields with the same name share a type
       ; mapM_ check_fields groups }

  where
    syn_ctxt  = TySynCtxt name
    name      = tyConName tc
    data_cons = tyConDataCons tc

    groups = equivClasses cmp_fld (concatMap get_fields data_cons)
    cmp_fld (f1,_) (f2,_) = f1 `compare` f2
    get_fields con = dataConFieldLabels con `zip` repeat con
	-- dataConFieldLabels may return the empty list, which is fine

    -- See Note [GADT record selectors] in MkId.lhs
    -- We must check (a) that the named field has the same 
    --                   type in each constructor
    --               (b) that those constructors have the same result type
    --
    -- However, the constructors may have differently named type variable
    -- and (worse) we don't know how the correspond to each other.  E.g.
    --     C1 :: forall a b. { f :: a, g :: b } -> T a b
    --     C2 :: forall d c. { f :: c, g :: c } -> T c d
    -- 
    -- So what we do is to ust Unify.tcMatchTys to compare the first candidate's
    -- result type against other candidates' types BOTH WAYS ROUND.
    -- If they magically agrees, take the substitution and
    -- apply them to the latter ones, and see if they match perfectly.
    check_fields ((label, con1) : other_fields)
	-- These fields all have the same name, but are from
	-- different constructors in the data type
	= recoverM (return ()) $ mapM_ checkOne other_fields
                -- Check that all the fields in the group have the same type
		-- NB: this check assumes that all the constructors of a given
		-- data type use the same type variables
        where
	(tvs1, _, _, res1) = dataConSig con1
        ts1 = mkVarSet tvs1
        fty1 = dataConFieldType con1 label

        checkOne (_, con2)    -- Do it bothways to ensure they are structurally identical
	    = do { checkFieldCompat label con1 con2 ts1 res1 res2 fty1 fty2
		 ; checkFieldCompat label con2 con1 ts2 res2 res1 fty2 fty1 }
	    where        
		(tvs2, _, _, res2) = dataConSig con2
	   	ts2 = mkVarSet tvs2
                fty2 = dataConFieldType con2 label
    check_fields [] = panic "checkValidTyCon/check_fields []"

checkFieldCompat :: Name -> DataCon -> DataCon -> TyVarSet
                 -> Type -> Type -> Type -> Type -> TcM ()
checkFieldCompat fld con1 con2 tvs1 res1 res2 fty1 fty2
  = do	{ checkTc (isJust mb_subst1) (resultTypeMisMatch fld con1 con2)
	; checkTc (isJust mb_subst2) (fieldTypeMisMatch fld con1 con2) }
  where
    mb_subst1 = tcMatchTy tvs1 res1 res2
    mb_subst2 = tcMatchTyX tvs1 (expectJust "checkFieldCompat" mb_subst1) fty1 fty2

-------------------------------
checkValidDataCon :: TyCon -> DataCon -> TcM ()
checkValidDataCon tc con
  = setSrcSpan (srcLocSpan (getSrcLoc con))	$
    addErrCtxt (dataConCtxt con)		$ 
    do	{ traceTc "Validity of data con" (ppr con)
        ; let tc_tvs = tyConTyVars tc
	      res_ty_tmpl = mkFamilyTyConApp tc (mkTyVarTys tc_tvs)
	      actual_res_ty = dataConOrigResTy con
	; checkTc (isJust (tcMatchTy (mkVarSet tc_tvs)
				res_ty_tmpl
				actual_res_ty))
		  (badDataConTyCon con res_ty_tmpl actual_res_ty)
             -- IA0_TODO: we should also check that kind variables
             -- are only instantiated with kind variables
	; checkValidMonoType (dataConOrigResTy con)
		-- Disallow MkT :: T (forall a. a->a)
		-- Reason: it's really the argument of an equality constraint
	; checkValidType ctxt (dataConUserType con)
	; when (isNewTyCon tc) (checkNewDataCon con)
        ; mapM_ check_bang (dataConStrictMarks con `zip` [1..])
        ; traceTc "Done validity of data con" (ppr con <+> ppr (dataConRepType con))
    }
  where
    ctxt = ConArgCtxt (dataConName con) 
    check_bang (HsUnpackFailed, n) = addWarnTc (cant_unbox_msg n)
    check_bang _                   = return ()

    cant_unbox_msg n = sep [ ptext (sLit "Ignoring unusable UNPACK pragma on the")
                           , speakNth n <+> ptext (sLit "argument of") <+> quotes (ppr con)]

-------------------------------
checkNewDataCon :: DataCon -> TcM ()
-- Checks for the data constructor of a newtype
checkNewDataCon con
  = do	{ checkTc (isSingleton arg_tys) (newtypeFieldErr con (length arg_tys))
		-- One argument
	; checkTc (null eq_spec) (newtypePredError con)
		-- Return type is (T a b c)
	; checkTc (null ex_tvs && null theta) (newtypeExError con)
		-- No existentials
	; checkTc (not (any isBanged (dataConStrictMarks con))) 
		  (newtypeStrictError con)
		-- No strictness
    }
  where
    (_univ_tvs, ex_tvs, eq_spec, theta, arg_tys, _res_ty) = dataConFullSig con

-------------------------------
checkValidClass :: Class -> TcM ()
checkValidClass cls
  = do	{ constrained_class_methods <- xoptM Opt_ConstrainedClassMethods
	; multi_param_type_classes <- xoptM Opt_MultiParamTypeClasses
	; fundep_classes <- xoptM Opt_FunctionalDependencies

    	-- Check that the class is unary, unless GlaExs
	; checkTc (notNull tyvars) (nullaryClassErr cls)
	; checkTc (multi_param_type_classes || unary) (classArityErr cls)
	; checkTc (fundep_classes || null fundeps) (classFunDepsErr cls)

   	-- Check the super-classes
	; checkValidTheta (ClassSCCtxt (className cls)) theta

          -- Now check for cyclic superclasses
        ; checkClassCycleErrs cls

	-- Check the class operations
	; mapM_ (check_op constrained_class_methods) op_stuff

        -- Check the associated type defaults are well-formed and instantiated
        -- See Note [Checking consistent instantiation]
        ; mapM_ check_at_defs at_stuff	}
  where
    (tyvars, fundeps, theta, _, at_stuff, op_stuff) = classExtraBigSig cls
    unary = count isTypeVar tyvars == 1   -- Ignore kind variables

    check_op constrained_class_methods (sel_id, dm) 
      = addErrCtxt (classOpCtxt sel_id tau) $ do
	{ checkValidTheta ctxt (tail theta)
		-- The 'tail' removes the initial (C a) from the
		-- class itself, leaving just the method type

	; traceTc "class op type" (ppr op_ty <+> ppr tau)
	; checkValidType ctxt tau

		-- Check that the type mentions at least one of
		-- the class type variables...or at least one reachable
		-- from one of the class variables.  Example: tc223
		--   class Error e => Game b mv e | b -> mv e where
		--      newBoard :: MonadState b m => m ()
		-- Here, MonadState has a fundep m->b, so newBoard is fine
	; let grown_tyvars = growThetaTyVars theta (mkVarSet tyvars)
	; checkTc (tyVarsOfType tau `intersectsVarSet` grown_tyvars)
	          (noClassTyVarErr cls sel_id)

        ; case dm of
            GenDefMeth dm_name -> do { dm_id <- tcLookupId dm_name
                                     ; checkValidType (FunSigCtxt op_name) (idType dm_id) }
            _                  -> return ()
	}
	where
          ctxt    = FunSigCtxt op_name
	  op_name = idName sel_id
	  op_ty   = idType sel_id
	  (_,theta1,tau1) = tcSplitSigmaTy op_ty
	  (_,theta2,tau2)  = tcSplitSigmaTy tau1
	  (theta,tau) | constrained_class_methods = (theta1 ++ theta2, tau2)
		      | otherwise = (theta1, mkPhiTy (tail theta1) tau1)
		-- Ugh!  The function might have a type like
		-- 	op :: forall a. C a => forall b. (Eq b, Eq a) => tau2
		-- With -XConstrainedClassMethods, we want to allow this, even though the inner 
		-- forall has an (Eq a) constraint.  Whereas in general, each constraint 
		-- in the context of a for-all must mention at least one quantified
		-- type variable.  What a mess!

    check_at_defs (fam_tc, defs)
      = do mapM_ (\(ATD _tvs pats rhs _loc) -> checkValidFamInst pats rhs) defs
           tcAddDefaultAssocDeclCtxt (tyConName fam_tc) $ 
             mapM_ (check_loc_at_def fam_tc) defs

    check_loc_at_def fam_tc (ATD _tvs pats _rhs loc)
      -- Set the location for each of the default declarations
      = setSrcSpan loc $ zipWithM_ check_arg (tyConTyVars fam_tc) pats

    -- We only want to check this on the *class* TyVars,
    -- not the *family* TyVars (there may be more of these)
    check_arg fam_tc_tv at_ty
      = checkTc (   not (fam_tc_tv `elem` tyvars)
                 || mkTyVarTy fam_tc_tv `eqType` at_ty) 
          (wrongATArgErr at_ty (mkTyVarTy fam_tc_tv))

checkFamFlag :: Name -> TcM ()
-- Check that we don't use families without -XTypeFamilies
-- The parser won't even parse them, but I suppose a GHC API
-- client might have a go!
checkFamFlag tc_name
  = do { idx_tys <- xoptM Opt_TypeFamilies
       ; checkTc idx_tys err_msg }
  where
    err_msg = hang (ptext (sLit "Illegal family declaraion for") <+> quotes (ppr tc_name))
	         2 (ptext (sLit "Use -XTypeFamilies to allow indexed type families"))
\end{code}


%************************************************************************
%*									*
		Building record selectors
%*									*
%************************************************************************

\begin{code}
mkDefaultMethodIds :: [TyThing] -> [Id]
-- See Note [Default method Ids and Template Haskell]
mkDefaultMethodIds things
  = [ mkExportedLocalId dm_name (idType sel_id)
    | ATyCon tc <- things
    , Just cls <- [tyConClass_maybe tc]
    , (sel_id, DefMeth dm_name) <- classOpItems cls ]
\end{code}

Note [Default method Ids and Template Haskell]
~~~~~~~~~~~~~~~~~~~~~~~~~~~~~~~~~~~~~~~~~~~~~~
Consider this (Trac #4169):
   class Numeric a where
     fromIntegerNum :: a
     fromIntegerNum = ...

   ast :: Q [Dec]
   ast = [d| instance Numeric Int |]

When we typecheck 'ast' we have done the first pass over the class decl
(in tcTyClDecls), but we have not yet typechecked the default-method
declarations (becuase they can mention value declarations).  So we 
must bring the default method Ids into scope first (so they can be seen
when typechecking the [d| .. |] quote, and typecheck them later.

\begin{code}
mkRecSelBinds :: [TyThing] -> HsValBinds Name
-- NB We produce *un-typechecked* bindings, rather like 'deriving'
--    This makes life easier, because the later type checking will add
--    all necessary type abstractions and applications
mkRecSelBinds tycons
  = ValBindsOut [(NonRecursive, b) | b <- binds] sigs
  where
    (sigs, binds) = unzip rec_sels
    rec_sels = map mkRecSelBind [ (tc,fld) 
       	 	     	        | ATyCon tc <- tycons
				, fld <- tyConFields tc ]

mkRecSelBind :: (TyCon, FieldLabel) -> (LSig Name, LHsBinds Name)
mkRecSelBind (tycon, sel_name)
  = (L sel_loc (IdSig sel_id), unitBag (L sel_loc sel_bind))
  where
    sel_loc     = getSrcSpan tycon
    sel_id 	= Var.mkExportedLocalVar rec_details sel_name 
                                         sel_ty vanillaIdInfo
    rec_details = RecSelId { sel_tycon = tycon, sel_naughty = is_naughty }

    -- Find a representative constructor, con1
    all_cons     = tyConDataCons tycon 
    cons_w_field = [ con | con <- all_cons
                   , sel_name `elem` dataConFieldLabels con ] 
    con1 = ASSERT( not (null cons_w_field) ) head cons_w_field

    -- Selector type; Note [Polymorphic selectors]
    field_ty   = dataConFieldType con1 sel_name
    data_ty    = dataConOrigResTy con1
    data_tvs   = tyVarsOfType data_ty
    is_naughty = not (tyVarsOfType field_ty `subVarSet` data_tvs)  
    (field_tvs, field_theta, field_tau) = tcSplitSigmaTy field_ty
    sel_ty | is_naughty = unitTy  -- See Note [Naughty record selectors]
           | otherwise  = mkForAllTys (varSetElemsKvsFirst $
                                       data_tvs `extendVarSetList` field_tvs) $
    	     	          mkPhiTy (dataConStupidTheta con1) $	-- Urgh!
    	     	          mkPhiTy field_theta               $	-- Urgh!
             	          mkFunTy data_ty field_tau

    -- Make the binding: sel (C2 { fld = x }) = x
    --                   sel (C7 { fld = x }) = x
    --    where cons_w_field = [C2,C7]
    sel_bind | is_naughty = mkTopFunBind sel_lname [mkSimpleMatch [] unit_rhs]
             | otherwise  = mkTopFunBind sel_lname (map mk_match cons_w_field ++ deflt)
    mk_match con = mkSimpleMatch [noLoc (mk_sel_pat con)]
                                 (noLoc (HsVar field_var))
    mk_sel_pat con = ConPatIn (noLoc (getName con)) (RecCon rec_fields)
    rec_fields = HsRecFields { rec_flds = [rec_field], rec_dotdot = Nothing }
    rec_field  = HsRecField { hsRecFieldId = sel_lname
                            , hsRecFieldArg = nlVarPat field_var
                            , hsRecPun = False }
    sel_lname = L sel_loc sel_name
    field_var = mkInternalName (mkBuiltinUnique 1) (getOccName sel_name) sel_loc

    -- Add catch-all default case unless the case is exhaustive
    -- We do this explicitly so that we get a nice error message that
    -- mentions this particular record selector
    deflt | not (any is_unused all_cons) = []
	  | otherwise = [mkSimpleMatch [nlWildPat] 
	    	      	    (nlHsApp (nlHsVar (getName rEC_SEL_ERROR_ID))
    	      		    	     (nlHsLit msg_lit))]

	-- Do not add a default case unless there are unmatched
	-- constructors.  We must take account of GADTs, else we
	-- get overlap warning messages from the pattern-match checker
    is_unused con = not (con `elem` cons_w_field 
			 || dataConCannotMatch inst_tys con)
    inst_tys = tyConAppArgs data_ty

    unit_rhs = mkLHsTupleExpr []
    msg_lit = HsStringPrim $ mkFastString $ 
              occNameString (getOccName sel_name)

---------------
tyConFields :: TyCon -> [FieldLabel]
tyConFields tc 
  | isAlgTyCon tc = nub (concatMap dataConFieldLabels (tyConDataCons tc))
  | otherwise     = []
\end{code}

Note [Polymorphic selectors]
~~~~~~~~~~~~~~~~~~~~~~~~~~~~
When a record has a polymorphic field, we pull the foralls out to the front.
   data T = MkT { f :: forall a. [a] -> a }
Then f :: forall a. T -> [a] -> a
NOT  f :: T -> forall a. [a] -> a

This is horrid.  It's only needed in deeply obscure cases, which I hate.
The only case I know is test tc163, which is worth looking at.  It's far
from clear that this test should succeed at all!

Note [Naughty record selectors]
~~~~~~~~~~~~~~~~~~~~~~~~~~~~~~~
A "naughty" field is one for which we can't define a record 
selector, because an existential type variable would escape.  For example:
        data T = forall a. MkT { x,y::a }
We obviously can't define       
        x (MkT v _) = v
Nevertheless we *do* put a RecSelId into the type environment
so that if the user tries to use 'x' as a selector we can bleat
helpfully, rather than saying unhelpfully that 'x' is not in scope.
Hence the sel_naughty flag, to identify record selectors that don't really exist.

In general, a field is "naughty" if its type mentions a type variable that
isn't in the result type of the constructor.  Note that this *allows*
GADT record selectors (Note [GADT record selectors]) whose types may look 
like     sel :: T [a] -> a

For naughty selectors we make a dummy binding 
   sel = ()
for naughty selectors, so that the later type-check will add them to the
environment, and they'll be exported.  The function is never called, because
the tyepchecker spots the sel_naughty field.

Note [GADT record selectors]
~~~~~~~~~~~~~~~~~~~~~~~~~~~~
For GADTs, we require that all constructors with a common field 'f' have the same
result type (modulo alpha conversion).  [Checked in TcTyClsDecls.checkValidTyCon]
E.g. 
        data T where
          T1 { f :: Maybe a } :: T [a]
          T2 { f :: Maybe a, y :: b  } :: T [a]
	  T3 :: T Int

and now the selector takes that result type as its argument:
   f :: forall a. T [a] -> Maybe a

Details: the "real" types of T1,T2 are:
   T1 :: forall r a.   (r~[a]) => a -> T r
   T2 :: forall r a b. (r~[a]) => a -> b -> T r

So the selector loooks like this:
   f :: forall a. T [a] -> Maybe a
   f (a:*) (t:T [a])
     = case t of
	 T1 c   (g:[a]~[c]) (v:Maybe c)       -> v `cast` Maybe (right (sym g))
         T2 c d (g:[a]~[c]) (v:Maybe c) (w:d) -> v `cast` Maybe (right (sym g))
         T3 -> error "T3 does not have field f"

Note the forall'd tyvars of the selector are just the free tyvars
of the result type; there may be other tyvars in the constructor's
type (e.g. 'b' in T2).

Note the need for casts in the result!

Note [Selector running example]
~~~~~~~~~~~~~~~~~~~~~~~~~~~~~~~
It's OK to combine GADTs and type families.  Here's a running example:

        data instance T [a] where 
          T1 { fld :: b } :: T [Maybe b]

The representation type looks like this
        data :R7T a where
          T1 { fld :: b } :: :R7T (Maybe b)

and there's coercion from the family type to the representation type
        :CoR7T a :: T [a] ~ :R7T a

The selector we want for fld looks like this:

        fld :: forall b. T [Maybe b] -> b
        fld = /\b. \(d::T [Maybe b]).
              case d `cast` :CoR7T (Maybe b) of 
                T1 (x::b) -> x

The scrutinee of the case has type :R7T (Maybe b), which can be
gotten by appying the eq_spec to the univ_tvs of the data con.

%************************************************************************
%*									*
		Error messages
%*									*
%************************************************************************

\begin{code}
tcAddDefaultAssocDeclCtxt :: Name -> TcM a -> TcM a
tcAddDefaultAssocDeclCtxt name thing_inside
  = addErrCtxt ctxt thing_inside
  where
     ctxt = hsep [ptext (sLit "In the type synonym instance default declaration for"),
                  quotes (ppr name)]

resultTypeMisMatch :: Name -> DataCon -> DataCon -> SDoc
resultTypeMisMatch field_name con1 con2
  = vcat [sep [ptext (sLit "Constructors") <+> ppr con1 <+> ptext (sLit "and") <+> ppr con2, 
		ptext (sLit "have a common field") <+> quotes (ppr field_name) <> comma],
	  nest 2 $ ptext (sLit "but have different result types")]

fieldTypeMisMatch :: Name -> DataCon -> DataCon -> SDoc
fieldTypeMisMatch field_name con1 con2
  = sep [ptext (sLit "Constructors") <+> ppr con1 <+> ptext (sLit "and") <+> ppr con2, 
	 ptext (sLit "give different types for field"), quotes (ppr field_name)]

dataConCtxt :: Outputable a => a -> SDoc
dataConCtxt con = ptext (sLit "In the definition of data constructor") <+> quotes (ppr con)

classOpCtxt :: Var -> Type -> SDoc
classOpCtxt sel_id tau = sep [ptext (sLit "When checking the class method:"),
			      nest 2 (ppr sel_id <+> dcolon <+> ppr tau)]

nullaryClassErr :: Class -> SDoc
nullaryClassErr cls
  = ptext (sLit "No parameters for class")  <+> quotes (ppr cls)

classArityErr :: Class -> SDoc
classArityErr cls
  = vcat [ptext (sLit "Too many parameters for class") <+> quotes (ppr cls),
	  parens (ptext (sLit "Use -XMultiParamTypeClasses to allow multi-parameter classes"))]

classFunDepsErr :: Class -> SDoc
classFunDepsErr cls
  = vcat [ptext (sLit "Fundeps in class") <+> quotes (ppr cls),
	  parens (ptext (sLit "Use -XFunctionalDependencies to allow fundeps"))]

noClassTyVarErr :: Class -> Var -> SDoc
noClassTyVarErr clas op
  = sep [ptext (sLit "The class method") <+> quotes (ppr op),
	 ptext (sLit "mentions none of the type variables of the class") <+> 
		ppr clas <+> hsep (map ppr (classTyVars clas))]

recSynErr :: [LTyClDecl Name] -> TcRn ()
recSynErr syn_decls
  = setSrcSpan (getLoc (head sorted_decls)) $
    addErr (sep [ptext (sLit "Cycle in type synonym declarations:"),
		 nest 2 (vcat (map ppr_decl sorted_decls))])
  where
    sorted_decls = sortLocated syn_decls
    ppr_decl (L loc decl) = ppr loc <> colon <+> ppr decl

recClsErr :: [TyCon] -> TcRn ()
recClsErr cycles
  = addErr (sep [ptext (sLit "Cycle in class declaration (via superclasses):"),
                 nest 2 (hsep (intersperse (text "->") (map ppr cycles)))])

sortLocated :: [Located a] -> [Located a]
sortLocated things = sortLe le things
  where
    le (L l1 _) (L l2 _) = l1 <= l2

badDataConTyCon :: DataCon -> Type -> Type -> SDoc
badDataConTyCon data_con res_ty_tmpl actual_res_ty
  = hang (ptext (sLit "Data constructor") <+> quotes (ppr data_con) <+>
		ptext (sLit "returns type") <+> quotes (ppr actual_res_ty))
       2 (ptext (sLit "instead of an instance of its parent type") <+> quotes (ppr res_ty_tmpl))

badATErr :: Name -> Name -> SDoc
badATErr clas op
  = hsep [ptext (sLit "Class"), quotes (ppr clas), 
          ptext (sLit "does not have an associated type"), quotes (ppr op)]

badGadtDecl :: Name -> SDoc
badGadtDecl tc_name
  = vcat [ ptext (sLit "Illegal generalised algebraic data declaration for") <+> quotes (ppr tc_name)
	 , nest 2 (parens $ ptext (sLit "Use -XGADTs to allow GADTs")) ]

badExistential :: Located Name -> SDoc
badExistential con_name
  = hang (ptext (sLit "Data constructor") <+> quotes (ppr con_name) <+>
		ptext (sLit "has existential type variables, a context, or a specialised result type"))
       2 (parens $ ptext (sLit "Use -XExistentialQuantification or -XGADTs to allow this"))

badStupidTheta :: Name -> SDoc
badStupidTheta tc_name
  = ptext (sLit "A data type declared in GADT style cannot have a context:") <+> quotes (ppr tc_name)

newtypeConError :: Name -> Int -> SDoc
newtypeConError tycon n
  = sep [ptext (sLit "A newtype must have exactly one constructor,"),
	 nest 2 $ ptext (sLit "but") <+> quotes (ppr tycon) <+> ptext (sLit "has") <+> speakN n ]

newtypeExError :: DataCon -> SDoc
newtypeExError con
  = sep [ptext (sLit "A newtype constructor cannot have an existential context,"),
	 nest 2 $ ptext (sLit "but") <+> quotes (ppr con) <+> ptext (sLit "does")]

newtypeStrictError :: DataCon -> SDoc
newtypeStrictError con
  = sep [ptext (sLit "A newtype constructor cannot have a strictness annotation,"),
	 nest 2 $ ptext (sLit "but") <+> quotes (ppr con) <+> ptext (sLit "does")]

newtypePredError :: DataCon -> SDoc
newtypePredError con
  = sep [ptext (sLit "A newtype constructor must have a return type of form T a1 ... an"),
	 nest 2 $ ptext (sLit "but") <+> quotes (ppr con) <+> ptext (sLit "does not")]

newtypeFieldErr :: DataCon -> Int -> SDoc
newtypeFieldErr con_name n_flds
  = sep [ptext (sLit "The constructor of a newtype must have exactly one field"), 
	 nest 2 $ ptext (sLit "but") <+> quotes (ppr con_name) <+> ptext (sLit "has") <+> speakN n_flds]

badSigTyDecl :: Name -> SDoc
badSigTyDecl tc_name
  = vcat [ ptext (sLit "Illegal kind signature") <+>
	   quotes (ppr tc_name)
	 , nest 2 (parens $ ptext (sLit "Use -XKindSignatures to allow kind signatures")) ]

emptyConDeclsErr :: Name -> SDoc
emptyConDeclsErr tycon
  = sep [quotes (ppr tycon) <+> ptext (sLit "has no constructors"),
	 nest 2 $ ptext (sLit "(-XEmptyDataDecls permits this)")]

wrongATArgErr :: Type -> Type -> SDoc
wrongATArgErr ty instTy =
  sep [ ptext (sLit "Type indexes must match class instance head")
      , ptext (sLit "Found") <+> quotes (ppr ty)
        <+> ptext (sLit "but expected") <+> quotes (ppr instTy)
      ]
{-
tooManyParmsErr :: Name -> SDoc
tooManyParmsErr tc_name
  = ptext (sLit "Family instance has too many parameters:") <+>
    quotes (ppr tc_name)
-}
wrongNumberOfParmsErr :: Arity -> SDoc
wrongNumberOfParmsErr exp_arity
  = ptext (sLit "Number of parameters must match family declaration; expected")
    <+> ppr exp_arity

wrongKindOfFamily :: TyCon -> SDoc
wrongKindOfFamily family
  = ptext (sLit "Wrong category of family instance; declaration was for a")
    <+> kindOfFamily
  where
    kindOfFamily | isSynTyCon family = ptext (sLit "type synonym")
                 | isAlgTyCon family = ptext (sLit "data type")
                 | otherwise = pprPanic "wrongKindOfFamily" (ppr family)
\end{code}<|MERGE_RESOLUTION|>--- conflicted
+++ resolved
@@ -517,7 +517,6 @@
 
   -- "type" synonym declaration
 tcTyClDecl1 _parent _calc_isrec
-<<<<<<< HEAD
             (TySynonym {tcdLName = L _ tc_name, tcdCType = cType, tcdTyVars = tvs, tcdSynRhs = hs_ty})
   = ASSERT( isNoParent _parent )
     tcTyClTyVars tc_name tvs $ \ tvs' kind -> do
@@ -527,14 +526,6 @@
     ; rhs_ty <- zonkTcTypeToType emptyZonkEnv rhs_ty
     ; tycon <- buildSynTyCon tc_name tvs' cType (SynonymTyCon rhs_ty)
                              kind NoParentTyCon
-=======
-            (TySynonym {tcdLName = L _ tc_name, tcdTyVars = tvs, tcdSynRhs = rhs_ty})
-  = ASSERT( isNoParent _parent )
-    tcTyClTyVars tc_name tvs $ \ tvs' kind -> do
-    { rhs_ty' <- tcCheckHsType rhs_ty kind
-    ; tycon <- buildSynTyCon tc_name tvs' (SynonymTyCon rhs_ty')
-                 kind NoParentTyCon
->>>>>>> 1eee2746
     ; return [ATyCon tycon] }
 
   -- "newtype" and "data"
