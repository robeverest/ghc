%
% (c) The University of Glasgow 2006
% (c) The GRASP/AQUA Project, Glasgow University, 1998
%
\section[TypeRep]{Type - friends' interface}

\begin{code}
-- We expose the relevant stuff from this module via the Type module
{-# OPTIONS_HADDOCK hide #-}
{-# LANGUAGE DeriveDataTypeable, DeriveFunctor, DeriveFoldable, DeriveTraversable #-}
module TypeRep (
	TyThing(..), 
	Type(..),
        Pred(..),                       -- to friends
	
        Kind, SuperKind,
        PredType, ThetaType,      -- Synonyms

        -- Functions over types
        mkTyConApp, mkTyConTy, mkTyVarTy, mkTyVarTys,
        isLiftedTypeKind, isCoercionKind, 

        -- Pretty-printing
	pprType, pprParendType, pprTypeApp,
	pprTyThing, pprTyThingCategory, 
	pprPredTy, pprEqPred, pprTheta, pprForAll, pprThetaArrowTy, pprClassPred,
        pprKind, pprParendKind,
	Prec(..), maybeParen, pprTcApp, pprTypeNameApp, 
        pprPrefixApp, pprPred, pprArrowChain, pprThetaArrow,

        -- Free variables
        tyVarsOfType, tyVarsOfTypes,
        tyVarsOfPred, tyVarsOfTheta,
	varsOfPred, varsOfTheta,
	predSize,

        -- Substitutions
        TvSubst(..), TvSubstEnv
    ) where

#include "HsVersions.h"

import {-# SOURCE #-} DataCon( DataCon, dataConName )

-- friends:
import Var
import VarEnv
import VarSet
import Name
import BasicTypes
import TyCon
import Class

-- others
import PrelNames
import Outputable
import FastString
import Pair

-- libraries
import qualified Data.Data        as Data hiding ( TyCon )
import qualified Data.Foldable    as Data
import qualified Data.Traversable as Data
\end{code}

	----------------------
	A note about newtypes
	----------------------

Consider
	newtype N = MkN Int

Then we want N to be represented as an Int, and that's what we arrange.
The front end of the compiler [TcType.lhs] treats N as opaque, 
the back end treats it as transparent [Type.lhs].

There's a bit of a problem with recursive newtypes
	newtype P = MkP P
	newtype Q = MkQ (Q->Q)

Here the 'implicit expansion' we get from treating P and Q as transparent
would give rise to infinite types, which in turn makes eqType diverge.
Similarly splitForAllTys and splitFunTys can get into a loop.  

Solution: 

* Newtypes are always represented using TyConApp.

* For non-recursive newtypes, P, treat P just like a type synonym after 
  type-checking is done; i.e. it's opaque during type checking (functions
  from TcType) but transparent afterwards (functions from Type).  
  "Treat P as a type synonym" means "all functions expand NewTcApps 
  on the fly".

  Applications of the data constructor P simply vanish:
	P x = x
  

* For recursive newtypes Q, treat the Q and its representation as 
  distinct right through the compiler.  Applications of the data consructor
  use a coerce:
	Q = \(x::Q->Q). coerce Q x
  They are rare, so who cares if they are a tiny bit less efficient.

The typechecker (TcTyDecls) identifies enough type construtors as 'recursive'
to cut all loops.  The other members of the loop may be marked 'non-recursive'.


%************************************************************************
%*									*
\subsection{The data type}
%*									*
%************************************************************************


\begin{code}
-- | The key representation of types within the compiler
data Type
  = TyVarTy TyVar	-- ^ Vanilla type variable (*never* a coercion variable)

  | AppTy
	Type
	Type		-- ^ Type application to something other than a 'TyCon'. Parameters:
	                --
                        --  1) Function: must /not/ be a 'TyConApp',
                        --     must be another 'AppTy', or 'TyVarTy'
	                --
	                --  2) Argument type

  | TyConApp
	TyCon
	[Type]		-- ^ Application of a 'TyCon', including newtypes /and/ synonyms.
	                -- Invariant: saturated appliations of 'FunTyCon' must
	                -- use 'FunTy' and saturated synonyms must use their own
                        -- constructors. However, /unsaturated/ 'FunTyCon's
                        -- do appear as 'TyConApp's.
	                -- Parameters:
	                --
	                -- 1) Type constructor being applied to.
	                --
                        -- 2) Type arguments. Might not have enough type arguments
                        --    here to saturate the constructor.
                        --    Even type synonyms are not necessarily saturated;
                        --    for example unsaturated type synonyms
	                --    can appear as the right hand side of a type synonym.

  | FunTy
	Type		
	Type		-- ^ Special case of 'TyConApp': @TyConApp FunTyCon [t1, t2]@
			-- See Note [Equality-constrained types]

  | ForAllTy
<<<<<<< HEAD
	TyCoVar         -- Type variable
=======
	TyCoVar         -- ^ Type *or* coercion variable; see Note [Equality-constrained types]
>>>>>>> b8552731
	Type	        -- ^ A polymorphic type

  | PredTy
	PredType	-- ^ The type of evidence for a type predictate.
                        -- Note that a @PredTy (EqPred _ _)@ can appear only as the kind
                        -- of a coercion variable; never as the argument or result of a
                        -- 'FunTy' (unlike the 'PredType' constructors 'ClassP' or 'IParam')
	                
	                -- See Note [PredTy], and Note [Equality predicates]
  deriving (Data.Data, Data.Typeable)

-- | The key type representing kinds in the compiler.
-- Invariant: a kind is always in one of these forms:
--
-- > FunTy k1 k2
-- > TyConApp PrimTyCon [...]
-- > TyVar kv   -- (during inference only)
-- > ForAll ... -- (for top-level coercions)
type Kind = Type

-- | "Super kinds", used to help encode 'Kind's as types.
-- Invariant: a super kind is always of this form:
--
-- > TyConApp SuperKindTyCon ...
type SuperKind = Type
\end{code}

Note [Equality-constrained types]
~~~~~~~~~~~~~~~~~~~~~~~~~~~~~~~~~
The type   forall ab. (a ~ [b]) => blah
is encoded like this:

   ForAllTy (a:*) $ ForAllTy (b:*) $
<<<<<<< HEAD
   FunTy (PredTy (EqPred a [b]) $
   blah

=======
   ForAllTy (wild_co : a ~ [b]) $
   blah

That is, the "(a ~ [b]) =>" part is encode as a for-all
type with a coercion variable that is never mentioned.

We could instead have used a FunTy with an EqPred on the 
left.  But we want 

  * FunTy to mean RUN-TIME abstraction,
    passing a real value at runtime, 

  * ForAllTy to mean COMPILE-TIME abstraction, 
    erased at runtime

>>>>>>> b8552731
-------------------------------------
 		Note [PredTy]

\begin{code}
-- | A type of the form @PredTy p@ represents a value whose type is
-- the Haskell predicate @p@, where a predicate is what occurs before 
-- the @=>@ in a Haskell type.
-- It can be expanded into its representation, but: 
--
-- * The type checker must treat it as opaque
--
-- * The rest of the compiler treats it as transparent
--
-- Consider these examples:
--
-- > f :: (Eq a) => a -> Int
-- > g :: (?x :: Int -> Int) => a -> Int
-- > h :: (r\l) => {r} => {l::Int | r}
--
-- Here the @Eq a@ and @?x :: Int -> Int@ and @r\l@ are all called \"predicates\"
type PredType = Pred Type

data Pred a   -- Typically 'a' is instantiated with Type or Coercion
  = ClassP Class [a]            -- ^ Class predicate e.g. @Eq a@
  | IParam (IPName Name) a      -- ^ Implicit parameter e.g. @?x :: Int@
  | EqPred a a                  -- ^ Equality predicate e.g @ty1 ~ ty2@
  deriving (Data.Data, Data.Typeable, Data.Foldable, Data.Traversable, Functor)

-- | A collection of 'PredType's
type ThetaType = [PredType]
\end{code}

(We don't support TREX records yet, but the setup is designed
to expand to allow them.)

A Haskell qualified type, such as that for f,g,h above, is
represented using 
	* a FunTy for the double arrow
	* with a PredTy as the function argument

The predicate really does turn into a real extra argument to the
function.  If the argument has type (PredTy p) then the predicate p is
represented by evidence (a dictionary, for example, of type (predRepTy p).

Note [Equality predicates]
~~~~~~~~~~~~~~~~~~~~~~~~~~
	forall a b. (a ~ S b) => a -> b
could be represented by
	ForAllTy a (ForAllTy b (FunTy (PredTy (EqPred a (S b))) ...))
OR
	ForAllTy a (ForAllTy b (ForAllTy (c::PredTy (EqPred a (S b))) ...))

The latter is what we do.  (Unlike for class and implicit parameter
constraints, which do use FunTy.)

Reason:
	* FunTy is always a *value* function
	* ForAllTy is discarded at runtime

We often need to make a "wildcard" (c::PredTy..).  We always use the same
name (wildCoVarName), since it's not mentioned.


%************************************************************************
%*									*
            Simple constructors
%*									*
%************************************************************************

These functions are here so that they can be used by TysPrim,
which in turn is imported by Type

\begin{code}
mkTyVarTy  :: TyVar   -> Type
mkTyVarTy  = TyVarTy

mkTyVarTys :: [TyVar] -> [Type]
mkTyVarTys = map mkTyVarTy -- a common use of mkTyVarTy

-- | A key function: builds a 'TyConApp' or 'FunTy' as apppropriate to its arguments.
-- Applies its arguments to the constructor from left to right
mkTyConApp :: TyCon -> [Type] -> Type
mkTyConApp tycon tys
  | isFunTyCon tycon, [ty1,ty2] <- tys
  = FunTy ty1 ty2

  | otherwise
  = TyConApp tycon tys

-- | Create the plain type constructor type which has been applied to no type arguments at all.
mkTyConTy :: TyCon -> Type
mkTyConTy tycon = mkTyConApp tycon []

isLiftedTypeKind :: Kind -> Bool
-- This function is here because it's used in the pretty printer
isLiftedTypeKind (TyConApp tc []) = tc `hasKey` liftedTypeKindTyConKey
isLiftedTypeKind _                = False

isCoercionKind :: Kind -> Bool
-- All coercions are of form (ty1 ~ ty2)
-- This function is here rather than in Coercion, because it
-- is used in a knot-tied way to enforce invariants in Var
isCoercionKind (PredTy (EqPred {})) = True
isCoercionKind _                    = False
\end{code}


%************************************************************************
%*									*
			Free variables of types and coercions
%*									*
%************************************************************************

\begin{code}
tyVarsOfPred :: PredType -> TyCoVarSet
tyVarsOfPred = varsOfPred tyVarsOfType

tyVarsOfTheta :: ThetaType -> TyCoVarSet
tyVarsOfTheta = varsOfTheta tyVarsOfType

tyVarsOfType :: Type -> VarSet
-- ^ NB: for type synonyms tyVarsOfType does /not/ expand the synonym
tyVarsOfType (TyVarTy v)         = unitVarSet v
tyVarsOfType (TyConApp _ tys)    = tyVarsOfTypes tys
tyVarsOfType (PredTy sty)        = varsOfPred tyVarsOfType sty
tyVarsOfType (FunTy arg res)     = tyVarsOfType arg `unionVarSet` tyVarsOfType res
tyVarsOfType (AppTy fun arg)     = tyVarsOfType fun `unionVarSet` tyVarsOfType arg
tyVarsOfType (ForAllTy tyvar ty) = delVarSet (tyVarsOfType ty) tyvar

tyVarsOfTypes :: [Type] -> TyVarSet
tyVarsOfTypes tys = foldr (unionVarSet . tyVarsOfType) emptyVarSet tys

varsOfPred :: (a -> VarSet) -> Pred a -> VarSet
varsOfPred f (IParam _ ty)    = f ty
varsOfPred f (ClassP _ tys)   = foldr (unionVarSet . f) emptyVarSet tys
varsOfPred f (EqPred ty1 ty2) = f ty1 `unionVarSet` f ty2

varsOfTheta :: (a -> VarSet) -> [Pred a] -> VarSet
varsOfTheta f = foldr (unionVarSet . varsOfPred f) emptyVarSet

predSize :: (a -> Int) -> Pred a -> Int
predSize size (IParam _ t)   = 1 + size t
predSize size (ClassP _ ts)  = 1 + sum (map size ts)
predSize size (EqPred t1 t2) = size t1 + size t2
\end{code}

%************************************************************************
%*									*
			TyThing
%*									*
%************************************************************************

Despite the fact that DataCon has to be imported via a hi-boot route, 
this module seems the right place for TyThing, because it's needed for
funTyCon and all the types in TysPrim.

\begin{code}
-- | A typecheckable-thing, essentially anything that has a name
data TyThing = AnId     Id
	     | ADataCon DataCon
	     | ATyCon   TyCon
             | ACoAxiom CoAxiom
	     | AClass   Class

instance Outputable TyThing where 
  ppr = pprTyThing

pprTyThing :: TyThing -> SDoc
pprTyThing thing = pprTyThingCategory thing <+> quotes (ppr (getName thing))

pprTyThingCategory :: TyThing -> SDoc
pprTyThingCategory (ATyCon _) 	= ptext (sLit "Type constructor")
pprTyThingCategory (ACoAxiom _) = ptext (sLit "Coercion axiom")
pprTyThingCategory (AClass _)   = ptext (sLit "Class")
pprTyThingCategory (AnId   _)   = ptext (sLit "Identifier")
pprTyThingCategory (ADataCon _) = ptext (sLit "Data constructor")

instance NamedThing TyThing where	-- Can't put this with the type
  getName (AnId id)     = getName id	-- decl, because the DataCon instance
  getName (ATyCon tc)   = getName tc	-- isn't visible there
  getName (ACoAxiom cc) = getName cc
  getName (AClass cl)   = getName cl
  getName (ADataCon dc) = dataConName dc
\end{code}


%************************************************************************
%*									*
			Substitutions
      Data type defined here to avoid unnecessary mutual recursion
%*									*
%************************************************************************

\begin{code}
-- | Type substitution
--
-- #tvsubst_invariant#
-- The following invariants must hold of a 'TvSubst':
-- 
-- 1. The in-scope set is needed /only/ to
-- guide the generation of fresh uniques
--
-- 2. In particular, the /kind/ of the type variables in 
-- the in-scope set is not relevant
--
-- 3. The substition is only applied ONCE! This is because
-- in general such application will not reached a fixed point.
data TvSubst 		
  = TvSubst InScopeSet 	-- The in-scope type variables
	    TvSubstEnv	-- Substitution of types
	-- See Note [Apply Once]
	-- and Note [Extending the TvSubstEnv]

-- | A substitition of 'Type's for 'TyVar's
type TvSubstEnv = TyVarEnv Type
	-- A TvSubstEnv is used both inside a TvSubst (with the apply-once
	-- invariant discussed in Note [Apply Once]), and also independently
	-- in the middle of matching, and unification (see Types.Unify)
	-- So you have to look at the context to know if it's idempotent or
	-- apply-once or whatever
\end{code}

Note [Apply Once]
~~~~~~~~~~~~~~~~~
We use TvSubsts to instantiate things, and we might instantiate
	forall a b. ty
\with the types
	[a, b], or [b, a].
So the substition might go [a->b, b->a].  A similar situation arises in Core
when we find a beta redex like
	(/\ a /\ b -> e) b a
Then we also end up with a substition that permutes type variables. Other
variations happen to; for example [a -> (a, b)].  

	***************************************************
	*** So a TvSubst must be applied precisely once ***
	***************************************************

A TvSubst is not idempotent, but, unlike the non-idempotent substitution
we use during unifications, it must not be repeatedly applied.

Note [Extending the TvSubst]
~~~~~~~~~~~~~~~~~~~~~~~~~~~~
See #tvsubst_invariant# for the invariants that must hold.

This invariant allows a short-cut when the TvSubstEnv is empty:
if the TvSubstEnv is empty --- i.e. (isEmptyTvSubt subst) holds ---
then (substTy subst ty) does nothing.

For example, consider:
	(/\a. /\b:(a~Int). ...b..) Int
We substitute Int for 'a'.  The Unique of 'b' does not change, but
nevertheless we add 'b' to the TvSubstEnv, because b's kind does change

This invariant has several crucial consequences:

* In substTyVarBndr, we need extend the TvSubstEnv 
	- if the unique has changed
	- or if the kind has changed

* In substTyVar, we do not need to consult the in-scope set;
  the TvSubstEnv is enough

* In substTy, substTheta, we can short-circuit when the TvSubstEnv is empty
\end{code}



%************************************************************************
%*									*
                   Pretty-printing types

       Defined very early because of debug printing in assertions
%*                                                                      *
%************************************************************************

@pprType@ is the standard @Type@ printer; the overloaded @ppr@ function is
defined to use this.  @pprParendType@ is the same, except it puts
parens around the type, except for the atomic cases.  @pprParendType@
works just by setting the initial context precedence very high.

\begin{code}
data Prec = TopPrec 	-- No parens
	  | FunPrec 	-- Function args; no parens for tycon apps
	  | TyConPrec 	-- Tycon args; no parens for atomic
	  deriving( Eq, Ord )

maybeParen :: Prec -> Prec -> SDoc -> SDoc
maybeParen ctxt_prec inner_prec pretty
  | ctxt_prec < inner_prec = pretty
  | otherwise		   = parens pretty

------------------
pprType, pprParendType :: Type -> SDoc
pprType       ty = ppr_type TopPrec ty
pprParendType ty = ppr_type TyConPrec ty

pprKind, pprParendKind :: Kind -> SDoc
pprKind       = pprType
pprParendKind = pprParendType

------------------
pprPredTy :: PredType -> SDoc
pprPredTy = pprPred ppr_type

pprPred :: (Prec -> a -> SDoc) -> Pred a -> SDoc
pprPred pp (ClassP cls tys) = ppr_class_pred pp cls tys
pprPred pp (IParam ip ty)   = ppr ip <> dcolon <> pp TopPrec ty
pprPred pp (EqPred ty1 ty2) = ppr_eq_pred pp (Pair ty1 ty2)

------------
pprEqPred :: Pair Type -> SDoc
pprEqPred = ppr_eq_pred ppr_type

ppr_eq_pred :: (Prec -> a -> SDoc) -> Pair a -> SDoc
ppr_eq_pred pp (Pair ty1 ty2) = sep [ pp FunPrec ty1
                                    , nest 2 (ptext (sLit "~"))
                                    , pp FunPrec ty2]
			       -- Precedence looks like (->) so that we get
			       --    Maybe a ~ Bool
			       --    (a->a) ~ Bool
			       -- Note parens on the latter!

------------
pprClassPred :: Class -> [Type] -> SDoc
pprClassPred = ppr_class_pred ppr_type
<<<<<<< HEAD

ppr_class_pred :: (Prec -> a -> SDoc) -> Class -> [a] -> SDoc
ppr_class_pred pp clas tys = pprTypeNameApp TopPrec pp (getName clas) tys

=======

ppr_class_pred :: (Prec -> a -> SDoc) -> Class -> [a] -> SDoc
ppr_class_pred pp clas tys = pprTypeNameApp TopPrec pp (getName clas) tys

>>>>>>> b8552731
------------
pprTheta :: ThetaType -> SDoc
-- pprTheta [pred] = pprPred pred	 -- I'm in two minds about this
pprTheta theta  = parens (sep (punctuate comma (map pprPredTy theta)))
<<<<<<< HEAD

pprThetaArrowTy :: ThetaType -> SDoc
pprThetaArrowTy = pprThetaArrow ppr_type

pprThetaArrow :: (Prec -> a -> SDoc) -> [Pred a] -> SDoc
pprThetaArrow _ []      = empty
pprThetaArrow pp [pred]
      | noParenPred pred = pprPred pp pred <+> darrow
pprThetaArrow pp preds   = parens (sep (punctuate comma (map (pprPred pp) preds)))
                            <+> darrow

=======

pprThetaArrowTy :: ThetaType -> SDoc
pprThetaArrowTy = pprThetaArrow ppr_type

pprThetaArrow :: (Prec -> a -> SDoc) -> [Pred a] -> SDoc
pprThetaArrow _ []      = empty
pprThetaArrow pp [pred]
      | noParenPred pred = pprPred pp pred <+> darrow
pprThetaArrow pp preds   = parens (sep (punctuate comma (map (pprPred pp) preds)))
                            <+> darrow

>>>>>>> b8552731
noParenPred :: Pred a -> Bool
-- A predicate that can appear without parens before a "=>"
--       C a => a -> a
--       a~b => a -> b
-- But   (?x::Int) => Int -> Int
noParenPred (ClassP {}) = True
noParenPred (EqPred {}) = True
noParenPred (IParam {}) = False

------------------
instance Outputable Type where
    ppr ty = pprType ty

instance Outputable (Pred Type) where
    ppr = pprPredTy   -- Not for arbitrary (Pred a), because the
    	  	      -- (Outputable a) doesn't give precedence

instance Outputable name => OutputableBndr (IPName name) where
    pprBndr _ n = ppr n	-- Simple for now

------------------
	-- OK, here's the main printer

ppr_type :: Prec -> Type -> SDoc
ppr_type _ (TyVarTy tv)	      = ppr_tvar tv
ppr_type p (PredTy pred)      = maybeParen p TyConPrec $
                                ifPprDebug (ptext (sLit "<pred>")) <> (pprPredTy pred)
ppr_type p (TyConApp tc tys)  = pprTcApp p ppr_type tc tys

ppr_type p (AppTy t1 t2) = maybeParen p TyConPrec $
			   pprType t1 <+> ppr_type TyConPrec t2

ppr_type p ty@(ForAllTy {})        = ppr_forall_type p ty
ppr_type p ty@(FunTy (PredTy _) _) = ppr_forall_type p ty

ppr_type p (FunTy ty1 ty2)
  = pprArrowChain p (ppr_type FunPrec ty1 : ppr_fun_tail ty2)
  where
    -- We don't want to lose synonyms, so we mustn't use splitFunTys here.
    ppr_fun_tail (FunTy ty1 ty2)
      | not (is_pred ty1) = ppr_type FunPrec ty1 : ppr_fun_tail ty2
    ppr_fun_tail other_ty = [ppr_type TopPrec other_ty]

    is_pred (PredTy {}) = True
    is_pred _           = False

ppr_forall_type :: Prec -> Type -> SDoc
ppr_forall_type p ty
  = maybeParen p FunPrec $
    sep [pprForAll tvs, pprThetaArrowTy ctxt, pprType tau]
  where
    (tvs,  rho) = split1 [] ty
    (ctxt, tau) = split2 [] rho

    split1 tvs (ForAllTy tv ty) = split1 (tv:tvs) ty
    split1 tvs ty	        = (reverse tvs, ty)
 
    split2 ps (PredTy p `FunTy` ty) = split2 (p:ps) ty
    split2 ps ty		    = (reverse ps, ty)

ppr_tvar :: TyVar -> SDoc
ppr_tvar tv  -- Note [Infix type variables]
  | isSymOcc (getOccName tv)  = parens (ppr tv)
  | otherwise		      = ppr tv

pprForAll :: [TyVar] -> SDoc
pprForAll []  = empty
pprForAll tvs = ptext (sLit "forall") <+> sep (map pprTvBndr tvs) <> dot

pprTvBndr :: TyVar -> SDoc
<<<<<<< HEAD
pprTvBndr tv
  | isLiftedTypeKind kind = ppr_tvar tv
  | otherwise             = parens (ppr_tvar tv <+> dcolon <+> pprKind kind)
  where
    kind = tyVarKind tv
=======
pprTvBndr tv 
  | isLiftedTypeKind kind = ppr_tvar tv
  | otherwise	          = parens (ppr_tvar tv <+> dcolon <+> pprKind kind)
	     where
	       kind = tyVarKind tv
>>>>>>> b8552731
\end{code}

Note [Infix type variables]
~~~~~~~~~~~~~~~~~~~~~~~~~~~
With TypeOperators you can say

   f :: (a ~> b) -> b

and the (~>) is considered a type variable.  However, the type
pretty-printer in this module will just see (a ~> b) as

   App (App (TyVarTy "~>") (TyVarTy "a")) (TyVarTy "b")

So it'll print the type in prefix form.  To avoid confusion we must
remember to parenthesise the operator, thus

   (~>) a b -> b

See Trac #2766.

\begin{code}
pprTcApp :: Prec -> (Prec -> a -> SDoc) -> TyCon -> [a] -> SDoc
pprTcApp _ _ tc []      -- No brackets for SymOcc
  = pp_nt_debug <> ppr tc
  where
   pp_nt_debug | isNewTyCon tc = ifPprDebug (if isRecursiveTyCon tc 
				             then ptext (sLit "<recnt>")
					     else ptext (sLit "<nt>"))
	       | otherwise     = empty
<<<<<<< HEAD

pprTcApp _ pp tc [ty]
  | tc `hasKey` listTyConKey = brackets (pp TopPrec ty)
  | tc `hasKey` parrTyConKey = ptext (sLit "[:") <> pp TopPrec ty <> ptext (sLit ":]")
  | tc `hasKey` liftedTypeKindTyConKey   = ptext (sLit "*")
  | tc `hasKey` unliftedTypeKindTyConKey = ptext (sLit "#")
  | tc `hasKey` openTypeKindTyConKey     = ptext (sLit "(?)")
  | tc `hasKey` ubxTupleKindTyConKey     = ptext (sLit "(#)")
  | tc `hasKey` argTypeKindTyConKey      = ptext (sLit "??")

pprTcApp p pp tc tys
  | isTupleTyCon tc && tyConArity tc == length tys
  = tupleParens (tupleTyConBoxity tc) (sep (punctuate comma (map (pp TopPrec) tys)))
  | otherwise
  = pprTypeNameApp p pp (getName tc) tys

----------------
pprTypeApp :: NamedThing a => a -> [Type] -> SDoc
-- The first arg is the tycon, or sometimes class
-- Print infix if the tycon/class looks like an operator
pprTypeApp tc tys = pprTypeNameApp TopPrec ppr_type (getName tc) tys

pprTypeNameApp :: Prec -> (Prec -> a -> SDoc) -> Name -> [a] -> SDoc
-- Used for classes and coercions as well as types; that's why it's separate from pprTcApp
pprTypeNameApp p pp tc tys
  | is_sym_occ           -- Print infix if possible
  , [ty1,ty2] <- tys  -- We know nothing of precedence though
  = maybeParen p FunPrec $
    sep [pp FunPrec ty1, pprInfixVar True (ppr tc) <+> pp FunPrec ty2]
  | otherwise
  = pprPrefixApp p (pprPrefixVar is_sym_occ (ppr tc)) (map (pp TyConPrec) tys)
  where
    is_sym_occ = isSymOcc (getOccName tc)

=======

pprTcApp _ pp tc [ty]
  | tc `hasKey` listTyConKey = brackets (pp TopPrec ty)
  | tc `hasKey` parrTyConKey = ptext (sLit "[:") <> pp TopPrec ty <> ptext (sLit ":]")
  | tc `hasKey` liftedTypeKindTyConKey   = ptext (sLit "*")
  | tc `hasKey` unliftedTypeKindTyConKey = ptext (sLit "#")
  | tc `hasKey` openTypeKindTyConKey     = ptext (sLit "(?)")
  | tc `hasKey` ubxTupleKindTyConKey     = ptext (sLit "(#)")
  | tc `hasKey` argTypeKindTyConKey      = ptext (sLit "??")

pprTcApp p pp tc tys
  | isTupleTyCon tc && tyConArity tc == length tys
  = tupleParens (tupleTyConBoxity tc) (sep (punctuate comma (map (pp TopPrec) tys)))
  | otherwise
  = pprTypeNameApp p pp (getName tc) tys

----------------
pprTypeApp :: NamedThing a => a -> [Type] -> SDoc
-- The first arg is the tycon, or sometimes class
-- Print infix if the tycon/class looks like an operator
pprTypeApp tc tys = pprTypeNameApp TopPrec ppr_type (getName tc) tys

pprTypeNameApp :: Prec -> (Prec -> a -> SDoc) -> Name -> [a] -> SDoc
-- Used for classes and coercions as well as types; that's why it's separate from pprTcApp
pprTypeNameApp p pp tc tys
  | is_sym_occ           -- Print infix if possible
  , [ty1,ty2] <- tys  -- We know nothing of precedence though
  = maybeParen p FunPrec $
    sep [pp FunPrec ty1, pprInfixVar True (ppr tc) <+> pp FunPrec ty2]
  | otherwise
  = pprPrefixApp p (pprPrefixVar is_sym_occ (ppr tc)) (map (pp TyConPrec) tys)
  where
    is_sym_occ = isSymOcc (getOccName tc)

>>>>>>> b8552731
----------------
pprPrefixApp :: Prec -> SDoc -> [SDoc] -> SDoc
pprPrefixApp p pp_fun pp_tys = maybeParen p TyConPrec $
                               hang pp_fun 2 (sep pp_tys)

----------------
pprArrowChain :: Prec -> [SDoc] -> SDoc
-- pprArrowChain p [a,b,c]  generates   a -> b -> c
pprArrowChain _ []         = empty
pprArrowChain p (arg:args) = maybeParen p FunPrec $
                             sep [arg, sep (map (arrow <+>) args)]
\end{code}
<|MERGE_RESOLUTION|>--- conflicted
+++ resolved
@@ -150,11 +150,7 @@
 			-- See Note [Equality-constrained types]
 
   | ForAllTy
-<<<<<<< HEAD
 	TyCoVar         -- Type variable
-=======
-	TyCoVar         -- ^ Type *or* coercion variable; see Note [Equality-constrained types]
->>>>>>> b8552731
 	Type	        -- ^ A polymorphic type
 
   | PredTy
@@ -188,27 +184,9 @@
 is encoded like this:
 
    ForAllTy (a:*) $ ForAllTy (b:*) $
-<<<<<<< HEAD
    FunTy (PredTy (EqPred a [b]) $
    blah
 
-=======
-   ForAllTy (wild_co : a ~ [b]) $
-   blah
-
-That is, the "(a ~ [b]) =>" part is encode as a for-all
-type with a coercion variable that is never mentioned.
-
-We could instead have used a FunTy with an EqPred on the 
-left.  But we want 
-
-  * FunTy to mean RUN-TIME abstraction,
-    passing a real value at runtime, 
-
-  * ForAllTy to mean COMPILE-TIME abstraction, 
-    erased at runtime
-
->>>>>>> b8552731
 -------------------------------------
  		Note [PredTy]
 
@@ -535,22 +513,14 @@
 ------------
 pprClassPred :: Class -> [Type] -> SDoc
 pprClassPred = ppr_class_pred ppr_type
-<<<<<<< HEAD
 
 ppr_class_pred :: (Prec -> a -> SDoc) -> Class -> [a] -> SDoc
 ppr_class_pred pp clas tys = pprTypeNameApp TopPrec pp (getName clas) tys
 
-=======
-
-ppr_class_pred :: (Prec -> a -> SDoc) -> Class -> [a] -> SDoc
-ppr_class_pred pp clas tys = pprTypeNameApp TopPrec pp (getName clas) tys
-
->>>>>>> b8552731
 ------------
 pprTheta :: ThetaType -> SDoc
 -- pprTheta [pred] = pprPred pred	 -- I'm in two minds about this
 pprTheta theta  = parens (sep (punctuate comma (map pprPredTy theta)))
-<<<<<<< HEAD
 
 pprThetaArrowTy :: ThetaType -> SDoc
 pprThetaArrowTy = pprThetaArrow ppr_type
@@ -562,19 +532,6 @@
 pprThetaArrow pp preds   = parens (sep (punctuate comma (map (pprPred pp) preds)))
                             <+> darrow
 
-=======
-
-pprThetaArrowTy :: ThetaType -> SDoc
-pprThetaArrowTy = pprThetaArrow ppr_type
-
-pprThetaArrow :: (Prec -> a -> SDoc) -> [Pred a] -> SDoc
-pprThetaArrow _ []      = empty
-pprThetaArrow pp [pred]
-      | noParenPred pred = pprPred pp pred <+> darrow
-pprThetaArrow pp preds   = parens (sep (punctuate comma (map (pprPred pp) preds)))
-                            <+> darrow
-
->>>>>>> b8552731
 noParenPred :: Pred a -> Bool
 -- A predicate that can appear without parens before a "=>"
 --       C a => a -> a
@@ -640,24 +597,17 @@
   | isSymOcc (getOccName tv)  = parens (ppr tv)
   | otherwise		      = ppr tv
 
+-------------------
 pprForAll :: [TyVar] -> SDoc
 pprForAll []  = empty
 pprForAll tvs = ptext (sLit "forall") <+> sep (map pprTvBndr tvs) <> dot
 
 pprTvBndr :: TyVar -> SDoc
-<<<<<<< HEAD
-pprTvBndr tv
-  | isLiftedTypeKind kind = ppr_tvar tv
-  | otherwise             = parens (ppr_tvar tv <+> dcolon <+> pprKind kind)
-  where
-    kind = tyVarKind tv
-=======
 pprTvBndr tv 
   | isLiftedTypeKind kind = ppr_tvar tv
   | otherwise	          = parens (ppr_tvar tv <+> dcolon <+> pprKind kind)
 	     where
 	       kind = tyVarKind tv
->>>>>>> b8552731
 \end{code}
 
 Note [Infix type variables]
@@ -687,7 +637,6 @@
 				             then ptext (sLit "<recnt>")
 					     else ptext (sLit "<nt>"))
 	       | otherwise     = empty
-<<<<<<< HEAD
 
 pprTcApp _ pp tc [ty]
   | tc `hasKey` listTyConKey = brackets (pp TopPrec ty)
@@ -722,42 +671,6 @@
   where
     is_sym_occ = isSymOcc (getOccName tc)
 
-=======
-
-pprTcApp _ pp tc [ty]
-  | tc `hasKey` listTyConKey = brackets (pp TopPrec ty)
-  | tc `hasKey` parrTyConKey = ptext (sLit "[:") <> pp TopPrec ty <> ptext (sLit ":]")
-  | tc `hasKey` liftedTypeKindTyConKey   = ptext (sLit "*")
-  | tc `hasKey` unliftedTypeKindTyConKey = ptext (sLit "#")
-  | tc `hasKey` openTypeKindTyConKey     = ptext (sLit "(?)")
-  | tc `hasKey` ubxTupleKindTyConKey     = ptext (sLit "(#)")
-  | tc `hasKey` argTypeKindTyConKey      = ptext (sLit "??")
-
-pprTcApp p pp tc tys
-  | isTupleTyCon tc && tyConArity tc == length tys
-  = tupleParens (tupleTyConBoxity tc) (sep (punctuate comma (map (pp TopPrec) tys)))
-  | otherwise
-  = pprTypeNameApp p pp (getName tc) tys
-
-----------------
-pprTypeApp :: NamedThing a => a -> [Type] -> SDoc
--- The first arg is the tycon, or sometimes class
--- Print infix if the tycon/class looks like an operator
-pprTypeApp tc tys = pprTypeNameApp TopPrec ppr_type (getName tc) tys
-
-pprTypeNameApp :: Prec -> (Prec -> a -> SDoc) -> Name -> [a] -> SDoc
--- Used for classes and coercions as well as types; that's why it's separate from pprTcApp
-pprTypeNameApp p pp tc tys
-  | is_sym_occ           -- Print infix if possible
-  , [ty1,ty2] <- tys  -- We know nothing of precedence though
-  = maybeParen p FunPrec $
-    sep [pp FunPrec ty1, pprInfixVar True (ppr tc) <+> pp FunPrec ty2]
-  | otherwise
-  = pprPrefixApp p (pprPrefixVar is_sym_occ (ppr tc)) (map (pp TyConPrec) tys)
-  where
-    is_sym_occ = isSymOcc (getOccName tc)
-
->>>>>>> b8552731
 ----------------
 pprPrefixApp :: Prec -> SDoc -> [SDoc] -> SDoc
 pprPrefixApp p pp_fun pp_tys = maybeParen p TyConPrec $
