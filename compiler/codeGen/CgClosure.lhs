--- conflicted
+++ resolved
@@ -16,8 +16,8 @@
 --     http://hackage.haskell.org/trac/ghc/wiki/Commentary/CodingStyle#TabsvsSpaces
 -- for details
 
-module CgClosure ( cgTopRhsClosure, 
-		   cgStdRhsClosure, 
+module CgClosure ( cgTopRhsClosure,
+		   cgStdRhsClosure,
 		   cgRhsClosure,
 		   emitBlackHoleCode,
 		   ) where
@@ -42,7 +42,7 @@
 import OldCmmUtils
 import CLabel
 import StgSyn
-import CostCentre	
+import CostCentre
 import Id
 import Name
 import Module
@@ -120,15 +120,15 @@
   {	-- LAY OUT THE OBJECT
     amodes <- getArgAmodes payload
   ; mod_name <- getModuleName
-  ; let (tot_wds, ptr_wds, amodes_w_offsets) 
+  ; let (tot_wds, ptr_wds, amodes_w_offsets)
 	    = mkVirtHeapOffsets (isLFThunk lf_info) amodes
 
 	descr	     = closureDescription mod_name (idName bndr)
 	closure_info = mkClosureInfo False 	-- Not static
-				     bndr lf_info tot_wds ptr_wds 
+				     bndr lf_info tot_wds ptr_wds
 				     NoC_SRT	-- No SRT for a std-form closure
 				     descr
-		
+
 --  ; (use_cc, blame_cc) <- chooseDynCostCentres cc args body
 
 	-- BUILD THE OBJECT
@@ -170,7 +170,7 @@
   ; srt_info <- getSRTInfo
   ; mod_name <- getModuleName
   ; let	bind_details :: [(CgIdInfo, VirtualHpOffset)]
-	(tot_wds, ptr_wds, bind_details) 
+	(tot_wds, ptr_wds, bind_details)
 	   = mkVirtHeapOffsets (isLFThunk lf_info) (map add_rep fv_infos)
 
 	add_rep info = (cgIdInfoArgRep info, info)
@@ -183,7 +183,7 @@
 	-- BUILD ITS INFO TABLE AND CODE
   ; forkClosureBody (do
 	{	-- Bind the fvs
-	  let 
+	  let
               -- A function closure pointer may be tagged, so we
               -- must take it into account when accessing the free variables.
               mbtag       = tagForArity (length args)
@@ -196,7 +196,7 @@
 
 	  	-- Bind the binder itself, if it is a free var
 	; whenC bndr_is_a_fv (bindNewToReg bndr nodeReg lf_info)
-	
+
 		-- Compile the body
 	; closureCodeBody bndr_info closure_info cc args body })
 
@@ -257,7 +257,7 @@
             { enterCostCentreThunk (CmmReg nodeReg)
 	    ; cgExpr body }
 	}
-    
+
   ; emitClosureCodeAndInfoTable cl_info [] body_absC }
 \end{code}
 
@@ -269,9 +269,9 @@
 Node points to closure is available. -- HWL
 
 \begin{code}
-closureCodeBody _binder_info cl_info cc args body 
+closureCodeBody _binder_info cl_info cc args body
   = ASSERT( length args > 0 )
-  do { 	-- Get the current virtual Sp (it might not be zero, 
+  do { 	-- Get the current virtual Sp (it might not be zero,
 	-- eg. if we're compiling a let-no-escape).
     vSp <- getVirtSp
   ; let (reg_args, other_args) = assignCallRegs (addIdReps args)
@@ -281,7 +281,7 @@
   ; let ticky_ctr_lbl = mkRednCountsLabel (closureName cl_info) (clHasCafRefs cl_info)
   ; emitTickyCounter cl_info args sp_top
 
-   	-- ...and establish the ticky-counter 
+   	-- ...and establish the ticky-counter
 	-- label for this block
   ; setTickyCtrLabel ticky_ctr_lbl $ do
 
@@ -333,7 +333,7 @@
 
 The slow entry point is used in two places:
 
- (a) unknown calls: eg. stg_PAP_entry 
+ (a) unknown calls: eg. stg_PAP_entry
  (b) returning from a heap-check failure
 
 \begin{code}
@@ -341,7 +341,7 @@
 -- If this function doesn't have a specialised ArgDescr, we need
 -- to generate the function's arg bitmap, slow-entry code, and
 -- register-save code for the heap-check failure
--- Here, we emit the slow-entry code, and 
+-- Here, we emit the slow-entry code, and
 -- return the register-save assignments
 mkSlowEntryCode cl_info reg_args
   | Just (_, ArgGen _) <- closureFunInfo cl_info
@@ -364,23 +364,19 @@
 
 
      load_assts = zipWithEqual "mk_load" mk_load reps_w_regs stk_offsets
-     mk_load (rep,reg) offset = CmmAssign (CmmGlobal reg) 
+     mk_load (rep,reg) offset = CmmAssign (CmmGlobal reg)
 					  (CmmLoad (cmmRegOffW spReg offset)
 						   (argMachRep rep))
 
      save_assts = zipWithEqual "mk_save" mk_save reps_w_regs stk_offsets
      mk_save (rep,reg) offset = ASSERT( argMachRep rep `cmmEqType` globalRegType reg )
-				CmmStore (cmmRegOffW spReg offset) 
+				CmmStore (cmmRegOffW spReg offset)
 					 (CmmReg (CmmGlobal reg))
 
      stk_adj_pop   = CmmAssign spReg (cmmRegOffW spReg final_stk_offset)
      stk_adj_push  = CmmAssign spReg (cmmRegOffW spReg (- final_stk_offset))
-<<<<<<< HEAD
-     jump_to_entry = CmmJump (mkLblExpr (entryLabelFromCI cl_info)) []
-=======
      live_regs     = Just $ map snd reps_w_regs
      jump_to_entry = CmmJump (mkLblExpr (entryLabelFromCI cl_info)) live_regs
->>>>>>> 2bc9d896
 \end{code}
 
 
@@ -397,8 +393,8 @@
 
     -- HWL: insert macros for GrAnSim; 2 versions depending on liveness of node
     -- (we prefer fetchAndReschedule-style context switches to yield ones)
-  ; if node_points 
-    then granFetchAndReschedule [] node_points 
+  ; if node_points
+    then granFetchAndReschedule [] node_points
     else granYield 		[] node_points
 
         -- Stack and/or heap checks
@@ -463,7 +459,7 @@
   -- Eager blackholing is normally disabled, but can be turned on with
   -- -feager-blackholing.  When it is on, we replace the info pointer
   -- of the thunk with stg_EAGER_BLACKHOLE_info on entry.
-  
+
   -- If we wanted to do eager blackholing with slop filling, we'd need
   -- to do it at the *end* of a basic block, otherwise we overwrite
   -- the free variables in the thunk that we still need.  We have a
@@ -474,7 +470,7 @@
   -- on. But it didn't work, and it wasn't strictly necessary to bring
   -- back minimal ticky-ticky, so now EAGER_BLACKHOLING is
   -- unconditionally disabled. -- krc 1/2007
-  
+
   -- Note the eager-blackholing check is here rather than in blackHoleOnEntry,
   -- because emitBlackHoleCode is called from CmmParse.
 
@@ -513,7 +509,7 @@
           if not opt_SccProfilingOn && dopt Opt_EagerBlackHoling dflags
               then pushBHUpdateFrame (CmmReg nodeReg) code
               else pushUpdateFrame   (CmmReg nodeReg) code
-  
+
   | otherwise	-- A static closure
   = do 	{ tickyUpdateBhCaf closure_info
 
@@ -539,7 +535,7 @@
 -- allocated black hole to be empty.
 --
 -- Why do we make a black hole in the heap when we enter a CAF?
---    
+--
 --     - for a  generational garbage collector, which needs a fast
 --       test for whether an updatee is in an old generation or not
 --
@@ -557,7 +553,7 @@
 -- ToDo [Feb 04]  This entire link_caf nonsense could all be moved
 -- into the "newCAF" RTS procedure, which we call anyway, including
 -- the allocation of the black-hole indirection closure.
--- That way, code size would fall, the CAF-handling code would 
+-- That way, code size would fall, the CAF-handling code would
 -- be closer together, and the compiler wouldn't need to know
 -- about off_indirectee etc.
 
@@ -580,7 +576,7 @@
 
 	-- Call the RTS function newCAF to add the CAF to the CafList
 	-- so that the garbage collector can find them
-	-- This must be done *before* the info table pointer is overwritten, 
+	-- This must be done *before* the info table pointer is overwritten,
 	-- because the old info table ptr is needed for reversion
   ; ret <- newTemp bWord
   ; emitRtsCallGen [CmmHinted ret NoHint] rtsPackageId (fsLit "newCAF")
@@ -629,4 +625,3 @@
 		    char '>')
    -- showSDocDumpOneLine, because we want to see the unique on the Name.
 \end{code}
-  