--- conflicted
+++ resolved
@@ -920,20 +920,6 @@
           debugBelch("Memory inventory:\n");
       }
       for (g = 0; g < RtsFlags.GcFlags.generations; g++) {
-<<<<<<< HEAD
-	  debugBelch("  gen %d blocks : %5lu blocks (%lu MB)\n", g,
-                     gen_blocks[g], MB(gen_blocks[g]));
-      }
-      debugBelch("  nursery      : %5lu blocks (%lu MB)\n",
-                 nursery_blocks, MB(nursery_blocks));
-      debugBelch("  retainer     : %5lu blocks (%lu MB)\n",
-                 retainer_blocks, MB(retainer_blocks));
-      debugBelch("  arena blocks : %5lu blocks (%lu MB)\n",
-                 arena_blocks, MB(arena_blocks));
-      debugBelch("  exec         : %5lu blocks (%lu MB)\n",
-                 exec_blocks, MB(exec_blocks));
-      debugBelch("  free         : %5lu blocks (%lu MB)\n",
-=======
 	  debugBelch("  gen %d blocks : %5" FMT_SizeT " blocks (%" FMT_SizeT " MB)\n", g, 
                      gen_blocks[g], MB(gen_blocks[g]));
       }
@@ -946,16 +932,11 @@
       debugBelch("  exec         : %5" FMT_SizeT " blocks (%" FMT_SizeT " MB)\n", 
                  exec_blocks, MB(exec_blocks));
       debugBelch("  free         : %5" FMT_SizeT " blocks (%" FMT_SizeT " MB)\n", 
->>>>>>> 2bc9d896
                  free_blocks, MB(free_blocks));
       debugBelch("  total        : %5" FMT_SizeT " blocks (%" FMT_SizeT " MB)\n",
                  live_blocks + free_blocks, MB(live_blocks+free_blocks));
       if (leak) {
-<<<<<<< HEAD
-          debugBelch("\n  in system    : %5lu blocks (%lu MB)\n",
-=======
           debugBelch("\n  in system    : %5" FMT_SizeT " blocks (%" FMT_SizeT " MB)\n", 
->>>>>>> 2bc9d896
                      mblocks_allocated * BLOCKS_PER_MBLOCK, mblocks_allocated);
       }
   }
