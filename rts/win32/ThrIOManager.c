/* -----------------------------------------------------------------------------
 *
 * (c) The GHC Team, 1998-2006
 *
 * The IO manager thread in THREADED_RTS.  
 * See also libraries/base/GHC/Conc.lhs.
 *
 * ---------------------------------------------------------------------------*/

#include "Rts.h"
#include "IOManager.h"
#include "Prelude.h"
#include <windows.h>

// Here's the Event that we use to wake up the IO manager thread
static HANDLE io_manager_event = INVALID_HANDLE_VALUE;

// must agree with values in GHC.Conc:
#define IO_MANAGER_WAKEUP 0xffffffff
#define IO_MANAGER_DIE    0xfffffffe
// spurios wakeups are returned as zero.
// console events are ((event<<1) | 1)

#if defined(THREADED_RTS)

#define EVENT_BUFSIZ 256
Mutex event_buf_mutex;
StgWord32 event_buf[EVENT_BUFSIZ];
nat next_event;

#endif

HANDLE
getIOManagerEvent (void)
{
    // This function has to exist even in the non-THREADED_RTS,
    // because code in GHC.Conc refers to it.  It won't ever be called
    // unless we're in the threaded RTS, however.
#ifdef THREADED_RTS
    HANDLE hRes;

    ACQUIRE_LOCK(&event_buf_mutex);

    if (io_manager_event == INVALID_HANDLE_VALUE) {
        hRes = CreateEvent ( NULL, // no security attrs
                             TRUE, // manual reset
                             FALSE, // initial state,
                             NULL ); // event name: NULL for private events
        if (hRes == NULL) {
            sysErrorBelch("getIOManagerEvent");
            stg_exit(EXIT_FAILURE);
        }
        io_manager_event = hRes;
    } else {
        hRes = io_manager_event;
    }

    RELEASE_LOCK(&event_buf_mutex);
    return hRes;
#else
    return NULL;
#endif
}


HsWord32
readIOManagerEvent (void)
{
    // This function must exist even in non-THREADED_RTS, 
    // see getIOManagerEvent() above.
#if defined(THREADED_RTS)
    HsWord32 res;

    ACQUIRE_LOCK(&event_buf_mutex);

    if (io_manager_event != INVALID_HANDLE_VALUE) {
        if (next_event == 0) {
            res = 0; // no event to return
        } else {
            res = (HsWord32)(event_buf[--next_event]);
            if (next_event == 0) {
                if (!ResetEvent(io_manager_event)) {
                    sysErrorBelch("readIOManagerEvent");
                    stg_exit(EXIT_FAILURE);
                }
            }
        }
    } else {
        res = 0;
    }

    RELEASE_LOCK(&event_buf_mutex);

    // debugBelch("readIOManagerEvent: %d\n", res);
    return res;
#else
    return 0;
#endif
}

void
sendIOManagerEvent (HsWord32 event)
{
#if defined(THREADED_RTS)
    ACQUIRE_LOCK(&event_buf_mutex);

    // debugBelch("sendIOManagerEvent: %d\n", event);
    if (io_manager_event != INVALID_HANDLE_VALUE) {
        if (next_event == EVENT_BUFSIZ) {
            errorBelch("event buffer overflowed; event dropped");
        } else {
            if (!SetEvent(io_manager_event)) {
                sysErrorBelch("sendIOManagerEvent");
                stg_exit(EXIT_FAILURE);
            }        
            event_buf[next_event++] = (StgWord32)event;
        }
    }

    RELEASE_LOCK(&event_buf_mutex);
#endif
}    

void
ioManagerWakeup (void)
{
    sendIOManagerEvent(IO_MANAGER_WAKEUP);
}

#if defined(THREADED_RTS)
void
ioManagerDie (void)
{
    sendIOManagerEvent(IO_MANAGER_DIE);
    // IO_MANAGER_DIE must be idempotent, as it is called
    // repeatedly by shutdownCapability().  Try conc059(threaded1) to
    // illustrate the problem.
    ACQUIRE_LOCK(&event_buf_mutex);
    io_manager_event = INVALID_HANDLE_VALUE;
    RELEASE_LOCK(&event_buf_mutex);
    // ToDo: wait for the IO manager to pick up the event, and
    // then release the Event and Mutex objects we've allocated.
}

void
ioManagerStart (void)
{
    initMutex(&event_buf_mutex);
    next_event = 0;

    // Make sure the IO manager thread is running
    Capability *cap;
    if (io_manager_event == INVALID_HANDLE_VALUE) {
	cap = rts_lock();
<<<<<<< HEAD
#if defined(mingw32_HOST_OS) && defined(__PIC__)
=======
#if defined(mingw32_HOST_OS) && defined(i386_HOST_ARCH) && defined(__PIC__)
>>>>>>> 2bc9d896
        rts_evalIO(&cap,_imp__base_GHCziConcziIO_ensureIOManagerIsRunning_closure,NULL);
#else
        rts_evalIO(&cap,&base_GHCziConcziIO_ensureIOManagerIsRunning_closure,NULL);
#endif
	rts_unlock(cap);
    }
}
#endif
<|MERGE_RESOLUTION|>--- conflicted
+++ resolved
@@ -1,167 +1,163 @@
-/* -----------------------------------------------------------------------------
- *
- * (c) The GHC Team, 1998-2006
- *
- * The IO manager thread in THREADED_RTS.  
- * See also libraries/base/GHC/Conc.lhs.
- *
- * ---------------------------------------------------------------------------*/
-
-#include "Rts.h"
-#include "IOManager.h"
-#include "Prelude.h"
-#include <windows.h>
-
-// Here's the Event that we use to wake up the IO manager thread
-static HANDLE io_manager_event = INVALID_HANDLE_VALUE;
-
-// must agree with values in GHC.Conc:
-#define IO_MANAGER_WAKEUP 0xffffffff
-#define IO_MANAGER_DIE    0xfffffffe
-// spurios wakeups are returned as zero.
-// console events are ((event<<1) | 1)
-
-#if defined(THREADED_RTS)
-
-#define EVENT_BUFSIZ 256
-Mutex event_buf_mutex;
-StgWord32 event_buf[EVENT_BUFSIZ];
-nat next_event;
-
-#endif
-
-HANDLE
-getIOManagerEvent (void)
-{
-    // This function has to exist even in the non-THREADED_RTS,
-    // because code in GHC.Conc refers to it.  It won't ever be called
-    // unless we're in the threaded RTS, however.
-#ifdef THREADED_RTS
-    HANDLE hRes;
-
-    ACQUIRE_LOCK(&event_buf_mutex);
-
-    if (io_manager_event == INVALID_HANDLE_VALUE) {
-        hRes = CreateEvent ( NULL, // no security attrs
-                             TRUE, // manual reset
-                             FALSE, // initial state,
-                             NULL ); // event name: NULL for private events
-        if (hRes == NULL) {
-            sysErrorBelch("getIOManagerEvent");
-            stg_exit(EXIT_FAILURE);
-        }
-        io_manager_event = hRes;
-    } else {
-        hRes = io_manager_event;
-    }
-
-    RELEASE_LOCK(&event_buf_mutex);
-    return hRes;
-#else
-    return NULL;
-#endif
-}
-
-
-HsWord32
-readIOManagerEvent (void)
-{
-    // This function must exist even in non-THREADED_RTS, 
-    // see getIOManagerEvent() above.
-#if defined(THREADED_RTS)
-    HsWord32 res;
-
-    ACQUIRE_LOCK(&event_buf_mutex);
-
-    if (io_manager_event != INVALID_HANDLE_VALUE) {
-        if (next_event == 0) {
-            res = 0; // no event to return
-        } else {
-            res = (HsWord32)(event_buf[--next_event]);
-            if (next_event == 0) {
-                if (!ResetEvent(io_manager_event)) {
-                    sysErrorBelch("readIOManagerEvent");
-                    stg_exit(EXIT_FAILURE);
-                }
-            }
-        }
-    } else {
-        res = 0;
-    }
-
-    RELEASE_LOCK(&event_buf_mutex);
-
-    // debugBelch("readIOManagerEvent: %d\n", res);
-    return res;
-#else
-    return 0;
-#endif
-}
-
-void
-sendIOManagerEvent (HsWord32 event)
-{
-#if defined(THREADED_RTS)
-    ACQUIRE_LOCK(&event_buf_mutex);
-
-    // debugBelch("sendIOManagerEvent: %d\n", event);
-    if (io_manager_event != INVALID_HANDLE_VALUE) {
-        if (next_event == EVENT_BUFSIZ) {
-            errorBelch("event buffer overflowed; event dropped");
-        } else {
-            if (!SetEvent(io_manager_event)) {
-                sysErrorBelch("sendIOManagerEvent");
-                stg_exit(EXIT_FAILURE);
-            }        
-            event_buf[next_event++] = (StgWord32)event;
-        }
-    }
-
-    RELEASE_LOCK(&event_buf_mutex);
-#endif
-}    
-
-void
-ioManagerWakeup (void)
-{
-    sendIOManagerEvent(IO_MANAGER_WAKEUP);
-}
-
-#if defined(THREADED_RTS)
-void
-ioManagerDie (void)
-{
-    sendIOManagerEvent(IO_MANAGER_DIE);
-    // IO_MANAGER_DIE must be idempotent, as it is called
-    // repeatedly by shutdownCapability().  Try conc059(threaded1) to
-    // illustrate the problem.
-    ACQUIRE_LOCK(&event_buf_mutex);
-    io_manager_event = INVALID_HANDLE_VALUE;
-    RELEASE_LOCK(&event_buf_mutex);
-    // ToDo: wait for the IO manager to pick up the event, and
-    // then release the Event and Mutex objects we've allocated.
-}
-
-void
-ioManagerStart (void)
-{
-    initMutex(&event_buf_mutex);
-    next_event = 0;
-
-    // Make sure the IO manager thread is running
-    Capability *cap;
-    if (io_manager_event == INVALID_HANDLE_VALUE) {
-	cap = rts_lock();
-<<<<<<< HEAD
-#if defined(mingw32_HOST_OS) && defined(__PIC__)
-=======
-#if defined(mingw32_HOST_OS) && defined(i386_HOST_ARCH) && defined(__PIC__)
->>>>>>> 2bc9d896
-        rts_evalIO(&cap,_imp__base_GHCziConcziIO_ensureIOManagerIsRunning_closure,NULL);
-#else
-        rts_evalIO(&cap,&base_GHCziConcziIO_ensureIOManagerIsRunning_closure,NULL);
-#endif
-	rts_unlock(cap);
-    }
-}
-#endif
+/* -----------------------------------------------------------------------------
+ *
+ * (c) The GHC Team, 1998-2006
+ *
+ * The IO manager thread in THREADED_RTS.  
+ * See also libraries/base/GHC/Conc.lhs.
+ *
+ * ---------------------------------------------------------------------------*/
+
+#include "Rts.h"
+#include "IOManager.h"
+#include "Prelude.h"
+#include <windows.h>
+
+// Here's the Event that we use to wake up the IO manager thread
+static HANDLE io_manager_event = INVALID_HANDLE_VALUE;
+
+// must agree with values in GHC.Conc:
+#define IO_MANAGER_WAKEUP 0xffffffff
+#define IO_MANAGER_DIE    0xfffffffe
+// spurios wakeups are returned as zero.
+// console events are ((event<<1) | 1)
+
+#if defined(THREADED_RTS)
+
+#define EVENT_BUFSIZ 256
+Mutex event_buf_mutex;
+StgWord32 event_buf[EVENT_BUFSIZ];
+nat next_event;
+
+#endif
+
+HANDLE
+getIOManagerEvent (void)
+{
+    // This function has to exist even in the non-THREADED_RTS,
+    // because code in GHC.Conc refers to it.  It won't ever be called
+    // unless we're in the threaded RTS, however.
+#ifdef THREADED_RTS
+    HANDLE hRes;
+
+    ACQUIRE_LOCK(&event_buf_mutex);
+
+    if (io_manager_event == INVALID_HANDLE_VALUE) {
+        hRes = CreateEvent ( NULL, // no security attrs
+                             TRUE, // manual reset
+                             FALSE, // initial state,
+                             NULL ); // event name: NULL for private events
+        if (hRes == NULL) {
+            sysErrorBelch("getIOManagerEvent");
+            stg_exit(EXIT_FAILURE);
+        }
+        io_manager_event = hRes;
+    } else {
+        hRes = io_manager_event;
+    }
+
+    RELEASE_LOCK(&event_buf_mutex);
+    return hRes;
+#else
+    return NULL;
+#endif
+}
+
+
+HsWord32
+readIOManagerEvent (void)
+{
+    // This function must exist even in non-THREADED_RTS, 
+    // see getIOManagerEvent() above.
+#if defined(THREADED_RTS)
+    HsWord32 res;
+
+    ACQUIRE_LOCK(&event_buf_mutex);
+
+    if (io_manager_event != INVALID_HANDLE_VALUE) {
+        if (next_event == 0) {
+            res = 0; // no event to return
+        } else {
+            res = (HsWord32)(event_buf[--next_event]);
+            if (next_event == 0) {
+                if (!ResetEvent(io_manager_event)) {
+                    sysErrorBelch("readIOManagerEvent");
+                    stg_exit(EXIT_FAILURE);
+                }
+            }
+        }
+    } else {
+        res = 0;
+    }
+
+    RELEASE_LOCK(&event_buf_mutex);
+
+    // debugBelch("readIOManagerEvent: %d\n", res);
+    return res;
+#else
+    return 0;
+#endif
+}
+
+void
+sendIOManagerEvent (HsWord32 event)
+{
+#if defined(THREADED_RTS)
+    ACQUIRE_LOCK(&event_buf_mutex);
+
+    // debugBelch("sendIOManagerEvent: %d\n", event);
+    if (io_manager_event != INVALID_HANDLE_VALUE) {
+        if (next_event == EVENT_BUFSIZ) {
+            errorBelch("event buffer overflowed; event dropped");
+        } else {
+            if (!SetEvent(io_manager_event)) {
+                sysErrorBelch("sendIOManagerEvent");
+                stg_exit(EXIT_FAILURE);
+            }        
+            event_buf[next_event++] = (StgWord32)event;
+        }
+    }
+
+    RELEASE_LOCK(&event_buf_mutex);
+#endif
+}    
+
+void
+ioManagerWakeup (void)
+{
+    sendIOManagerEvent(IO_MANAGER_WAKEUP);
+}
+
+#if defined(THREADED_RTS)
+void
+ioManagerDie (void)
+{
+    sendIOManagerEvent(IO_MANAGER_DIE);
+    // IO_MANAGER_DIE must be idempotent, as it is called
+    // repeatedly by shutdownCapability().  Try conc059(threaded1) to
+    // illustrate the problem.
+    ACQUIRE_LOCK(&event_buf_mutex);
+    io_manager_event = INVALID_HANDLE_VALUE;
+    RELEASE_LOCK(&event_buf_mutex);
+    // ToDo: wait for the IO manager to pick up the event, and
+    // then release the Event and Mutex objects we've allocated.
+}
+
+void
+ioManagerStart (void)
+{
+    initMutex(&event_buf_mutex);
+    next_event = 0;
+
+    // Make sure the IO manager thread is running
+    Capability *cap;
+    if (io_manager_event == INVALID_HANDLE_VALUE) {
+	cap = rts_lock();
+#if defined(mingw32_HOST_OS) && defined(i386_HOST_ARCH) && defined(__PIC__)
+        rts_evalIO(&cap,_imp__base_GHCziConcziIO_ensureIOManagerIsRunning_closure,NULL);
+#else
+        rts_evalIO(&cap,&base_GHCziConcziIO_ensureIOManagerIsRunning_closure,NULL);
+#endif
+	rts_unlock(cap);
+    }
+}
+#endif