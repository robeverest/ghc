/* -----------------------------------------------------------------------------
 *
 * (c) The GHC Team, 1998-2002
 *
 * Main function for a standalone Haskell program.
 *
 * ---------------------------------------------------------------------------*/

// PAPI uses caddr_t, which is not POSIX
#ifndef USE_PAPI
#include "PosixSource.h"
#endif

#include "Rts.h"
#include "RtsAPI.h"
#include "HsFFI.h"

#include "sm/Storage.h"
#include "RtsFlags.h"
#include "RtsUtils.h"
#include "Prelude.h"
#include "Capability.h"
#include "Schedule.h"   /* initScheduler */
#include "Stats.h"      /* initStats */
#include "STM.h"        /* initSTM */
#include "RtsSignals.h"
#include "Weak.h"
#include "Ticky.h"
#include "StgRun.h"
#include "Prelude.h"		/* fixupRTStoPreludeRefs */
#include "ThreadLabels.h"
#include "sm/BlockAlloc.h"
#include "Trace.h"
#include "Stable.h"
#include "Hash.h"
#include "Profiling.h"
#include "Timer.h"
#include "Globals.h"
#include "FileLock.h"
void exitLinker( void );	// there is no Linker.h file to include

#if defined(RTS_GTK_FRONTPANEL)
#include "FrontPanel.h"
#endif

#if defined(PROFILING)
# include "ProfHeap.h"
# include "RetainerProfile.h"
#endif

#if defined(mingw32_HOST_OS) && !defined(THREADED_RTS)
#include "win32/AsyncIO.h"
#endif

#if !defined(mingw32_HOST_OS)
#include "posix/TTY.h"
#endif

#ifdef HAVE_UNISTD_H
#include <unistd.h>
#endif
#ifdef HAVE_LOCALE_H
#include <locale.h>
#endif

#if USE_PAPI
#include "Papi.h"
#endif

// Count of how many outstanding hs_init()s there have been.
static int hs_init_count = 0;

static void flushStdHandles(void);

const RtsConfig defaultRtsConfig  = {
    .rts_opts_enabled = RtsOptsSafeOnly,
    .rts_opts = NULL
};

/* -----------------------------------------------------------------------------
   Initialise floating point unit on x86 (currently disabled; See Note
   [x86 Floating point precision] in compiler/nativeGen/X86/Instr.hs)
   -------------------------------------------------------------------------- */

#define X86_INIT_FPU 0

#if X86_INIT_FPU
static void
x86_init_fpu ( void )
{
  __volatile unsigned short int fpu_cw;

  // Grab the control word
  __asm __volatile ("fnstcw %0" : "=m" (fpu_cw));

#if 0
  printf("fpu_cw: %x\n", fpu_cw);
#endif

  // Set bits 8-9 to 10 (64-bit precision).
  fpu_cw = (fpu_cw & 0xfcff) | 0x0200;

  // Store the new control word back
  __asm __volatile ("fldcw %0" : : "m" (fpu_cw));
}
#endif

/* -----------------------------------------------------------------------------
   Starting up the RTS
   -------------------------------------------------------------------------- */

void
hs_init(int *argc, char **argv[])
{
    hs_init_ghc(argc, argv, defaultRtsConfig);
}

void
hs_init_ghc(int *argc, char **argv[], RtsConfig rts_config)
{
    hs_init_count++;
    if (hs_init_count > 1) {
	// second and subsequent inits are ignored
	return;
    }

    setlocale(LC_CTYPE,"");

    /* Initialise the stats department, phase 0 */
    initStats0();

    /* Initialize system timer before starting to collect stats */
    initializeTimer();

    /* Next we do is grab the start time...just in case we're
     * collecting timing statistics.
     */
    stat_startInit();

    /* Set the RTS flags to default values. */

    initRtsFlagsDefaults();

    /* Call the user hook to reset defaults, if present */
    defaultsHook();

    /* Parse the flags, separating the RTS flags from the programs args */
    if (argc == NULL || argv == NULL) {
        // Use a default for argc & argv if either is not supplied
        int my_argc = 1;
        char *my_argv[] = { "<unknown>", NULL };
        setFullProgArgv(my_argc,my_argv);
        setupRtsFlags(&my_argc, my_argv,
                      rts_config.rts_opts_enabled, rts_config.rts_opts);
    } else {
	setFullProgArgv(*argc,*argv);
        setupRtsFlags(argc, *argv,
                      rts_config.rts_opts_enabled, rts_config.rts_opts);
    }

    /* Initialise the stats department, phase 1 */
    initStats1();

#ifdef USE_PAPI
    papi_init();
#endif

    /* initTracing must be after setupRtsFlags() */
#ifdef TRACING
    initTracing();
#endif
    /* Trace the startup event
     */
    traceEventStartup();

    /* initialise scheduler data structures (needs to be done before
     * initStorage()).
     */
    initScheduler();

    /* Trace some basic information about the process */
    traceWallClockTime();
    traceOSProcessInfo();

    /* initialize the storage manager */
    initStorage();

    /* initialise the stable pointer table */
    initStablePtrTable();

    /* Add some GC roots for things in the base package that the RTS
     * knows about.  We don't know whether these turn out to be CAFs
     * or refer to CAFs, but we have to assume that they might.
     */
    getStablePtr((StgPtr)runIO_closure);
    getStablePtr((StgPtr)runNonIO_closure);
    getStablePtr((StgPtr)flushStdHandles_closure);
    getStablePtr((StgPtr)runFinalizerBatch_closure);
    getStablePtr((StgPtr)stackOverflow_closure);
    getStablePtr((StgPtr)heapOverflow_closure);
    getStablePtr((StgPtr)unpackCString_closure);
    getStablePtr((StgPtr)blockedIndefinitelyOnMVar_closure);
    getStablePtr((StgPtr)blockedIndefinitelyOnConcDS_closure);
    getStablePtr((StgPtr)nonTermination_closure);
    getStablePtr((StgPtr)blockedIndefinitelyOnSTM_closure);
    getStablePtr((StgPtr)nestedAtomically_closure);

    getStablePtr((StgPtr)runSparks_closure);
    getStablePtr((StgPtr)ensureIOManagerIsRunning_closure);

    getStablePtr((StgPtr)defaultUpcall_closure);
    getStablePtr((StgPtr)initSContStatus_closure);
    getStablePtr((StgPtr)unblockThreadRts_closure);
    getStablePtr((StgPtr)switchToNextThreadRts_closure);
#ifndef mingw32_HOST_OS
    getStablePtr((StgPtr)runHandlers_closure);
#endif

    /* initialise the shared Typeable store */
    initGlobalStore();

    /* initialise file locking, if necessary */
<<<<<<< HEAD
#if !defined(mingw32_HOST_OS)
=======
>>>>>>> 09addd35
    initFileLocking();

#if defined(DEBUG)
    /* initialise thread label table (tso->char*) */
    initThreadLabelTable();
#endif

    initProfiling1();

    /* start the virtual timer 'subsystem'. */
    initTimer();
    startTimer();

#if defined(RTS_USER_SIGNALS)
    if (RtsFlags.MiscFlags.install_signal_handlers) {
        /* Initialise the user signal handler set */
        initUserSignals();
        /* Set up handler to run on SIGINT, etc. */
        initDefaultHandlers();
    }
#endif

#if defined(mingw32_HOST_OS) && !defined(THREADED_RTS)
    startupAsyncIO();
#endif

#ifdef RTS_GTK_FRONTPANEL
    if (RtsFlags.GcFlags.frontpanel) {
	initFrontPanel();
    }
#endif

#if X86_INIT_FPU
    x86_init_fpu();
#endif

    startupHpc();

    // This must be done after module initialisation.
    // ToDo: make this work in the presence of multiple hs_add_root()s.
    initProfiling2();

    // ditto.
#if defined(THREADED_RTS)
    ioManagerStart();
#endif

    //This has to come after initScheduler and initStorage.
    initUpcallThreads();

    /* Record initialization times */
    stat_endInit();
}

// Compatibility interface
void
startupHaskell(int argc, char *argv[], void (*init_root)(void) STG_UNUSED)
{
    hs_init(&argc, &argv);
}


/* -----------------------------------------------------------------------------
   hs_add_root: backwards compatibility.  (see #3252)
   -------------------------------------------------------------------------- */

void
hs_add_root(void (*init_root)(void) STG_UNUSED)
{
    /* nothing */
}

/* ----------------------------------------------------------------------------
 * Shutting down the RTS
 *
 * The wait_foreign parameter means:
 *       True  ==> wait for any threads doing foreign calls now.
 *       False ==> threads doing foreign calls may return in the
 *                 future, but will immediately block on a mutex.
 *                 (capability->lock).
 *
 * If this RTS is a DLL that we're about to unload, then you want
 * safe=True, otherwise the thread might return to code that has been
 * unloaded.  If this is a standalone program that is about to exit,
 * then you can get away with safe=False, which is better because we
 * won't hang on exit if there is a blocked foreign call outstanding.
 *
 ------------------------------------------------------------------------- */

static void
hs_exit_(rtsBool wait_foreign)
{
    if (hs_init_count <= 0) {
	errorBelch("warning: too many hs_exit()s");
	return;
    }
    hs_init_count--;
    if (hs_init_count > 0) {
	// ignore until it's the last one
	return;
    }

    /* start timing the shutdown */
    stat_startExit();

    OnExitHook();

    flushStdHandles();

    // sanity check
#if defined(DEBUG)
    checkFPUStack();
#endif

#if defined(THREADED_RTS)
    ioManagerDie();
#endif

    /* stop all running tasks */
    exitScheduler(wait_foreign);

    /* run C finalizers for all active weak pointers */
    runAllCFinalizers(weak_ptr_list);

#if defined(RTS_USER_SIGNALS)
    if (RtsFlags.MiscFlags.install_signal_handlers) {
        freeSignalHandlers();
    }
#endif

    /* stop the ticker */
    stopTimer();
    exitTimer(wait_foreign);

    // set the terminal settings back to what they were
#if !defined(mingw32_HOST_OS)
    resetTerminalSettings();
#endif

    // uninstall signal handlers
    resetDefaultHandlers();

    /* stop timing the shutdown, we're about to print stats */
    stat_endExit();

    /* shutdown the hpc support (if needed) */
    exitHpc();

    // clean up things from the storage manager's point of view.
    // also outputs the stats (+RTS -s) info.
    exitStorage();

    /* free the tasks */
    freeScheduler();

    /* free shared Typeable store */
    exitGlobalStore();

    /* free linker data */
    exitLinker();

    /* free file locking tables, if necessary */
<<<<<<< HEAD
#if !defined(mingw32_HOST_OS)
=======
>>>>>>> 09addd35
    freeFileLocking();

    /* free the stable pointer table */
    exitStablePtrTable();

#if defined(DEBUG)
    /* free the thread label table */
    freeThreadLabelTable();
#endif

#ifdef RTS_GTK_FRONTPANEL
    if (RtsFlags.GcFlags.frontpanel) {
	stopFrontPanel();
    }
#endif

#if defined(PROFILING)
    reportCCSProfiling();
#endif

    endProfiling();
    freeProfiling();

#ifdef PROFILING
    // Originally, this was in report_ccs_profiling().  Now, retainer
    // profiling might tack some extra stuff on to the end of this file
    // during endProfiling().
    if (prof_file != NULL) fclose(prof_file);
#endif

#ifdef TRACING
    endTracing();
    freeTracing();
#endif

#if defined(TICKY_TICKY)
    if (RtsFlags.TickyFlags.showTickyStats) PrintTickyInfo();
#endif

#if defined(mingw32_HOST_OS) && !defined(THREADED_RTS)
    shutdownAsyncIO(wait_foreign);
#endif

    /* free hash table storage */
    exitHashTable();

    // Finally, free all our storage.  However, we only free the heap
    // memory if we have waited for foreign calls to complete;
    // otherwise a foreign call in progress may still be referencing
    // heap memory (e.g. by being passed a ByteArray#).
    freeStorage(wait_foreign);

    // Free the various argvs
    freeRtsArgs();
}

// Flush stdout and stderr.  We do this during shutdown so that it
// happens even when the RTS is being used as a library, without a
// main (#5594)
static void flushStdHandles(void)
{
    Capability *cap;
    cap = rts_lock();
    rts_evalIO(&cap, flushStdHandles_closure, NULL);
    rts_unlock(cap);
}

// The real hs_exit():
void
hs_exit(void)
{
    hs_exit_(rtsTrue);
    // be safe; this might be a DLL
}

// Compatibility interfaces
void
shutdownHaskell(void)
{
    hs_exit();
}

void
shutdownHaskellAndExit(int n)
{
    // even if hs_init_count > 1, we still want to shut down the RTS
    // and exit immediately (see #5402)
    hs_init_count = 1;

    // we're about to exit(), no need to wait for foreign calls to return.
    hs_exit_(rtsFalse);

    stg_exit(n);
}

#ifndef mingw32_HOST_OS
void
shutdownHaskellAndSignal(int sig)
{
    hs_exit_(rtsFalse);
    kill(getpid(),sig);
}
#endif

/*
 * called from STG-land to exit the program
 */

void (*exitFn)(int) = 0;

void
stg_exit(int n)
{
  if (exitFn)
    (*exitFn)(n);
  exit(n);
}<|MERGE_RESOLUTION|>--- conflicted
+++ resolved
@@ -220,10 +220,6 @@
     initGlobalStore();
 
     /* initialise file locking, if necessary */
-<<<<<<< HEAD
-#if !defined(mingw32_HOST_OS)
-=======
->>>>>>> 09addd35
     initFileLocking();
 
 #if defined(DEBUG)
@@ -386,10 +382,6 @@
     exitLinker();
 
     /* free file locking tables, if necessary */
-<<<<<<< HEAD
-#if !defined(mingw32_HOST_OS)
-=======
->>>>>>> 09addd35
     freeFileLocking();
 
     /* free the stable pointer table */
