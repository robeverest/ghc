--- conflicted
+++ resolved
@@ -195,20 +195,11 @@
   static void *
 forkOS_createThreadWrapper ( void * entry )
 {
-<<<<<<< HEAD
   Capability *cap;
   cap = rts_lock();
   rts_evalStableIO(&cap, (HsStablePtr) entry, NULL);
-  taskTimeStamp(myTask());
   rts_unlock(cap);
   return NULL;
-=======
-    Capability *cap;
-    cap = rts_lock();
-    rts_evalStableIO(&cap, (HsStablePtr) entry, NULL);
-    rts_unlock(cap);
-    return NULL;
->>>>>>> 2bc9d896
 }
 
   int
